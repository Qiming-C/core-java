/*
 * Copyright 2017, TeamDev Ltd. All rights reserved.
 *
 * Redistribution and use in source and/or binary forms, with or without
 * modification, must retain the above copyright notice and the following
 * disclaimer.
 *
 * THIS SOFTWARE IS PROVIDED BY THE COPYRIGHT HOLDERS AND CONTRIBUTORS
 * "AS IS" AND ANY EXPRESS OR IMPLIED WARRANTIES, INCLUDING, BUT NOT
 * LIMITED TO, THE IMPLIED WARRANTIES OF MERCHANTABILITY AND FITNESS FOR
 * A PARTICULAR PURPOSE ARE DISCLAIMED. IN NO EVENT SHALL THE COPYRIGHT
 * OWNER OR CONTRIBUTORS BE LIABLE FOR ANY DIRECT, INDIRECT, INCIDENTAL,
 * SPECIAL, EXEMPLARY, OR CONSEQUENTIAL DAMAGES (INCLUDING, BUT NOT
 * LIMITED TO, PROCUREMENT OF SUBSTITUTE GOODS OR SERVICES; LOSS OF USE,
 * DATA, OR PROFITS; OR BUSINESS INTERRUPTION) HOWEVER CAUSED AND ON ANY
 * THEORY OF LIABILITY, WHETHER IN CONTRACT, STRICT LIABILITY, OR TORT
 * (INCLUDING NEGLIGENCE OR OTHERWISE) ARISING IN ANY WAY OUT OF THE USE
 * OF THIS SOFTWARE, EVEN IF ADVISED OF THE POSSIBILITY OF SUCH DAMAGE.
 */

package org.spine3.base;

import com.google.common.collect.FluentIterable;
import com.google.common.collect.ImmutableList;
import com.google.common.collect.Iterables;
import com.google.common.testing.NullPointerTester;
import com.google.protobuf.Any;
import com.google.protobuf.BoolValue;
import com.google.protobuf.DescriptorProtos;
import com.google.protobuf.Descriptors;
import com.google.protobuf.Duration;
import com.google.protobuf.Int64Value;
import com.google.protobuf.StringValue;
import com.google.protobuf.Timestamp;
import org.junit.Test;
import org.spine3.protobuf.AnyPacker;
import org.spine3.protobuf.Durations2;
import org.spine3.protobuf.Timestamps2;
import org.spine3.test.TestCommandFactory;
import org.spine3.test.Tests;
import org.spine3.test.commands.TestCommand;
<<<<<<< HEAD
import org.spine3.users.TenantId;
=======
import org.spine3.time.ZoneOffset;
import org.spine3.time.ZoneOffsets;
import org.spine3.users.UserId;
>>>>>>> bfec74e4

import java.util.List;

import static com.google.common.collect.Lists.newArrayList;
import static com.google.protobuf.Descriptors.FileDescriptor;
import static org.junit.Assert.assertEquals;
import static org.junit.Assert.assertFalse;
import static org.junit.Assert.assertNotEquals;
import static org.junit.Assert.assertTrue;
import static org.spine3.base.Commands.getId;
import static org.spine3.base.Commands.newContextBasedOn;
import static org.spine3.base.Commands.sameActorAndTenant;
import static org.spine3.base.Identifiers.newUuid;
import static org.spine3.base.Stringifiers.idToString;
import static org.spine3.protobuf.Durations2.seconds;
import static org.spine3.protobuf.Timestamps2.getCurrentTime;
import static org.spine3.protobuf.Values.newStringValue;
import static org.spine3.test.Tests.hasPrivateParameterlessCtor;
<<<<<<< HEAD
import static org.spine3.test.Tests.newUserUuid;
=======
import static org.spine3.test.TimeTests.Past.minutesAgo;
import static org.spine3.test.TimeTests.Past.secondsAgo;
>>>>>>> bfec74e4
import static org.spine3.testdata.TestCommandContextFactory.createCommandContext;

public class CommandsShould {

    private static final FileDescriptor DEFAULT_FILE_DESCRIPTOR = Any.getDescriptor().getFile();

    private final TestCommandFactory commandFactory = TestCommandFactory.newInstance(CommandsShould.class);
    private final StringValue stringValue = newStringValue(newUuid());

    @Test
    public void have_private_ctor() {
        assertTrue(hasPrivateParameterlessCtor(Commands.class));
    }

    @Test
    public void pass_the_null_tolerance_check() throws Descriptors.DescriptorValidationException {
        final FileDescriptor fileDescriptor = FileDescriptor.buildFrom(
                DescriptorProtos.FileDescriptorProto.getDefaultInstance() ,
                new FileDescriptor[]{});
        final NullToleranceTest nullToleranceTest =
                NullToleranceTest.newBuilder()
                                 .setClass(Commands.class)
                                 .addDefaultValue(fileDescriptor)
                                 .build();
        final boolean passed = nullToleranceTest.check();
        assertTrue(passed);
    }

    @Test
    public void sort() {
        final Command cmd1 = commandFactory.create(StringValue.getDefaultInstance(), minutesAgo(1));
        final Command cmd2 = commandFactory.create(Int64Value.getDefaultInstance(), secondsAgo(30));
        final Command cmd3 = commandFactory.create(BoolValue.getDefaultInstance(), secondsAgo(5));
        final List<Command> sortedCommands = newArrayList(cmd1, cmd2, cmd3);
        final List<Command> commandsToSort = newArrayList(cmd3, cmd1, cmd2);
        assertFalse(sortedCommands.equals(commandsToSort));

        Commands.sort(commandsToSort);

        assertEquals(sortedCommands, commandsToSort);
    }

    @Test
    public void create_new_context_based_on_passed() {
        final CommandContext commandContext = createCommandContext();
        final CommandContext newContext = newContextBasedOn(commandContext);

        assertNotEquals(commandContext.getCommandId(), newContext.getCommandId());
    }

    @Test
    public void check_if_contexts_have_same_actor_and_tenantId() {
        final CommandContext commandContext = CommandContext.newBuilder()
                                                            .setActor(newUserUuid())
                                                            .setTenantId(TenantId.getDefaultInstance())
                                                            .build();

        assertTrue(sameActorAndTenant(commandContext, commandContext));
    }

    @Test
    public void pass_null_tolerance_test() {
        new NullPointerTester()
                .setDefault(FileDescriptor.class, DEFAULT_FILE_DESCRIPTOR)
                .setDefault(Timestamp.class, Timestamps2.getCurrentTime())
                .setDefault(Duration.class, Durations2.ZERO)
                .setDefault(Command.class,
                            commandFactory.create(StringValue.getDefaultInstance(),
                                                  minutesAgo(1)))
                .setDefault(CommandContext.class, commandFactory.createCommandContext())
                .setDefault(ZoneOffset.class, ZoneOffsets.UTC)
                .setDefault(UserId.class, Tests.newUserUuid())
                .testStaticMethods(Commands.class, NullPointerTester.Visibility.PACKAGE);
    }

    @Test
    public void generate_command_ids() {
        final CommandId id = Commands.generateId();

        assertFalse(idToString(id).isEmpty());
    }

    @Test
    public void create_command() {
        final Command command = Commands.createCommand(stringValue, CommandContext.getDefaultInstance());

        assertEquals(stringValue, Commands.getMessage(command));
    }

    @Test
    public void create_command_with_Any() {
        final Any msg = AnyPacker.pack(stringValue);

        final Command command = Commands.createCommand(msg, CommandContext.getDefaultInstance());

        assertEquals(msg, command.getMessage());
    }

    @Test
    public void extract_message_from_command() {
        final StringValue message = newStringValue("extract_message_from_command");

        final Command command = Commands.createCommand(message, CommandContext.getDefaultInstance());

        assertEquals(message, Commands.getMessage(command));
    }

    @Test
    public void extract_id_from_command() {
        final Command command = commandFactory.createCommand(stringValue);

        assertEquals(command.getContext().getCommandId(), getId(command));
    }

    @Test
    public void create_wereAfter_predicate() {
        final Command command = commandFactory.createCommand(BoolValue.getDefaultInstance());
        assertTrue(Commands.wereAfter(secondsAgo(5))
                           .apply(command));
    }

    @Test
    public void create_wereBetween_predicate() {
        final Command command1 = commandFactory.create(StringValue.getDefaultInstance(), minutesAgo(5));
        final Command command2 = commandFactory.create(Int64Value.getDefaultInstance(), minutesAgo(2));
        final Command command3 = commandFactory.create(BoolValue.getDefaultInstance(), secondsAgo(30));
        final Command command4 = commandFactory.create(BoolValue.getDefaultInstance(), secondsAgo(20));
        final Command command5 = commandFactory.create(BoolValue.getDefaultInstance(), secondsAgo(5));

        final ImmutableList<Command> commands = ImmutableList.of(command1, command2, command3, command4, command5);
        final Iterable<Command> filter = Iterables.filter(commands, Commands.wereWithinPeriod(minutesAgo(3), secondsAgo(10)));

        assertEquals(3, FluentIterable.from(filter)
                                      .size());
    }

    @Test
    public void return_true_if_file_is_for_commands() {
        final FileDescriptor file = TestCommand.getDescriptor().getFile();

        assertTrue(Commands.isCommandsFile(file));
    }

    @Test
    public void return_false_if_file_is_not_for_commands() {
        final FileDescriptor file = StringValue.getDescriptor().getFile();

        assertFalse(Commands.isCommandsFile(file));
    }

    @Test
    public void when_command_delay_is_set_then_consider_it_scheduled() {
        final CommandContext context = createCommandContext(/*delay=*/seconds(10));
        final Command cmd = Commands.createCommand(StringValue.getDefaultInstance(), context);

        assertTrue(Commands.isScheduled(cmd));
    }

    @Test
    public void when_no_scheduling_options_then_consider_command_not_scheduled() {
        final Command cmd = Commands.createCommand(StringValue.getDefaultInstance(), CommandContext.getDefaultInstance());

        assertFalse(Commands.isScheduled(cmd));
    }

    @Test(expected = IllegalArgumentException.class)
    public void when_set_negative_delay_then_throw_exception() {
        final CommandContext context = createCommandContext(/*delay=*/seconds(-10));
        final Command cmd = Commands.createCommand(StringValue.getDefaultInstance(), context);

        Commands.isScheduled(cmd);
    }

    @Test
    public void update_schedule_options() {
        final Command cmd = commandFactory.createCommand(stringValue);
        final Timestamp schedulingTime = getCurrentTime();
        final Duration delay = Durations2.fromMinutes(5);

        final Command cmdUpdated = Commands.setSchedule(cmd, delay, schedulingTime);

        final CommandContext.Schedule schedule = cmdUpdated.getContext().getSchedule();
        assertEquals(delay, schedule.getDelay());
        assertEquals(schedulingTime, schedule.getSchedulingTime());
    }

    @Test
    public void update_scheduling_time() {
        final Command cmd = commandFactory.createCommand(stringValue);
        final Timestamp schedulingTime = getCurrentTime();

        final Command cmdUpdated = Commands.setSchedulingTime(cmd, schedulingTime);

        assertEquals(schedulingTime, cmdUpdated.getContext().getSchedule().getSchedulingTime());
    }
}<|MERGE_RESOLUTION|>--- conflicted
+++ resolved
@@ -36,16 +36,14 @@
 import org.spine3.protobuf.AnyPacker;
 import org.spine3.protobuf.Durations2;
 import org.spine3.protobuf.Timestamps2;
+import org.spine3.test.NullToleranceTest;
 import org.spine3.test.TestCommandFactory;
 import org.spine3.test.Tests;
 import org.spine3.test.commands.TestCommand;
-<<<<<<< HEAD
-import org.spine3.users.TenantId;
-=======
 import org.spine3.time.ZoneOffset;
 import org.spine3.time.ZoneOffsets;
 import org.spine3.users.UserId;
->>>>>>> bfec74e4
+import org.spine3.users.TenantId;
 
 import java.util.List;
 
@@ -64,12 +62,9 @@
 import static org.spine3.protobuf.Timestamps2.getCurrentTime;
 import static org.spine3.protobuf.Values.newStringValue;
 import static org.spine3.test.Tests.hasPrivateParameterlessCtor;
-<<<<<<< HEAD
-import static org.spine3.test.Tests.newUserUuid;
-=======
 import static org.spine3.test.TimeTests.Past.minutesAgo;
 import static org.spine3.test.TimeTests.Past.secondsAgo;
->>>>>>> bfec74e4
+import static org.spine3.test.Tests.newUserUuid;
 import static org.spine3.testdata.TestCommandContextFactory.createCommandContext;
 
 public class CommandsShould {
@@ -127,11 +122,9 @@
                                                             .setTenantId(TenantId.getDefaultInstance())
                                                             .build();
 
-        assertTrue(sameActorAndTenant(commandContext, commandContext));
-    }
-
-    @Test
-    public void pass_null_tolerance_test() {
+        assertTrue(sameActorAndTenant(commandContext, commandContext));}
+        @Test
+        public void pass_null_tolerance_test() {
         new NullPointerTester()
                 .setDefault(FileDescriptor.class, DEFAULT_FILE_DESCRIPTOR)
                 .setDefault(Timestamp.class, Timestamps2.getCurrentTime())
