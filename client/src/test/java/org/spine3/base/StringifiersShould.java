/*
 * Copyright 2017, TeamDev Ltd. All rights reserved.
 *
 * Redistribution and use in source and/or binary forms, with or without
 * modification, must retain the above copyright notice and the following
 * disclaimer.
 *
 * THIS SOFTWARE IS PROVIDED BY THE COPYRIGHT HOLDERS AND CONTRIBUTORS
 * "AS IS" AND ANY EXPRESS OR IMPLIED WARRANTIES, INCLUDING, BUT NOT
 * LIMITED TO, THE IMPLIED WARRANTIES OF MERCHANTABILITY AND FITNESS FOR
 * A PARTICULAR PURPOSE ARE DISCLAIMED. IN NO EVENT SHALL THE COPYRIGHT
 * OWNER OR CONTRIBUTORS BE LIABLE FOR ANY DIRECT, INDIRECT, INCIDENTAL,
 * SPECIAL, EXEMPLARY, OR CONSEQUENTIAL DAMAGES (INCLUDING, BUT NOT
 * LIMITED TO, PROCUREMENT OF SUBSTITUTE GOODS OR SERVICES; LOSS OF USE,
 * DATA, OR PROFITS; OR BUSINESS INTERRUPTION) HOWEVER CAUSED AND ON ANY
 * THEORY OF LIABILITY, WHETHER IN CONTRACT, STRICT LIABILITY, OR TORT
 * (INCLUDING NEGLIGENCE OR OTHERWISE) ARISING IN ANY WAY OUT OF THE USE
 * OF THIS SOFTWARE, EVEN IF ADVISED OF THE POSSIBILITY OF SUCH DAMAGE.
 */

package org.spine3.base;

import com.google.common.testing.NullPointerTester;
import com.google.protobuf.Timestamp;
import org.junit.Test;
import org.spine3.test.identifiers.IdWithPrimitiveFields;

<<<<<<< HEAD
import java.lang.reflect.Type;
import java.text.ParseException;
import java.util.Arrays;
import java.util.List;
import java.util.Map;
import java.util.Random;

import static com.google.common.collect.Lists.newArrayList;
import static com.google.common.collect.Maps.newHashMap;
import static org.hamcrest.CoreMatchers.is;
import static org.hamcrest.MatcherAssert.assertThat;
=======
import java.util.Random;

>>>>>>> 95555f4d
import static org.junit.Assert.assertEquals;
import static org.junit.Assert.assertFalse;
import static org.junit.Assert.assertNotNull;
import static org.junit.Assert.assertNull;
import static org.spine3.base.Identifiers.idToString;
<<<<<<< HEAD
import static org.spine3.base.Stringifiers.listStringifier;
import static org.spine3.base.Stringifiers.mapStringifier;
=======
>>>>>>> 95555f4d
import static org.spine3.test.Tests.assertHasPrivateParameterlessCtor;

@SuppressWarnings({"SerializableNonStaticInnerClassWithoutSerialVersionUID",
        "SerializableInnerClassWithNonSerializableOuterClass",
        "DuplicateStringLiteralInspection"})
// It is OK for test methods.
public class StringifiersShould {

    @Test
    public void have_private_constructor() {
        assertHasPrivateParameterlessCtor(Stringifiers.class);
    }

    private static final Stringifier<IdWithPrimitiveFields> ID_TO_STRING_CONVERTER =
            new Stringifier<IdWithPrimitiveFields>() {
                @Override
                protected String toString(IdWithPrimitiveFields id) {
                    return id.getName();
                }

                @Override
                protected IdWithPrimitiveFields fromString(String str) {
                    return IdWithPrimitiveFields.newBuilder()
                                                .setName(str)
                                                .build();
                }
            };

    @Test
    public void convert_to_string_registered_id_message_type() {
        StringifierRegistry.getInstance()
                           .register(ID_TO_STRING_CONVERTER, IdWithPrimitiveFields.class);

        final String testId = "testId 123456";
        final IdWithPrimitiveFields id = IdWithPrimitiveFields.newBuilder()
                                                              .setName(testId)
                                                              .build();
        final String result = idToString(id);
        assertEquals(testId, result);
    }

    @SuppressWarnings("OptionalGetWithoutIsPresent")
    // OK as these are standard Stringifiers we add ourselves.
    @Test
    public void handle_null_in_standard_converters() {
        final StringifierRegistry registry = StringifierRegistry.getInstance();

        assertNull(registry.get(Timestamp.class)
                           .get()
                           .convert(null));
        assertNull(registry.get(EventId.class)
                           .get()
                           .convert(null));
        assertNull(registry.get(CommandId.class)
                           .get()
                           .convert(null));
    }

    @Test
    public void return_false_on_attempt_to_find_unregistered_type() {
        assertFalse(StringifierRegistry.getInstance()
                                       .hasStringifierFor(Random.class));
    }

    @Test
<<<<<<< HEAD
    public void convert_string_to_map() throws ParseException {
        final String rawMap = "1\\:1972-01-01T10:00:20.021-05:00";
        final Type type = ParametrizedTypeImpl.from(Map.class,
                                                    new Class[]{Long.class, Timestamp.class});
        final Stringifier<Map<Long, Timestamp>> stringifier =
                mapStringifier(Long.class, Timestamp.class);
        StringifierRegistry.getInstance()
                           .register(stringifier, type);
        final Map<Long, Timestamp> actualMap = Stringifiers.fromString(rawMap, type);
        final Map<Long, Timestamp> expectedMap = newHashMap();
        expectedMap.put(1L, Timestamps.parse("1972-01-01T10:00:20.021-05:00"));
        assertThat(actualMap, is(expectedMap));
    }

    @Test
    public void convert_map_to_string() {
        final Map<String, Integer> mapToConvert = createTestMap();
        final Type type = ParametrizedTypeImpl.from(Map.class,
                                                    new Class[]{String.class, Integer.class});
        final Stringifier<Map<String, Integer>> stringifier =
                mapStringifier(String.class, Integer.class);
        StringifierRegistry.getInstance()
                           .register(stringifier, type);
        final String convertedMap = Stringifiers.toString(mapToConvert, type);
        assertEquals(mapToConvert.toString(), convertedMap);
    }

    @Test(expected = IllegalConversionArgumentException.class)
    public void throw_exception_when_passed_parameter_does_not_match_expected_format() {
        final String incorrectRawMap = "first\\:1\\,second\\:2";
        final Type type = ParametrizedTypeImpl.from(Map.class,
                                                    new Class[]{Integer.class, Integer.class});
        final Stringifier<Map<Integer, Integer>> stringifier =
                mapStringifier(Integer.class, Integer.class);
        StringifierRegistry.getInstance()
                           .register(stringifier, type);
        Stringifiers.fromString(incorrectRawMap, type);
    }

    @Test(expected = MissingStringifierException.class)
    public void throw_exception_when_required_stringifier_is_not_found() {
        final Type type = ParametrizedTypeImpl.from(Map.class, new Class[]{Long.class, Task.class});
        Stringifiers.fromString("1\\:1", type);
    }

    @Test(expected = IllegalConversionArgumentException.class)
    public void throw_exception_when_occurred_exception_during_conversion() {
        final Type type = ParametrizedTypeImpl.from(Map.class,
                                                    new Class[]{Task.class, Long.class});
        final Stringifier<Map<Task, Long>> stringifier = mapStringifier(Task.class, Long.class);
        StringifierRegistry.getInstance()
                           .register(stringifier, type);
        Stringifiers.fromString("first\\:first\\:first", type);
    }

    @Test(expected = IllegalConversionArgumentException.class)
    public void throw_exception_when_key_value_delimiter_is_wrong() {
        final Type type = ParametrizedTypeImpl.from(Map.class,
                                                    new Class[]{Long.class, Long.class});
        final Stringifier<Map<Long, Long>> stringifier = mapStringifier(Long.class, Long.class);
        StringifierRegistry.getInstance()
                           .register(stringifier, type);
        Stringifiers.fromString("1\\-1", type);
    }

    @Test
    public void convert_map_with_custom_delimiter() {
        final String rawMap = "first\\:1\\|second\\:2\\|third\\:3";
        final Type type = ParametrizedTypeImpl.from(Map.class,
                                                    new Class[]{String.class, Integer.class});
        final Stringifier<Map<String, Integer>> stringifier =
                mapStringifier(String.class, Integer.class, "|");
        StringifierRegistry.getInstance()
                           .register(stringifier, type);

        final Map<String, Integer> convertedMap = Stringifiers.fromString(rawMap, type);
        assertThat(convertedMap, is(createTestMap()));
    }

    private static Map<String, Integer> createTestMap() {
        final Map<String, Integer> expectedMap = newHashMap();
        expectedMap.put("first", 1);
        expectedMap.put("second", 2);
        expectedMap.put("third", 3);
        return expectedMap;
    }

    @Test
    public void convert_string_to_list_of_strings() {
        final String stringToConvert = "1,2,3,4,5";
        final List<String> actualList = listStringifier(String.class).reverse()
                                                                     .convert(stringToConvert);
        assertNotNull(actualList);

        final List<String> expectedList = Arrays.asList(stringToConvert.split(","));
        assertThat(actualList, is(expectedList));
    }

    @Test
    public void convert_list_of_strings_to_string() {
        final List<String> listToConvert = newArrayList("1", "2", "3", "4", "5");
        final String actual = listStringifier(String.class).convert(listToConvert);
        assertEquals(listToConvert.toString(), actual);
    }

    @Test
    public void convert_list_of_integers_to_string() {
        final List<Integer> listToConvert = newArrayList(1, 2, 3, 4, 5);
        final String actual = listStringifier(Integer.class).convert(listToConvert);
        assertEquals(listToConvert.toString(), actual);
    }

    @Test
    public void convert_string_to_list_of_integers() {
        final String stringToConvert = "1|2|3|4|5";
        final String delimiter = "|";
        final Type type = ParametrizedTypeImpl.from(List.class, new Type[]{Integer.class});
        final Stringifier<List<Integer>> stringifier = listStringifier(Integer.class, delimiter);
        StringifierRegistry.getInstance()
                           .register(stringifier, type);
        final List<Integer> actualList = Stringifiers.fromString(stringToConvert, type);
        assertNotNull(actualList);

        final List<Integer> expectedList = newArrayList(1, 2, 3, 4, 5);
        assertThat(actualList, is(expectedList));
    }

    @Test(expected = IllegalConversionArgumentException.class)
    public void emit_exception_when_list_type_does_not_have_appropriate_stringifier() {
        final String stringToConvert = "{value:123456}";
        new ListStringifier<>(Task.class).reverse()
                                         .convert(stringToConvert);
    }

    @Test
=======
>>>>>>> 95555f4d
    public void pass_the_null_tolerance_check() {
        final NullPointerTester tester = new NullPointerTester();
        tester.testStaticMethods(Stringifiers.class, NullPointerTester.Visibility.PACKAGE);
    }

    @SuppressWarnings("EmptyClass") // is the part of the test.
    @Test(expected = MissingStringifierException.class)
    public void raise_exception_on_missing_stringifer() {
        Stringifiers.toString(new Object() {
        });
    }
}<|MERGE_RESOLUTION|>--- conflicted
+++ resolved
@@ -25,32 +25,12 @@
 import org.junit.Test;
 import org.spine3.test.identifiers.IdWithPrimitiveFields;
 
-<<<<<<< HEAD
-import java.lang.reflect.Type;
-import java.text.ParseException;
-import java.util.Arrays;
-import java.util.List;
-import java.util.Map;
 import java.util.Random;
 
-import static com.google.common.collect.Lists.newArrayList;
-import static com.google.common.collect.Maps.newHashMap;
-import static org.hamcrest.CoreMatchers.is;
-import static org.hamcrest.MatcherAssert.assertThat;
-=======
-import java.util.Random;
-
->>>>>>> 95555f4d
 import static org.junit.Assert.assertEquals;
 import static org.junit.Assert.assertFalse;
-import static org.junit.Assert.assertNotNull;
 import static org.junit.Assert.assertNull;
 import static org.spine3.base.Identifiers.idToString;
-<<<<<<< HEAD
-import static org.spine3.base.Stringifiers.listStringifier;
-import static org.spine3.base.Stringifiers.mapStringifier;
-=======
->>>>>>> 95555f4d
 import static org.spine3.test.Tests.assertHasPrivateParameterlessCtor;
 
 @SuppressWarnings({"SerializableNonStaticInnerClassWithoutSerialVersionUID",
@@ -116,7 +96,6 @@
     }
 
     @Test
-<<<<<<< HEAD
     public void convert_string_to_map() throws ParseException {
         final String rawMap = "1\\:1972-01-01T10:00:20.021-05:00";
         final Type type = ParametrizedTypeImpl.from(Map.class,
@@ -252,8 +231,6 @@
     }
 
     @Test
-=======
->>>>>>> 95555f4d
     public void pass_the_null_tolerance_check() {
         final NullPointerTester tester = new NullPointerTester();
         tester.testStaticMethods(Stringifiers.class, NullPointerTester.Visibility.PACKAGE);
