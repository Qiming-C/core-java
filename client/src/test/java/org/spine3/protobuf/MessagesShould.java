--- conflicted
+++ resolved
@@ -37,10 +37,6 @@
 import org.spine3.test.messages.MessageWithStringValue;
 import org.spine3.test.messages.TestEnum;
 import org.spine3.test.messages.TestEnumValue;
-<<<<<<< HEAD
-import org.spine3.type.TypeName;
-=======
->>>>>>> 80cca98a
 
 import java.util.List;
 
@@ -78,13 +74,8 @@
         final JsonFormat.TypeRegistry typeRegistry = Messages.forKnownTypes();
 
         final List<Descriptors.Descriptor> found = Lists.newLinkedList();
-<<<<<<< HEAD
-        for (TypeName typeName : KnownTypes.typeNames()) {
-            final Descriptors.Descriptor descriptor = typeRegistry.find(typeName.value());
-=======
         for (TypeUrl typeUrl : KnownTypes.typeNames()) {
             final Descriptors.Descriptor descriptor = typeRegistry.find(typeUrl.getTypeName());
->>>>>>> 80cca98a
             if (descriptor != null) {
                 found.add(descriptor);
             }
