/*
 * Copyright 2017, TeamDev Ltd. All rights reserved.
 *
 * Redistribution and use in source and/or binary forms, with or without
 * modification, must retain the above copyright notice and the following
 * disclaimer.
 *
 * THIS SOFTWARE IS PROVIDED BY THE COPYRIGHT HOLDERS AND CONTRIBUTORS
 * "AS IS" AND ANY EXPRESS OR IMPLIED WARRANTIES, INCLUDING, BUT NOT
 * LIMITED TO, THE IMPLIED WARRANTIES OF MERCHANTABILITY AND FITNESS FOR
 * A PARTICULAR PURPOSE ARE DISCLAIMED. IN NO EVENT SHALL THE COPYRIGHT
 * OWNER OR CONTRIBUTORS BE LIABLE FOR ANY DIRECT, INDIRECT, INCIDENTAL,
 * SPECIAL, EXEMPLARY, OR CONSEQUENTIAL DAMAGES (INCLUDING, BUT NOT
 * LIMITED TO, PROCUREMENT OF SUBSTITUTE GOODS OR SERVICES; LOSS OF USE,
 * DATA, OR PROFITS; OR BUSINESS INTERRUPTION) HOWEVER CAUSED AND ON ANY
 * THEORY OF LIABILITY, WHETHER IN CONTRACT, STRICT LIABILITY, OR TORT
 * (INCLUDING NEGLIGENCE OR OTHERWISE) ARISING IN ANY WAY OUT OF THE USE
 * OF THIS SOFTWARE, EVEN IF ADVISED OF THE POSSIBILITY OF SUCH DAMAGE.
 */

package org.spine3.testdata;

import com.google.protobuf.Duration;
import com.google.protobuf.Timestamp;
import org.spine3.base.CommandContext;
import org.spine3.base.CommandContext.Schedule;
import org.spine3.base.CommandId;
import org.spine3.base.Commands;
import org.spine3.users.TenantId;
import org.spine3.users.UserId;

import static org.spine3.base.Identifiers.newUuid;
import static org.spine3.protobuf.Timestamps2.getCurrentTime;
import static org.spine3.test.Tests.newUserId;
import static org.spine3.time.ZoneOffsets.UTC;

/**
 * Creates Context for tests.
 *
 * @author Mikhail Mikhaylov
 */
public class TestCommandContextFactory {

    private TestCommandContextFactory() {
    }

    /** Creates a new {@link CommandContext} instance. */
    public static CommandContext createCommandContext() {
        final UserId userId = newUserId(newUuid());
        final Timestamp now = getCurrentTime();
        final CommandId commandId = Commands.generateId();
        return createCommandContext(userId, commandId, now);
    }

    /** Creates a new {@link CommandContext} instance. */
    public static CommandContext createCommandContext(UserId userId,
                                                      CommandId commandId,
                                                      Timestamp when) {
<<<<<<< HEAD

        //TODO:2017-03-23:alexander.yevsyukov: Generate commands using TestCommandFactory

        final TenantId.Builder generatedTenantId = TenantId.newBuilder()
                                                           .setValue(newUuid());
        final CommandContext.Builder builder = CommandContext.newBuilder()
                                                             .setCommandId(commandId)
                                                             .setActor(userId)
                                                             .setTimestamp(when)
                                                             .setZoneOffset(UTC)
                                                             .setTenantId(generatedTenantId);
=======
        final CommandContext.Builder builder =
                CommandContext.newBuilder()
                              .setCommandId(commandId)
                              .setActor(userId)
                              .setTimestamp(when)
                              .setZoneOffset(UTC)
                              .setTenantId(TenantId.newBuilder()
                                                   .setValue(newUuid()));
>>>>>>> fe7ce364
        return builder.build();
    }

    /** Creates a new context with the given delay before the delivery time. */
    public static CommandContext createCommandContext(Duration delay) {
        final Schedule schedule = Schedule.newBuilder()
                                          .setDelay(delay)
                                          .build();
        return createCommandContext(schedule);
    }

    /** Creates a new context with the given scheduling options. */
    public static CommandContext createCommandContext(Schedule schedule) {
        final CommandContext.Builder builder = createCommandContext().toBuilder()
                                                                     .setSchedule(schedule);
        return builder.build();
    }
}<|MERGE_RESOLUTION|>--- conflicted
+++ resolved
@@ -56,7 +56,6 @@
     public static CommandContext createCommandContext(UserId userId,
                                                       CommandId commandId,
                                                       Timestamp when) {
-<<<<<<< HEAD
 
         //TODO:2017-03-23:alexander.yevsyukov: Generate commands using TestCommandFactory
 
@@ -68,16 +67,6 @@
                                                              .setTimestamp(when)
                                                              .setZoneOffset(UTC)
                                                              .setTenantId(generatedTenantId);
-=======
-        final CommandContext.Builder builder =
-                CommandContext.newBuilder()
-                              .setCommandId(commandId)
-                              .setActor(userId)
-                              .setTimestamp(when)
-                              .setZoneOffset(UTC)
-                              .setTenantId(TenantId.newBuilder()
-                                                   .setValue(newUuid()));
->>>>>>> fe7ce364
         return builder.build();
     }
 
