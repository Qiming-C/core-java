--- conflicted
+++ resolved
@@ -38,7 +38,7 @@
 // the target type and various criteria.
 //
 message Target {
-    option (is).java_type = "io.spine.client.TargetMixin";
+    option (is).java_type = "TargetMixin";
 
     // The type of the entity or event of interest.
     //
@@ -100,11 +100,7 @@
 
 // A filter matching some value in the event message/entity state.
 message Filter {
-<<<<<<< HEAD
     option (is).java_type = "FilterMixin";
-=======
-    option (is).java_type = "io.spine.client.FilterMixin";
->>>>>>> d1570468
 
     // The path to the field to be matched.
     //
