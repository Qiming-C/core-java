--- conflicted
+++ resolved
@@ -129,6 +129,28 @@
         }
     }
 
+    @SuppressWarnings("unchecked") // It is OK because class is verified.
+    private static <I> I convert(Class<I> elementClass, String elementToConvert) {
+
+        if (isInteger(elementClass)) {
+            return (I) Ints.stringConverter()
+                           .convert(elementToConvert);
+        }
+
+        if (isLong(elementClass)) {
+            return (I) Longs.stringConverter()
+                            .convert(elementToConvert);
+        }
+
+        if (isString(elementClass)) {
+            return (I) elementToConvert;
+        }
+
+        final I convertedValue = Stringifiers.fromString(elementToConvert, elementClass);
+        return convertedValue;
+
+    }
+
     private static void checkKeyValue(String[] keyValue) {
         if (keyValue.length != 2) {
             final String exMessage =
@@ -138,10 +160,6 @@
         }
     }
 
-<<<<<<< HEAD
-    private static IllegalConversionArgumentException conversionArgumentException(String msg) {
-        return new IllegalConversionArgumentException(msg);
-=======
     private static boolean isString(Class<?> aClass) {
         return String.class.equals(aClass);
     }
@@ -152,6 +170,5 @@
 
     private static boolean isInteger(Class<?> aClass) {
         return Integer.class.equals(aClass);
->>>>>>> 6b3330ed
     }
 }