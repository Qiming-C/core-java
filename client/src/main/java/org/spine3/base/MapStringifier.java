--- conflicted
+++ resolved
@@ -190,11 +190,6 @@
         }
     }
 
-<<<<<<< HEAD
-    private static boolean isQuotedKeyValue(String[] keyValue) {
-        final String key = keyValue[0];
-        final String value = keyValue[1];
-=======
     private static boolean isString(Class<?> aClass) {
         return String.class.equals(aClass);
     }
@@ -210,7 +205,6 @@
         final boolean result = isQuotedString(key) && isQuotedString(value);
         return result;
     }
->>>>>>> 9f0dc5ba
 
     private static boolean isQuotedString(CharSequence stringToCheck) {
         final int stringLength = stringToCheck.length();
@@ -224,13 +218,10 @@
         return result;
     }
 
-<<<<<<< HEAD
-=======
     private static boolean isQuote(char character){
         return character == QUOTE;
     }
 
->>>>>>> 9f0dc5ba
     private static Escaper createEscaper(char charToEscape) {
         final String escapedChar = "\\" + charToEscape;
         final Escaper result = Escapers.builder()
