/*
 * Copyright 2017, TeamDev Ltd. All rights reserved.
 *
 * Redistribution and use in source and/or binary forms, with or without
 * modification, must retain the above copyright notice and the following
 * disclaimer.
 *
 * THIS SOFTWARE IS PROVIDED BY THE COPYRIGHT HOLDERS AND CONTRIBUTORS
 * "AS IS" AND ANY EXPRESS OR IMPLIED WARRANTIES, INCLUDING, BUT NOT
 * LIMITED TO, THE IMPLIED WARRANTIES OF MERCHANTABILITY AND FITNESS FOR
 * A PARTICULAR PURPOSE ARE DISCLAIMED. IN NO EVENT SHALL THE COPYRIGHT
 * OWNER OR CONTRIBUTORS BE LIABLE FOR ANY DIRECT, INDIRECT, INCIDENTAL,
 * SPECIAL, EXEMPLARY, OR CONSEQUENTIAL DAMAGES (INCLUDING, BUT NOT
 * LIMITED TO, PROCUREMENT OF SUBSTITUTE GOODS OR SERVICES; LOSS OF USE,
 * DATA, OR PROFITS; OR BUSINESS INTERRUPTION) HOWEVER CAUSED AND ON ANY
 * THEORY OF LIABILITY, WHETHER IN CONTRACT, STRICT LIABILITY, OR TORT
 * (INCLUDING NEGLIGENCE OR OTHERWISE) ARISING IN ANY WAY OUT OF THE USE
 * OF THIS SOFTWARE, EVEN IF ADVISED OF THE POSSIBILITY OF SUCH DAMAGE.
 */

package org.spine3.base;

import com.google.common.base.Optional;
<<<<<<< HEAD
import com.google.common.reflect.TypeToken;
import com.google.protobuf.Any;
import com.google.protobuf.Message;
import com.google.protobuf.MessageOrBuilder;
=======
import com.google.common.primitives.Ints;
import com.google.common.primitives.Longs;
import com.google.common.reflect.TypeToken;
>>>>>>> c63bb217
import com.google.protobuf.Timestamp;
import com.google.protobuf.util.Timestamps;

import java.text.ParseException;
<<<<<<< HEAD
import java.util.Arrays;
import java.util.Collection;
import java.util.List;
import java.util.regex.Pattern;

import static com.google.common.base.Preconditions.checkNotNull;
import static com.google.common.collect.Lists.newArrayList;
import static com.google.protobuf.TextFormat.shortDebugString;
import static java.lang.String.format;
import static org.spine3.protobuf.AnyPacker.unpack;
=======
import java.util.Map;
import java.util.regex.Pattern;

import static com.google.common.base.Preconditions.checkNotNull;
import static com.google.common.collect.Maps.newHashMap;
import static java.lang.String.format;
import static org.spine3.util.Exceptions.conversionArgumentException;
>>>>>>> c63bb217

/**
 * Utility class for working with {@code Stringifier}s.
 *
 * @author Alexander Yevsyukov
 * @author Illia Shepilov
 */
public class Stringifiers {

    private static final String CONVERSION_EXCEPTION = "Occurred exception during conversion";

    private Stringifiers() {
        // Disable instantiation of this utility class.
    }

    /**
     * Converts the passed value to the string representation.
     *
     * @param valueToConvert value to convert
     * @param typeToken      the type token of the passed value
     * @param <I>            the type of the value to convert
     * @return the string representation of the passed value
     * @throws org.spine3.validate.IllegalConversionArgumentException if passed value cannot be converted
     */
    public static <I> String toString(I valueToConvert, TypeToken<I> typeToken) {
        checkNotNull(valueToConvert);
        checkNotNull(typeToken);

        final Stringifier<I> stringifier = getStringifier(typeToken);
        final String result = stringifier.convert(valueToConvert);
        return result;
    }

    /**
     * Parses string to the appropriate value.
     *
     * @param valueToParse value to convert
     * @param typeToken    the type token of the returned value
     * @param <I>          the type of the value to return
     * @return the parsed value from string
     * @throws org.spine3.validate.IllegalConversionArgumentException if passed string cannot be parsed
     */
    public static <I> I parse(String valueToParse, TypeToken<I> typeToken) {
        checkNotNull(valueToParse);
        checkNotNull(typeToken);

        final Stringifier<I> stringifier = getStringifier(typeToken);
        final I result = stringifier.reverse()
                                    .convert(valueToParse);
        return result;
    }

<<<<<<< HEAD
    @SuppressWarnings("unchecked") // OK to cast to String as output type of Stringifier.
    public static String idMessageToString(Message message) {
        checkNotNull(message);
        final String result;
        final StringifierRegistry registry = StringifierRegistry.getInstance();
        final Class<? extends Message> msgClass = message.getClass();
        final TypeToken<? extends Message> typeToken = TypeToken.of(msgClass);
        if (registry.hasStringifierFor(typeToken)) {
            @SuppressWarnings("OptionalGetWithoutIsPresent") // OK as we check for presence above.
            final Stringifier converter = registry.get(typeToken)
                                                  .get();
            result = (String) converter.convert(message);
        } else {
            result = convert(message);
        }
        return result;
    }
=======
    private static <I> Stringifier<I> getStringifier(TypeToken<I> typeToken) {
        final Optional<Stringifier<I>> stringifierOptional = StringifierRegistry.getInstance()
                                                                                .get(typeToken);
>>>>>>> c63bb217

        if (!stringifierOptional.isPresent()) {
            final String exMessage =
                    format("Stringifier for the %s is not provided", typeToken);
            throw conversionArgumentException(exMessage);
        }
        final Stringifier<I> stringifier = stringifierOptional.get();
        return stringifier;
    }

    protected static class TimestampStringifer extends Stringifier<Timestamp> {

        private static final Pattern PATTERN_COLON = Pattern.compile(":");
        private static final Pattern PATTERN_T = Pattern.compile("T");

        @Override
        protected String doForward(Timestamp timestamp) {
            final String result = toString(timestamp);
            return result;
        }

        @Override
        protected Timestamp doBackward(String s) {
            try {
                return Timestamps.parse(s);
            } catch (ParseException ignored) {
                throw conversionArgumentException(CONVERSION_EXCEPTION);
            }
        }

        /**
         * Converts the passed timestamp to the string.
         *
         * @param timestamp the value to convert
         * @return the string representation of the timestamp
         */
        private static String toString(Timestamp timestamp) {
            String result = Timestamps.toString(timestamp);
            result = PATTERN_COLON.matcher(result)
                                  .replaceAll("-");
            result = PATTERN_T.matcher(result)
                              .replaceAll("_T");
            return result;
        }
    }

    protected static class EventIdStringifier extends Stringifier<EventId> {
        @Override
        protected String doForward(EventId eventId) {
            final String result = eventId.getUuid();
            return result;
        }

        @Override
        protected EventId doBackward(String s) {
            final EventId result = EventId.newBuilder()
                                          .setUuid(s)
                                          .build();
            return result;
        }
    }

    protected static class CommandIdStringifier extends Stringifier<CommandId> {
        @Override
        protected String doForward(CommandId commandId) {
            final String result = commandId.getUuid();
            return result;
        }

        @Override
        protected CommandId doBackward(String s) {
            final CommandId result = CommandId.newBuilder()
                                              .setUuid(s)
                                              .build();
            return result;
        }
    }

<<<<<<< HEAD
    protected static class IntegerStringifier extends Stringifier<Integer> {

        @Override
        protected String doForward(Integer integer) {
            return integer.toString();
        }

        @Override
        protected Integer doBackward(String s) {
            try {
                return Integer.valueOf(s);
            } catch (NumberFormatException ignored) {
                final String exMessage = format("Cannot convert %s to Integer.", s);
                throw new IllegalConversionArgumentException(new ConversionError(exMessage));
            }
        }
    }

    /**
     * The stringifier for the {@code List} classes.
     *
     * <p> The converter for the type of the elements in the list
     * should be registered in the {@code StringifierRegistry} class
     * for the correct usage of the {@code ListStringifier} converter.
     *
     * @param <T> the type of the elements in the list.
     */
    protected static class ListStringifier<T> extends Stringifier<List<T>> {

        private static final String DEFAULT_DELIMITER = ",";

        private final Class<T> listGenericClass;

        /**
         * The delimiter for the passed elements in the {@code String} representation,
         * {@code DEFAULT_DELIMITER} by default.
         */
        private final String delimiter;

        public ListStringifier(Class<T> listGenericClass) {
            super();
            this.delimiter = DEFAULT_DELIMITER;
            this.listGenericClass = listGenericClass;
=======
    /**
     * The stringifier for the {@code Map} classes.
     *
     * <p> The converter for the type of the elements in the map
     * should be registered in the {@code StringifierRegistry} class
     * for the correct usage of the {@code MapStringifier} converter.
     *
     * @param <K> the type of the keys in the map
     * @param <V> the type of the values in the map
     */
    protected static class MapStringifier<K, V> extends Stringifier<Map<K, V>> {

        private static final char DEFAULT_ELEMENTS_DELIMITER = ',';
        private static final String ESCAPE_SEQUENCE = "\\";
        private static final String KEY_VALUE_DELIMITER = ESCAPE_SEQUENCE + ':';

        /**
         * The delimiter for the passed elements in the {@code String} representation,
         * {@code DEFAULT_ELEMENTS_DELIMITER} by default.
         */
        private final String delimiter;
        private final Class<K> keyClass;
        private final Class<V> valueClass;

        public MapStringifier(Class<K> keyClass, Class<V> valueClass) {
            super();
            this.keyClass = keyClass;
            this.valueClass = valueClass;
            this.delimiter = ESCAPE_SEQUENCE + DEFAULT_ELEMENTS_DELIMITER;
>>>>>>> c63bb217
        }

        /**
         * That constructor should be used when need to use
<<<<<<< HEAD
         * a custom delimiter during conversion.
         *
         * @param listGenericClass the class of the list elements
         * @param delimiter        the delimiter for the passed elements via string
         */
        public ListStringifier(Class<T> listGenericClass, String delimiter) {
            super();
            this.listGenericClass = listGenericClass;
            this.delimiter = delimiter;
        }

        @Override
        protected String doForward(List<T> list) {
            final String result = list.toString();
=======
         * a custom delimiter of the elements during conversion.
         *
         * @param keyClass   the class of the key elements
         * @param valueClass the class of the value elements
         * @param delimiter  the delimiter for the passed elements via string
         */
        public MapStringifier(Class<K> keyClass, Class<V> valueClass, String delimiter) {
            super();
            this.keyClass = keyClass;
            this.valueClass = valueClass;
            this.delimiter = ESCAPE_SEQUENCE + delimiter;
        }

        @Override
        protected String doForward(Map<K, V> map) {
            final String result = map.toString();
>>>>>>> c63bb217
            return result;
        }

        @Override
<<<<<<< HEAD
        protected List<T> doBackward(String s) {
            final String[] elements = s.split(delimiter);

            if (listGenericClass.equals(String.class)) {
                @SuppressWarnings("unchecked") // It is OK, because it is checked above.
                final List<T> result = (List<T>) Arrays.asList(elements);
                return result;
            }

            final RegistryKey registryKey = new SingularKey<>(listGenericClass);
            final Optional<Stringifier<T>> optional = StringifierRegistry.getInstance()
                                                                         .get(registryKey);
            if (!optional.isPresent()) {
                final String exMessage =
                        format("Cannot convert from: String.class to %s", listGenericClass);
                throw new IllegalConversionArgumentException(new ConversionError(exMessage));
            }

            final Stringifier<T> stringifier = optional.get();
            final List<T> result = newArrayList();
            for (String element : elements) {
                final T convertedValue = stringifier.reverse()
                                                    .convert(element);
                result.add(convertedValue);
            }
            return result;
        }
=======
        protected Map<K, V> doBackward(String s) {
            final String[] buckets = s.split(Pattern.quote(delimiter));
            final Map<K, V> resultMap = newHashMap();

            for (String bucket : buckets) {
                saveConvertedBucket(resultMap, bucket);
            }
            Ints.stringConverter();
            return resultMap;
        }

        private Map<K, V> saveConvertedBucket(Map<K, V> resultMap, String element) {
            final String[] keyValue = element.split(Pattern.quote(KEY_VALUE_DELIMITER));
            checkKeyValue(keyValue);

            final String key = keyValue[0];
            final String value = keyValue[1];

            try {
                final K convertedKey = convert(keyClass, key);
                final V convertedValue = convert(valueClass, value);
                resultMap.put(convertedKey, convertedValue);
                return resultMap;
            } catch (Throwable ignored) {
                throw conversionArgumentException(CONVERSION_EXCEPTION);
            }
        }

        @SuppressWarnings("unchecked") // It is OK because class is verified.
        private static <I> I convert(Class<I> elementClass, String elementToConvert) {

            if (isInteger(elementClass)) {
                return (I) Ints.stringConverter()
                               .convert(elementToConvert);
            }

            if (isLong(elementClass)) {
                return (I) Longs.stringConverter()
                                .convert(elementToConvert);
            }

            if (isString(elementClass)) {
                return (I) elementToConvert;
            }

            final I convertedValue = parse(elementToConvert, TypeToken.of(elementClass));
            return convertedValue;

        }

        private static void checkKeyValue(String[] keyValue) {
            if (keyValue.length != 2) {
                final String exMessage =
                        "Illegal key - value format, key value should be " +
                        "separated with single `:` character";
                throw conversionArgumentException(exMessage);
            }
        }
    }

    private static boolean isString(Class<?> aClass) {
        return String.class.equals(aClass);
    }

    private static boolean isLong(Class<?> aClass) {
        return Long.class.equals(aClass);
    }

    private static boolean isInteger(Class<?> aClass) {
        return Integer.class.equals(aClass);
>>>>>>> c63bb217
    }
}<|MERGE_RESOLUTION|>--- conflicted
+++ resolved
@@ -21,24 +21,17 @@
 package org.spine3.base;
 
 import com.google.common.base.Optional;
-<<<<<<< HEAD
-import com.google.common.reflect.TypeToken;
-import com.google.protobuf.Any;
-import com.google.protobuf.Message;
-import com.google.protobuf.MessageOrBuilder;
-=======
 import com.google.common.primitives.Ints;
 import com.google.common.primitives.Longs;
 import com.google.common.reflect.TypeToken;
->>>>>>> c63bb217
 import com.google.protobuf.Timestamp;
 import com.google.protobuf.util.Timestamps;
 
 import java.text.ParseException;
-<<<<<<< HEAD
 import java.util.Arrays;
 import java.util.Collection;
 import java.util.List;
+import java.util.Map;
 import java.util.regex.Pattern;
 
 import static com.google.common.base.Preconditions.checkNotNull;
@@ -46,15 +39,9 @@
 import static com.google.protobuf.TextFormat.shortDebugString;
 import static java.lang.String.format;
 import static org.spine3.protobuf.AnyPacker.unpack;
-=======
-import java.util.Map;
-import java.util.regex.Pattern;
-
-import static com.google.common.base.Preconditions.checkNotNull;
 import static com.google.common.collect.Maps.newHashMap;
 import static java.lang.String.format;
 import static org.spine3.util.Exceptions.conversionArgumentException;
->>>>>>> c63bb217
 
 /**
  * Utility class for working with {@code Stringifier}s.
@@ -107,29 +94,9 @@
         return result;
     }
 
-<<<<<<< HEAD
-    @SuppressWarnings("unchecked") // OK to cast to String as output type of Stringifier.
-    public static String idMessageToString(Message message) {
-        checkNotNull(message);
-        final String result;
-        final StringifierRegistry registry = StringifierRegistry.getInstance();
-        final Class<? extends Message> msgClass = message.getClass();
-        final TypeToken<? extends Message> typeToken = TypeToken.of(msgClass);
-        if (registry.hasStringifierFor(typeToken)) {
-            @SuppressWarnings("OptionalGetWithoutIsPresent") // OK as we check for presence above.
-            final Stringifier converter = registry.get(typeToken)
-                                                  .get();
-            result = (String) converter.convert(message);
-        } else {
-            result = convert(message);
-        }
-        return result;
-    }
-=======
     private static <I> Stringifier<I> getStringifier(TypeToken<I> typeToken) {
         final Optional<Stringifier<I>> stringifierOptional = StringifierRegistry.getInstance()
                                                                                 .get(typeToken);
->>>>>>> c63bb217
 
         if (!stringifierOptional.isPresent()) {
             final String exMessage =
@@ -208,7 +175,131 @@
         }
     }
 
-<<<<<<< HEAD
+    /**
+     * The stringifier for the {@code Map} classes.
+     *
+     * <p> The converter for the type of the elements in the map
+     * should be registered in the {@code StringifierRegistry} class
+     * for the correct usage of the {@code MapStringifier} converter.
+     *
+     * @param <K> the type of the keys in the map
+     * @param <V> the type of the values in the map
+     */
+    protected static class MapStringifier<K, V> extends Stringifier<Map<K, V>> {
+
+        private static final char DEFAULT_ELEMENTS_DELIMITER = ',';
+        private static final String ESCAPE_SEQUENCE = "\\";
+        private static final String KEY_VALUE_DELIMITER = ESCAPE_SEQUENCE + ':';
+
+        /**
+         * The delimiter for the passed elements in the {@code String} representation,
+         * {@code DEFAULT_ELEMENTS_DELIMITER} by default.
+         */
+        private final String delimiter;
+        private final Class<K> keyClass;
+        private final Class<V> valueClass;
+
+        public MapStringifier(Class<K> keyClass, Class<V> valueClass) {
+            super();
+            this.keyClass = keyClass;
+            this.valueClass = valueClass;
+            this.delimiter = ESCAPE_SEQUENCE + DEFAULT_ELEMENTS_DELIMITER;
+        }
+
+        /**
+         * That constructor should be used when need to use
+         * a custom delimiter of the elements during conversion.
+         *
+         * @param keyClass   the class of the key elements
+         * @param valueClass the class of the value elements
+         * @param delimiter  the delimiter for the passed elements via string
+         */
+        public MapStringifier(Class<K> keyClass, Class<V> valueClass, String delimiter) {
+            super();
+            this.keyClass = keyClass;
+            this.valueClass = valueClass;
+            this.delimiter = ESCAPE_SEQUENCE + delimiter;
+        }
+
+        @Override
+        protected String doForward(Map<K, V> map) {
+            final String result = map.toString();
+            return result;
+        }
+
+        @Override
+        protected Map<K, V> doBackward(String s) {
+            final String[] buckets = s.split(Pattern.quote(delimiter));
+            final Map<K, V> resultMap = newHashMap();
+
+            for (String bucket : buckets) {
+                saveConvertedBucket(resultMap, bucket);
+            }
+            Ints.stringConverter();
+            return resultMap;
+        }
+
+        private Map<K, V> saveConvertedBucket(Map<K, V> resultMap, String element) {
+            final String[] keyValue = element.split(Pattern.quote(KEY_VALUE_DELIMITER));
+            checkKeyValue(keyValue);
+
+            final String key = keyValue[0];
+            final String value = keyValue[1];
+
+            try {
+                final K convertedKey = convert(keyClass, key);
+                final V convertedValue = convert(valueClass, value);
+                resultMap.put(convertedKey, convertedValue);
+                return resultMap;
+            } catch (Throwable ignored) {
+                throw conversionArgumentException(CONVERSION_EXCEPTION);
+            }
+        }
+
+        @SuppressWarnings("unchecked") // It is OK because class is verified.
+        private static <I> I convert(Class<I> elementClass, String elementToConvert) {
+
+            if (isInteger(elementClass)) {
+                return (I) Ints.stringConverter()
+                               .convert(elementToConvert);
+            }
+
+            if (isLong(elementClass)) {
+                return (I) Longs.stringConverter()
+                                .convert(elementToConvert);
+            }
+
+            if (isString(elementClass)) {
+                return (I) elementToConvert;
+            }
+
+            final I convertedValue = parse(elementToConvert, TypeToken.of(elementClass));
+            return convertedValue;
+
+        }
+
+        private static void checkKeyValue(String[] keyValue) {
+            if (keyValue.length != 2) {
+                final String exMessage =
+                        "Illegal key - value format, key value should be " +
+                        "separated with single `:` character";
+                throw conversionArgumentException(exMessage);
+            }
+        }
+    }
+
+    private static boolean isString(Class<?> aClass) {
+        return String.class.equals(aClass);
+    }
+
+    private static boolean isLong(Class<?> aClass) {
+        return Long.class.equals(aClass);
+    }
+
+    private static boolean isInteger(Class<?> aClass) {
+        return Integer.class.equals(aClass);
+    }
+
     protected static class IntegerStringifier extends Stringifier<Integer> {
 
         @Override
@@ -252,42 +343,10 @@
             super();
             this.delimiter = DEFAULT_DELIMITER;
             this.listGenericClass = listGenericClass;
-=======
-    /**
-     * The stringifier for the {@code Map} classes.
-     *
-     * <p> The converter for the type of the elements in the map
-     * should be registered in the {@code StringifierRegistry} class
-     * for the correct usage of the {@code MapStringifier} converter.
-     *
-     * @param <K> the type of the keys in the map
-     * @param <V> the type of the values in the map
-     */
-    protected static class MapStringifier<K, V> extends Stringifier<Map<K, V>> {
-
-        private static final char DEFAULT_ELEMENTS_DELIMITER = ',';
-        private static final String ESCAPE_SEQUENCE = "\\";
-        private static final String KEY_VALUE_DELIMITER = ESCAPE_SEQUENCE + ':';
-
-        /**
-         * The delimiter for the passed elements in the {@code String} representation,
-         * {@code DEFAULT_ELEMENTS_DELIMITER} by default.
-         */
-        private final String delimiter;
-        private final Class<K> keyClass;
-        private final Class<V> valueClass;
-
-        public MapStringifier(Class<K> keyClass, Class<V> valueClass) {
-            super();
-            this.keyClass = keyClass;
-            this.valueClass = valueClass;
-            this.delimiter = ESCAPE_SEQUENCE + DEFAULT_ELEMENTS_DELIMITER;
->>>>>>> c63bb217
         }
 
         /**
          * That constructor should be used when need to use
-<<<<<<< HEAD
          * a custom delimiter during conversion.
          *
          * @param listGenericClass the class of the list elements
@@ -302,29 +361,10 @@
         @Override
         protected String doForward(List<T> list) {
             final String result = list.toString();
-=======
-         * a custom delimiter of the elements during conversion.
-         *
-         * @param keyClass   the class of the key elements
-         * @param valueClass the class of the value elements
-         * @param delimiter  the delimiter for the passed elements via string
-         */
-        public MapStringifier(Class<K> keyClass, Class<V> valueClass, String delimiter) {
-            super();
-            this.keyClass = keyClass;
-            this.valueClass = valueClass;
-            this.delimiter = ESCAPE_SEQUENCE + delimiter;
-        }
-
-        @Override
-        protected String doForward(Map<K, V> map) {
-            final String result = map.toString();
->>>>>>> c63bb217
-            return result;
-        }
-
-        @Override
-<<<<<<< HEAD
+            return result;
+        }
+
+        @Override
         protected List<T> doBackward(String s) {
             final String[] elements = s.split(delimiter);
 
@@ -352,77 +392,5 @@
             }
             return result;
         }
-=======
-        protected Map<K, V> doBackward(String s) {
-            final String[] buckets = s.split(Pattern.quote(delimiter));
-            final Map<K, V> resultMap = newHashMap();
-
-            for (String bucket : buckets) {
-                saveConvertedBucket(resultMap, bucket);
-            }
-            Ints.stringConverter();
-            return resultMap;
-        }
-
-        private Map<K, V> saveConvertedBucket(Map<K, V> resultMap, String element) {
-            final String[] keyValue = element.split(Pattern.quote(KEY_VALUE_DELIMITER));
-            checkKeyValue(keyValue);
-
-            final String key = keyValue[0];
-            final String value = keyValue[1];
-
-            try {
-                final K convertedKey = convert(keyClass, key);
-                final V convertedValue = convert(valueClass, value);
-                resultMap.put(convertedKey, convertedValue);
-                return resultMap;
-            } catch (Throwable ignored) {
-                throw conversionArgumentException(CONVERSION_EXCEPTION);
-            }
-        }
-
-        @SuppressWarnings("unchecked") // It is OK because class is verified.
-        private static <I> I convert(Class<I> elementClass, String elementToConvert) {
-
-            if (isInteger(elementClass)) {
-                return (I) Ints.stringConverter()
-                               .convert(elementToConvert);
-            }
-
-            if (isLong(elementClass)) {
-                return (I) Longs.stringConverter()
-                                .convert(elementToConvert);
-            }
-
-            if (isString(elementClass)) {
-                return (I) elementToConvert;
-            }
-
-            final I convertedValue = parse(elementToConvert, TypeToken.of(elementClass));
-            return convertedValue;
-
-        }
-
-        private static void checkKeyValue(String[] keyValue) {
-            if (keyValue.length != 2) {
-                final String exMessage =
-                        "Illegal key - value format, key value should be " +
-                        "separated with single `:` character";
-                throw conversionArgumentException(exMessage);
-            }
-        }
-    }
-
-    private static boolean isString(Class<?> aClass) {
-        return String.class.equals(aClass);
-    }
-
-    private static boolean isLong(Class<?> aClass) {
-        return Long.class.equals(aClass);
-    }
-
-    private static boolean isInteger(Class<?> aClass) {
-        return Integer.class.equals(aClass);
->>>>>>> c63bb217
     }
 }