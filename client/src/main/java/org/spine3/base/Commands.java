--- conflicted
+++ resolved
@@ -80,19 +80,11 @@
      */
     public static CommandContext createContext(UserId userId, ZoneOffset zoneOffset) {
         final CommandId commandId = generateId();
-<<<<<<< HEAD
-        final CommandContext.Builder result = CommandContext.newBuilder()
-                                                            .setCommandId(commandId)
-                                                            .setActor(userId)
-                                                            .setTimestamp(getCurrentTime())
-                                                            .setZoneOffset(zoneOffset);
-=======
         final CommandContext.Builder result = newBuilder()
                 .setActor(userId)
                 .setTimestamp(getCurrentTime())
                 .setCommandId(commandId)
                 .setZoneOffset(zoneOffset);
->>>>>>> f88fe0e1
         return result.build();
     }
 
