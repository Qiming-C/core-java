--- conflicted
+++ resolved
@@ -29,10 +29,6 @@
 import org.spine3.Internal;
 import org.spine3.client.CommandFactory;
 import org.spine3.protobuf.AnyPacker;
-<<<<<<< HEAD
-import org.spine3.protobuf.EntityPackages;
-=======
->>>>>>> 80cca98a
 import org.spine3.protobuf.Timestamps;
 import org.spine3.time.ZoneOffset;
 import org.spine3.protobuf.TypeUrl;
@@ -252,23 +248,6 @@
     }
 
     /**
-<<<<<<< HEAD
-     * Checks if the file belongs to an entity.
-     *
-     * <p>See {@link EntityPackages} for more info.
-     *
-     * @param file a descriptor of a {@code .proto} file to check
-     * @return {@code true} if the file belongs to an entity, {@code false} otherwise
-     */
-    public static boolean isEntityFile(FileDescriptor file) {
-        final String protoPackage = file.getPackage();
-        final boolean isCommandForEntity = EntityPackages.contains(protoPackage);
-        return isCommandForEntity;
-    }
-
-    /**
-=======
->>>>>>> 80cca98a
      * Checks if the command is scheduled to be delivered later.
      *
      * @param command a command to check
