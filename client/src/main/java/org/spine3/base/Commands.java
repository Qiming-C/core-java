/*
 * Copyright 2017, TeamDev Ltd. All rights reserved.
 *
 * Redistribution and use in source and/or binary forms, with or without
 * modification, must retain the above copyright notice and the following
 * disclaimer.
 *
 * THIS SOFTWARE IS PROVIDED BY THE COPYRIGHT HOLDERS AND CONTRIBUTORS
 * "AS IS" AND ANY EXPRESS OR IMPLIED WARRANTIES, INCLUDING, BUT NOT
 * LIMITED TO, THE IMPLIED WARRANTIES OF MERCHANTABILITY AND FITNESS FOR
 * A PARTICULAR PURPOSE ARE DISCLAIMED. IN NO EVENT SHALL THE COPYRIGHT
 * OWNER OR CONTRIBUTORS BE LIABLE FOR ANY DIRECT, INDIRECT, INCIDENTAL,
 * SPECIAL, EXEMPLARY, OR CONSEQUENTIAL DAMAGES (INCLUDING, BUT NOT
 * LIMITED TO, PROCUREMENT OF SUBSTITUTE GOODS OR SERVICES; LOSS OF USE,
 * DATA, OR PROFITS; OR BUSINESS INTERRUPTION) HOWEVER CAUSED AND ON ANY
 * THEORY OF LIABILITY, WHETHER IN CONTRACT, STRICT LIABILITY, OR TORT
 * (INCLUDING NEGLIGENCE OR OTHERWISE) ARISING IN ANY WAY OUT OF THE USE
 * OF THIS SOFTWARE, EVEN IF ADVISED OF THE POSSIBILITY OF SUCH DAMAGE.
 */

package org.spine3.base;

import com.google.common.annotations.VisibleForTesting;
import com.google.common.base.Predicate;
import com.google.protobuf.Any;
import com.google.protobuf.Descriptors.FileDescriptor;
import com.google.protobuf.Duration;
import com.google.protobuf.Message;
import com.google.protobuf.Timestamp;
import org.spine3.Internal;
import org.spine3.protobuf.AnyPacker;
import org.spine3.protobuf.Timestamps2;
import org.spine3.time.ZoneOffset;
import org.spine3.users.TenantId;
import org.spine3.users.UserId;

import javax.annotation.Nullable;
import java.util.Collections;
import java.util.Comparator;
import java.util.List;
import java.util.UUID;

import static com.google.common.base.Preconditions.checkArgument;
import static com.google.common.base.Preconditions.checkNotNull;
import static com.google.protobuf.util.Timestamps.checkValid;
import static org.spine3.base.CommandContext.Schedule;
import static org.spine3.base.CommandContext.newBuilder;
<<<<<<< HEAD
import static org.spine3.protobuf.Timestamps.getCurrentTime;
=======
import static org.spine3.protobuf.Timestamps2.getCurrentTime;
>>>>>>> 06696961
import static org.spine3.validate.Validate.isNotDefault;

/**
 * Client-side utilities for working with commands.
 *
 * @author Alexander Yevsyukov
 */
public class Commands {

    /** A suffix which the {@code .proto} file containing commands must have in its name. */
    public static final String FILE_NAME_SUFFIX = "commands";

    private static final char FILE_PATH_SEPARATOR = '/';
    private static final char FILE_EXTENSION_SEPARATOR = '.';

    private Commands() {
    }

    /**
     * Creates a new {@link CommandId} based on random UUID.
     *
     * @return new command ID
     */
    public static CommandId generateId() {
        final String value = UUID.randomUUID()
                                 .toString();
        return CommandId.newBuilder()
                        .setUuid(value)
                        .build();
    }

    /**
     * Creates a new command context with the current time.
     *
     * <p>This method is not supposed to be called from outside the framework.
     * Commands in client applications should be created by
     * {@link org.spine3.client.CommandFactory#createCommand(Message) CommandFactory.create(Message)},
     * which creates {@code CommandContext} automatically.
     *
     * @param tenantId   the ID of the tenant or {@code null} for single-tenant applications
     * @param userId     the actor ID
     * @param zoneOffset the offset of the timezone in which the user works
     * @return new {@code CommandContext}
     * @see org.spine3.client.CommandFactory#createCommand(Message)
     */
    @Internal
    public static CommandContext createContext(@Nullable TenantId tenantId,
                                               UserId userId,
                                               ZoneOffset zoneOffset) {
        checkNotNull(userId);
        checkNotNull(zoneOffset);

        final CommandContext.Builder result = newContextBuilder(tenantId, userId, zoneOffset);
        return result.build();
    }

    /**
     * Creates a new command context with the current time.
     *
     * <p>This method is not supposed to be called from outside the framework.
     * Commands in client applications should be created by {@link org.spine3.client.CommandFactory#createCommand(Message)},
     * which creates {@code CommandContext} automatically.
     *
     * @param tenantId      the ID of the tenant or {@code null} for single-tenant applications
     * @param userId        the actor id
     * @param zoneOffset    the offset of the timezone in which the user works
     * @param targetVersion the the ID of the entity for applying commands
     * @return new {@code CommandContext}
     * @see org.spine3.client.CommandFactory#createCommand(Message)
     */
    @Internal
    public static CommandContext createContext(@Nullable TenantId tenantId,
                                               UserId userId,
                                               ZoneOffset zoneOffset,
                                               int targetVersion) {
        checkNotNull(userId);
        checkNotNull(zoneOffset);
        checkNotNull(targetVersion);

        final CommandContext.Builder result = newContextBuilder(tenantId, userId, zoneOffset);
        result.setTargetVersion(targetVersion);

        return result.build();
    }

    private static CommandContext.Builder newContextBuilder(@Nullable TenantId tenantId,
                                                            UserId userId,
                                                            ZoneOffset zoneOffset) {
        final CommandId commandId = generateId();
        final CommandContext.Builder result = newBuilder()
                .setActor(userId)
                .setTimestamp(getCurrentTime())
                .setCommandId(commandId)
                .setZoneOffset(zoneOffset);
        if (tenantId != null) {
            result.setTenantId(tenantId);
        }
        return result;
    }

    /**
     * Creates a new instance of {@code CommandContext} based on the passed one.
     *
     * <p>The returned instance gets new generated {@code CommandId} and {@code timestamp}
     * set to the time of the call.
     *
     * @param commandContext the instance from which to copy values
     * @return new {@code CommandContext}
     */
    public static CommandContext newContextBasedOn(CommandContext commandContext) {
        checkNotNull(commandContext);
        final CommandContext.Builder result = commandContext.toBuilder()
                .setCommandId(generateId())
                .setTimestamp(getCurrentTime());
        return result.build();
    }

    /**
     * Creates a command instance with the given {@code message} and the {@code context}.
     *
     * <p>If {@code Any} instance is passed as the first parameter it will be used as is.
     * Otherwise, the command message will be packed into {@code Any}.
     *
     * @param message the command message
     * @param context the context of the command
     * @return a new command
     */
    public static Command createCommand(Message message, CommandContext context) {
        checkNotNull(message);
        checkNotNull(context);

        final Any packed = AnyPacker.pack(message);
        final Command.Builder result = Command.newBuilder()
                                               .setMessage(packed)
                                               .setContext(context);
        return result.build();
    }

    /**
     * Extracts the message from the passed {@code Command} instance.
     *
     * @param command a command to extract a message from
     * @param <M>     a type of the command message
     * @return an unpacked message
     */
    public static <M extends Message> M getMessage(Command command) {
        checkNotNull(command);
        final M result = AnyPacker.unpack(command.getMessage());
        return result;
    }

    /**
     * Extracts a command ID from the passed {@code Command} instance.
     */
    public static CommandId getId(Command command) {
        checkNotNull(command);
        final CommandId id = command.getContext()
                                    .getCommandId();
        return id;
    }

    /**
     * Creates a predicate for filtering commands created after the passed timestamp.
     */
    public static Predicate<Command> wereAfter(final Timestamp from) {
        checkNotNull(from);
        return new Predicate<Command>() {
            @Override
            public boolean apply(@Nullable Command request) {
                checkNotNull(request);
                final Timestamp timestamp = getTimestamp(request);
                return Timestamps2.isLaterThan(timestamp, from);
            }
        };
    }

    /**
     * Creates a predicate for filtering commands created withing given timerange.
     */
    public static Predicate<Command> wereWithinPeriod(final Timestamp from, final Timestamp to) {
        checkNotNull(from);
        checkNotNull(to);
        return new Predicate<Command>() {
            @Override
            public boolean apply(@Nullable Command request) {
                checkNotNull(request);
                final Timestamp timestamp = getTimestamp(request);
                return Timestamps2.isBetween(timestamp, from, to);
            }
        };
    }

    private static Timestamp getTimestamp(Command request) {
        checkNotNull(request);
        final Timestamp result = request.getContext()
                                        .getTimestamp();
        return result;
    }

    /**
     * Sorts the command given command request list by command timestamp value.
     *
     * @param commands the command list to sort
     */
    public static void sort(List<Command> commands) {
        checkNotNull(commands);
        Collections.sort(commands, new Comparator<Command>() {
            @Override
            public int compare(Command o1, Command o2) {
                final Timestamp timestamp1 = getTimestamp(o1);
                final Timestamp timestamp2 = getTimestamp(o2);
                return Timestamps2.compare(timestamp1, timestamp2);
            }
        });
    }

    /**
     * Checks if the file is for commands.
     *
     * @param file a descriptor of a {@code .proto} file to check
     * @return {@code true} if the file name ends with the {@link #FILE_NAME_SUFFIX}, {@code false} otherwise
     */
    public static boolean isCommandsFile(FileDescriptor file) {
        checkNotNull(file);

        final String fqn = file.getName();
        final int startIndexOfFileName = fqn.lastIndexOf(FILE_PATH_SEPARATOR) + 1;
        final int endIndexOfFileName = fqn.lastIndexOf(FILE_EXTENSION_SEPARATOR);
        final String fileName = fqn.substring(startIndexOfFileName, endIndexOfFileName);
        final boolean isCommandsFile = fileName.endsWith(FILE_NAME_SUFFIX);
        return isCommandsFile;
    }

    /**
     * Checks if the command is scheduled to be delivered later.
     *
     * @param command a command to check
     * @return {@code true} if the command context has a scheduling option set, {@code false} otherwise
     */
    public static boolean isScheduled(Command command) {
        checkNotNull(command);
        final Schedule schedule = command.getContext()
                                         .getSchedule();
        final Duration delay = schedule.getDelay();
        if (isNotDefault(delay)) {
            checkArgument(delay.getSeconds() > 0,
                          "Command delay seconds must be a positive value.");
            return true;
        }
        return false;
    }

    /**
<<<<<<< HEAD
=======
     * Sets a new scheduling time to {@link Schedule}.
     *
     * @param command        a command to update
     * @param schedulingTime the time when the command was scheduled by the {@code CommandScheduler}
     * @return an updated command
     */
    @Internal
    public static Command setSchedulingTime(Command command, Timestamp schedulingTime) {
        checkNotNull(command);
        checkNotNull(schedulingTime);

        final Duration delay = command.getContext()
                                      .getSchedule()
                                      .getDelay();
        final Command result = setSchedule(command, delay, schedulingTime);
        return result;
    }

    /**
     * Updates {@link Schedule}.
     *
     * @param command        a command to update
     * @param delay          a delay to set (see {@link Schedule#getDelay()} for details)
     * @param schedulingTime the time when the command was scheduled by the {@code CommandScheduler}
     * @return an updated command
     */
    @Internal
    public static Command setSchedule(Command command, Duration delay, Timestamp schedulingTime) {
        checkNotNull(command);
        checkNotNull(delay);
        checkValid(schedulingTime);

        final CommandContext context = command.getContext();
        final Schedule scheduleUpdated = context.getSchedule()
                                                .toBuilder()
                                                .setDelay(delay)
                                                .setSchedulingTime(schedulingTime)
                                                .build();
        final CommandContext contextUpdated = context.toBuilder()
                                                     .setSchedule(scheduleUpdated)
                                                     .build();
        final Command result = command.toBuilder()
                                      .setContext(contextUpdated)
                                      .build();
        return result;
    }

    /**
>>>>>>> 06696961
     * Tests whether both command contexts are from the same actor
     * working under the same tenant.
     */
    @VisibleForTesting
    public static boolean sameActorAndTenant(CommandContext c1, CommandContext c2) {
        checkNotNull(c1);
        checkNotNull(c2);
        return  c1.getActor().equals(c2.getActor()) &&
                c1.getTenantId().equals(c2.getTenantId());
    }
}<|MERGE_RESOLUTION|>--- conflicted
+++ resolved
@@ -45,11 +45,7 @@
 import static com.google.protobuf.util.Timestamps.checkValid;
 import static org.spine3.base.CommandContext.Schedule;
 import static org.spine3.base.CommandContext.newBuilder;
-<<<<<<< HEAD
-import static org.spine3.protobuf.Timestamps.getCurrentTime;
-=======
 import static org.spine3.protobuf.Timestamps2.getCurrentTime;
->>>>>>> 06696961
 import static org.spine3.validate.Validate.isNotDefault;
 
 /**
@@ -303,8 +299,6 @@
     }
 
     /**
-<<<<<<< HEAD
-=======
      * Sets a new scheduling time to {@link Schedule}.
      *
      * @param command        a command to update
@@ -353,7 +347,6 @@
     }
 
     /**
->>>>>>> 06696961
      * Tests whether both command contexts are from the same actor
      * working under the same tenant.
      */
