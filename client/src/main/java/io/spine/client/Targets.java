/*
 * Copyright 2019, TeamDev. All rights reserved.
 *
 * Redistribution and use in source and/or binary forms, with or without
 * modification, must retain the above copyright notice and the following
 * disclaimer.
 *
 * THIS SOFTWARE IS PROVIDED BY THE COPYRIGHT HOLDERS AND CONTRIBUTORS
 * "AS IS" AND ANY EXPRESS OR IMPLIED WARRANTIES, INCLUDING, BUT NOT
 * LIMITED TO, THE IMPLIED WARRANTIES OF MERCHANTABILITY AND FITNESS FOR
 * A PARTICULAR PURPOSE ARE DISCLAIMED. IN NO EVENT SHALL THE COPYRIGHT
 * OWNER OR CONTRIBUTORS BE LIABLE FOR ANY DIRECT, INDIRECT, INCIDENTAL,
 * SPECIAL, EXEMPLARY, OR CONSEQUENTIAL DAMAGES (INCLUDING, BUT NOT
 * LIMITED TO, PROCUREMENT OF SUBSTITUTE GOODS OR SERVICES; LOSS OF USE,
 * DATA, OR PROFITS; OR BUSINESS INTERRUPTION) HOWEVER CAUSED AND ON ANY
 * THEORY OF LIABILITY, WHETHER IN CONTRACT, STRICT LIABILITY, OR TORT
 * (INCLUDING NEGLIGENCE OR OTHERWISE) ARISING IN ANY WAY OUT OF THE USE
 * OF THIS SOFTWARE, EVEN IF ADVISED OF THE POSSIBILITY OF SUCH DAMAGE.
 */
package io.spine.client;

import com.google.common.collect.ImmutableList;
import com.google.protobuf.Any;
import com.google.protobuf.Message;
import io.spine.annotation.Internal;
import io.spine.base.Identifier;
import io.spine.type.TypeUrl;
import org.checkerframework.checker.nullness.qual.Nullable;

import java.util.Collection;
import java.util.List;
import java.util.Set;

import static com.google.common.base.Preconditions.checkNotNull;
import static io.spine.base.Identifier.checkSupported;
import static java.util.stream.Collectors.toList;

/**
 * Client-side utilities for working with {@link Query} and
 * {@link Topic Topic} targets.
 */
@Internal
public final class Targets {

    /** Prevents instantiation of this utility class. */
    private Targets() {
    }

    /**
     * Creates a {@link Target} for a subset of events/entities by specifying their IDs.
     *
     * @param targetClass
     *         the class of a target event or entity
     * @param ids
     *         the IDs of interest of type
     *         {@linkplain io.spine.base.Identifier#checkSupported(Class) which is supported as
     *         identifier}
     * @return the instance of {@code Target} assembled according to the parameters.
     * @throws IllegalArgumentException
     *         if any of IDs have invalid type or are {@code null}
     */
    public static Target someOf(Class<? extends Message> targetClass, Set<?> ids) {
        checkNotNull(targetClass);
        checkNotNull(ids);

        Target result = composeTarget(targetClass, ids, null);
        return result;
    }

    /**
     * Create a {@link Target} for all events/entities of the specified type.
     *
     * @param targetClass
     *         the class of a target event/entity
     * @return the instance of {@code Target} assembled according to the parameters.
     */
    public static Target allOf(Class<? extends Message> targetClass) {
        checkNotNull(targetClass);

        Target result = composeTarget(targetClass, null, null);
        return result;
    }

    /**
     * Composes a target for the events/entities matching declared predicates.
     *
     * @param targetClass
     *         the class of a target event/entity
     * @param ids
     *         the IDs of interest of type
     *         {@linkplain io.spine.base.Identifier#checkSupported(Class) which is supported as
     *         identifier}
     * @param filters
     *         a set of predicates which target entity state or event message must match
     * @return a {@code Target} instance formed according to the provided parameters
     */
    @SuppressWarnings("CheckReturnValue")
    public static Target composeTarget(Class<? extends Message> targetClass,
                                       @Nullable Iterable<?> ids,
                                       @Nullable Iterable<CompositeFilter> filters) {
        checkNotNull(targetClass);

        boolean includeAll = (ids == null && filters == null);

        TypeUrl typeUrl = TypeUrl.of(targetClass);
        Target.Builder builder = Target.newBuilder()
                                       .setType(typeUrl.value());
        if (includeAll) {
            builder.setIncludeAll(true);
        } else {
<<<<<<< HEAD
            List<?> idsList = nonNullList(ids);
            IdFilter idFilter = composeIdFilter(idsList);
=======
            List<?> idsList = notNullList(ids);
            IdFilter idFilter = acceptingOnly(idsList);
>>>>>>> 053e22ac

            List<CompositeFilter> filterList = nonNullList(filters);
            TargetFilters targetFilters = targetFilters(filterList, idFilter);
            builder.setFilters(targetFilters);
        }

        return builder.build();
    }

    /**
     * Creates an {@code IdFilter} which accepts only the passed identifiers.
     */
    public static IdFilter acceptingOnly(Collection<?> identifiers) {
        List<Any> ids = identifiers
                .stream()
                .distinct()
                .map(Targets::checkId)
                .map(Identifier::pack)
                .collect(toList());
        IdFilter filter = idFilter(ids);
        return filter;
    }

    /**
     * Creates an {@code IdFilter} which accepts only the passed identifiers.
     */
    @SafeVarargs
    private static <I> IdFilter toIdFilter(I... id) {
        return acceptingOnly(ImmutableList.copyOf(id));
    }

    private static IdFilter idFilter(List<Any> ids) {
        return IdFilter
                .newBuilder()
                .addAllId(ids)
                .build();
    }

    /**
     * Creates {@code TargetFilters} which accepts only entities with the passed identifiers.
     */
    @SafeVarargs
    public static <I> TargetFilters acceptingOnly(I... id) {
        IdFilter idFilter = toIdFilter(id);
        TargetFilters result = TargetFilters
                .newBuilder()
                .setIdFilter(idFilter)
                .build();
        return result;
    }

    /**
     * Checks that object is not {@code null} and its type
     * {@linkplain io.spine.base.Identifier#checkSupported(Class) is supported as an identifier}.
     *
     * @param item
     *         an object to check
     * @param <I>
     *         a type of an object to check
     * @return the passed object
     */
    private static <I> I checkId(I item) {
        checkNotNull(item);
        checkSupported(item.getClass());
        return item;
    }

    private static TargetFilters targetFilters(List<CompositeFilter> filters, IdFilter idFilter) {
        return TargetFilters.newBuilder()
                            .setIdFilter(idFilter)
                            .addAllFilter(filters)
                            .build();
    }

    /**
     * Returns an empty list in case of {@code null} input.
     *
     * @return a new {@link List} instance
     */
    private static <T> ImmutableList<T> nonNullList(@Nullable Iterable<T> input) {
        if (input == null) {
            return ImmutableList.of();
        }
        return ImmutableList.copyOf(input);
    }
}<|MERGE_RESOLUTION|>--- conflicted
+++ resolved
@@ -108,13 +108,8 @@
         if (includeAll) {
             builder.setIncludeAll(true);
         } else {
-<<<<<<< HEAD
             List<?> idsList = nonNullList(ids);
-            IdFilter idFilter = composeIdFilter(idsList);
-=======
-            List<?> idsList = notNullList(ids);
             IdFilter idFilter = acceptingOnly(idsList);
->>>>>>> 053e22ac
 
             List<CompositeFilter> filterList = nonNullList(filters);
             TargetFilters targetFilters = targetFilters(filterList, idFilter);
