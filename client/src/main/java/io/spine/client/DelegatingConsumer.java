/*
 * Copyright 2020, TeamDev. All rights reserved.
 *
 * Redistribution and use in source and/or binary forms, with or without
 * modification, must retain the above copyright notice and the following
 * disclaimer.
 *
 * THIS SOFTWARE IS PROVIDED BY THE COPYRIGHT HOLDERS AND CONTRIBUTORS
 * "AS IS" AND ANY EXPRESS OR IMPLIED WARRANTIES, INCLUDING, BUT NOT
 * LIMITED TO, THE IMPLIED WARRANTIES OF MERCHANTABILITY AND FITNESS FOR
 * A PARTICULAR PURPOSE ARE DISCLAIMED. IN NO EVENT SHALL THE COPYRIGHT
 * OWNER OR CONTRIBUTORS BE LIABLE FOR ANY DIRECT, INDIRECT, INCIDENTAL,
 * SPECIAL, EXEMPLARY, OR CONSEQUENTIAL DAMAGES (INCLUDING, BUT NOT
 * LIMITED TO, PROCUREMENT OF SUBSTITUTE GOODS OR SERVICES; LOSS OF USE,
 * DATA, OR PROFITS; OR BUSINESS INTERRUPTION) HOWEVER CAUSED AND ON ANY
 * THEORY OF LIABILITY, WHETHER IN CONTRACT, STRICT LIABILITY, OR TORT
 * (INCLUDING NEGLIGENCE OR OTHERWISE) ARISING IN ANY WAY OUT OF THE USE
 * OF THIS SOFTWARE, EVEN IF ADVISED OF THE POSSIBILITY OF SUCH DAMAGE.
 */

package io.spine.client;

import com.google.protobuf.Message;
import io.spine.base.EventMessage;
import io.spine.base.MessageContext;
import io.spine.base.entity.EntityState;
import io.spine.core.EmptyContext;
import io.spine.core.EventContext;

import java.util.function.Consumer;

import static com.google.common.base.Preconditions.checkNotNull;

/**
 * Adapts a consumer of an event message to the {@link EventConsumer} interface.
 */
abstract class DelegatingConsumer<M extends Message, C extends MessageContext>
        implements MessageConsumer<M, C> {

    private final Consumer<M> delegate;

    static <E extends EventMessage> EventConsumer<E> ofEvent(Consumer<E> consumer) {
        checkNotNull(consumer);
        return new DelegatingEventConsumer<>(consumer);
    }

    static <S extends EntityState<?>> StateConsumer<S> ofState(Consumer<S> consumer) {
        checkNotNull(consumer);
        return new DelegatingStateConsumer<>(consumer);
    }

    private DelegatingConsumer(Consumer<M> delegate) {
        this.delegate = checkNotNull(delegate);
    }

    /**
     * Obtains the reference to the consumer of a message, which will be used for
     * diagnostic purposes.
     *
     * <p>If the passed instance is a {@code DelegatingConsumer}, its delegate will be returned.
     * Otherwise, the method returns the passed instance.
     */
    static Object toRealConsumer(MessageConsumer<?, ?> consumer) {
        return consumer instanceof DelegatingConsumer
               ? ((DelegatingConsumer<?, ?>) consumer).delegate()
               : consumer;
    }

    /** Obtains the consumer of the event message to which this consumer delegates. */
    private Consumer<M> delegate() {
        return delegate;
    }

    /** Passes the event message to the associated consumer. */
    @Override
    public void accept(M m, C context) {
        delegate.accept(m);
    }

    /**
     * Adapts a consumer of an event message to the {@link EventConsumer} interface.
     */
    private static final class DelegatingEventConsumer<E extends EventMessage>
            extends DelegatingConsumer<E, EventContext>
            implements EventConsumer<E> {

        private DelegatingEventConsumer(Consumer<E> delegate) {
            super(delegate);
        }
    }

<<<<<<< HEAD
    private static final class DelegatingStateConsumer<S extends EntityState<?>>
=======
    /**
     * Adapts a {@code Consumer} of an {@code EntityState} to the {@link StateConsumer} interface.
     */
    private static final class DelegatingStateConsumer<S extends EntityState>
>>>>>>> ed31f7e8
            extends DelegatingConsumer<S, EmptyContext>
            implements StateConsumer<S> {

        private DelegatingStateConsumer(Consumer<S> delegate) {
            super(delegate);
        }

        @Override
        public void accept(S s) {
            accept(s, EmptyContext.getDefaultInstance());
        }
    }
}<|MERGE_RESOLUTION|>--- conflicted
+++ resolved
@@ -89,14 +89,10 @@
         }
     }
 
-<<<<<<< HEAD
-    private static final class DelegatingStateConsumer<S extends EntityState<?>>
-=======
     /**
      * Adapts a {@code Consumer} of an {@code EntityState} to the {@link StateConsumer} interface.
      */
-    private static final class DelegatingStateConsumer<S extends EntityState>
->>>>>>> ed31f7e8
+    private static final class DelegatingStateConsumer<S extends EntityState<?>>
             extends DelegatingConsumer<S, EmptyContext>
             implements StateConsumer<S> {
 
