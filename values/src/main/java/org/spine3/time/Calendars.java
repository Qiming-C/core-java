/*
 * Copyright 2017, TeamDev Ltd. All rights reserved.
 *
 * Redistribution and use in source and/or binary forms, with or without
 * modification, must retain the above copyright notice and the following
 * disclaimer.
 *
 * THIS SOFTWARE IS PROVIDED BY THE COPYRIGHT HOLDERS AND CONTRIBUTORS
 * "AS IS" AND ANY EXPRESS OR IMPLIED WARRANTIES, INCLUDING, BUT NOT
 * LIMITED TO, THE IMPLIED WARRANTIES OF MERCHANTABILITY AND FITNESS FOR
 * A PARTICULAR PURPOSE ARE DISCLAIMED. IN NO EVENT SHALL THE COPYRIGHT
 * OWNER OR CONTRIBUTORS BE LIABLE FOR ANY DIRECT, INDIRECT, INCIDENTAL,
 * SPECIAL, EXEMPLARY, OR CONSEQUENTIAL DAMAGES (INCLUDING, BUT NOT
 * LIMITED TO, PROCUREMENT OF SUBSTITUTE GOODS OR SERVICES; LOSS OF USE,
 * DATA, OR PROFITS; OR BUSINESS INTERRUPTION) HOWEVER CAUSED AND ON ANY
 * THEORY OF LIABILITY, WHETHER IN CONTRACT, STRICT LIABILITY, OR TORT
 * (INCLUDING NEGLIGENCE OR OTHERWISE) ARISING IN ANY WAY OUT OF THE USE
 * OF THIS SOFTWARE, EVEN IF ADVISED OF THE POSSIBILITY OF SUCH DAMAGE.
 */

package org.spine3.time;

import java.util.Calendar;
import java.util.Date;
import java.util.SimpleTimeZone;
import java.util.TimeZone;
import java.util.concurrent.TimeUnit;

import static java.util.Calendar.DAY_OF_MONTH;
import static java.util.Calendar.HOUR;
import static java.util.Calendar.HOUR_OF_DAY;
import static java.util.Calendar.MILLISECOND;
import static java.util.Calendar.MINUTE;
import static java.util.Calendar.MONTH;
import static java.util.Calendar.SECOND;
import static java.util.Calendar.YEAR;
import static java.util.Calendar.ZONE_OFFSET;
import static java.util.Calendar.getInstance;

/**
 * Utilities for working with {@link Calendar}.
 *
 * <p> This utility class is needed while Spine is based on Java 7.
 * Java 8 introduces new date/time API in the package {@code java.time}.
 * Spine v2 will be based on Java 8 and this class will be deprecated.
 *
 * @author Alexander Aleksandrov
 */
<<<<<<< HEAD
@SuppressWarnings("ClassWithTooManyMethods") // OK for this utility class.
public class Calendars {
=======
@SuppressWarnings({"ClassWithTooManyMethods" /* OK for this utility class. */,
                   "MagicConstant" /* We use conversion methods instead. */})
class Calendars {
>>>>>>> 0bc32e03

    private static final String TIME_ZONE_GMT = "GMT";

    private Calendars() {
        // Prevent instantiation of this utility class.
    }

    /**
     * Obtains zone offset using {@code Calendar}.
     */
    static int getZoneOffset(Calendar cal) {
        final int zoneOffset = cal.get(ZONE_OFFSET) / 1000;
        return zoneOffset;
    }

    /**
     * Obtains year using {@code Calendar}.
     */
    static int getYear(Calendar cal) {
        final int year = cal.get(YEAR);
        return year;
    }

    /**
     * Obtains month using {@code Calendar}.
     */
    static int getMonth(Calendar cal) {
        // The Calendar class assumes JANUARY is zero.
        // Therefore add 1 to get the reasonable value of month
        final int month = cal.get(MONTH) + 1;
        return month;
    }

    /**
     * Obtains day of month using {@code Calendar}.
     */
    static int getDay(Calendar cal) {
        final int result = cal.get(DAY_OF_MONTH);
        return result;
    }

    /**
     * Obtains hours using {@code Calendar}.
     */
    static int getHours(Calendar cal) {
        final int hours = cal.get(HOUR);
        return hours;
    }

    /**
     * Obtains minutes using {@code Calendar}.
     */
    static int getMinutes(Calendar cal) {
        final int minutes = cal.get(MINUTE);
        return minutes;
    }

    /**
     * Obtains seconds using {@code Calendar}.
     */
    static int getSeconds(Calendar cal) {
        final int seconds = cal.get(SECOND);
        return seconds;
    }

    /**
     * Obtains milliseconds using {@code Calendar}.
     */
    static int getMillis(Calendar cal) {
        final int millis = cal.get(MILLISECOND);
        return millis;
    }

    /**
     * Obtains calendar from year, month, and day values.
     */
    private static Calendar createWithDate(int year, int month, int day) {
        final Calendar calendar = getInstance();
        calendar.set(year, toMagicMonthNumber(month), day);
        return calendar;
    }

    /**
     * Converts the passed number of a month into a value of a magic constant used
     * by {@link Calendar} API.
     *
     * @param month a one-based number of a month
     */
    private static int toMagicMonthNumber(int month) {
        return month - 1;
    }

    /**
     * Sets the date to calendar.
     *
     * @param calendar the target calendar
     * @param date     the date to set
     */
    private static void setDate(Calendar calendar, LocalDate date) {
        calendar.set(date.getYear(),
                     toMagicMonthNumber(date.getMonth()
                                            .getNumber()),
                     date.getDay());
    }

    /**
     * Obtains {@code Calendar} from hours, minutes, seconds and milliseconds values.
     */
    private static Calendar createWithTime(int hours, int minutes, int seconds, int millis) {
        final Calendar calendar = getInstance();
        calendar.set(HOUR, hours);
        calendar.set(MINUTE, minutes);
        calendar.set(SECOND, seconds);
        calendar.set(MILLISECOND, millis);
        return calendar;
    }

    /**
     * Obtains {@code Calendar} from hours, minutes and seconds values.
     */
    static Calendar createWithTime(int hours, int minutes, int seconds) {
        final Calendar calendar = getInstance();
        calendar.set(HOUR, hours);
        calendar.set(MINUTE, minutes);
        calendar.set(SECOND, seconds);
        return calendar;
    }

    /**
     * Obtains {@code Calendar} from hours and minutes values.
     */
    static Calendar createWithTime(int hours, int minutes) {
        final Calendar calendar = getInstance();
        calendar.set(HOUR, hours);
        calendar.set(MINUTE, minutes);
        return calendar;
    }

    /**
     * Obtains a {@code Calendar} with GMT time zone.
     *
     * @return new {@code Calendar} instance
     */
    private static Calendar nowAtGmt() {
        Calendar gmtCal = getInstance(TimeZone.getTimeZone(TIME_ZONE_GMT));
        return gmtCal;
    }

    /**
     * Obtains current time calendar for the passed zone offset.
     */
    static Calendar nowAt(ZoneOffset zoneOffset) {
        final Calendar utc = nowAtGmt();
        final Date timeAtGmt = utc.getTime();
        long msFromEpoch = timeAtGmt.getTime();

        final Calendar calendar = at(zoneOffset);

        // Gives you the current offset in ms from UTC at the current date
        int offsetFromGmt = calendar.getTimeZone()
                                    .getOffset(msFromEpoch);
        calendar.setTime(timeAtGmt);
        calendar.add(MILLISECOND, offsetFromGmt);

        return calendar;
    }

    /**
     * Obtains calendar at the specified zone offset
     *
     * @param zoneOffset time offset for specified zone
     * @return new {@code Calendar} instance at specific zone offset
     */
    static Calendar at(ZoneOffset zoneOffset) {
        @SuppressWarnings("NumericCastThatLosesPrecision") // OK as a valid zoneOffset isn't that big.
        final int offsetMillis = (int) TimeUnit.SECONDS.toMillis(zoneOffset.getAmountSeconds());
        final SimpleTimeZone timeZone = new SimpleTimeZone(offsetMillis, "temp");
        final Calendar result = getInstance(timeZone);
        return result;
    }

    /**
     * Obtains current calendar.
     */
    static Calendar now() {
        final Calendar calendar = getInstance();
        return calendar;
    }

    /**
     * Obtains month of year using calendar.
     */
    static MonthOfYear getMonthOfYear(Calendar calendar) {
        // The Calendar class assumes JANUARY is zero.
        // Therefore add 1 to get the value of MonthOfYear.
        final int monthByCalendar = calendar.get(MONTH);
        final MonthOfYear month = MonthOfYear.forNumber(monthByCalendar + 1);
        return month;
    }

    /**
     * Obtains local date using calendar.
     */
    static LocalDate toLocalDate(Calendar cal) {
        return LocalDates.of(getYear(cal),
                             getMonthOfYear(cal),
                             getDay(cal));
    }

    /**
     * Obtains local time using calendar.
     */
    static LocalTime toLocalTime(Calendar calendar) {
        final int hours = getHours(calendar);
        final int minutes = getMinutes(calendar);
        final int seconds = getSeconds(calendar);
        final int millis = getMillis(calendar);

        return LocalTimes.of(hours, minutes, seconds, millis);
    }

    /**
     * Converts the passed {@code OffsetDate} into {@code Calendar}.
     *
     * <p>The calendar is initialized at the offset from the passed date.
     */
    static Calendar toCalendar(OffsetDate offsetDate) {
        final Calendar calendar = at(offsetDate.getOffset());
        setDate(calendar, offsetDate.getDate());
        return calendar;
    }

    /**
     * Converts the passed {@code LocalTime} into {@code Calendar}.
     */
    static Calendar toCalendar(LocalTime localTime) {
        return createWithTime(localTime.getHours(),
                              localTime.getMinutes(),
                              localTime.getSeconds(),
                              localTime.getMillis());
    }

    /**
     * Converts the passed {@code LocalDate} into {@code Calendar}.
     */
    static Calendar toCalendar(LocalDate localDate) {
        return createWithDate(localDate.getYear(),
                              localDate.getMonthValue(),
                              localDate.getDay());
    }

    /**
     * Converts the passed {@code OffsetTime} into {@code Calendar}.
     */
    static Calendar toCalendar(OffsetTime offsetTime) {
        final LocalTime time = offsetTime.getTime();
        final Calendar calendar = at(offsetTime.getOffset());
        calendar.set(HOUR_OF_DAY, time.getHours());
        calendar.set(MINUTE, time.getMinutes());
        calendar.set(SECOND, time.getSeconds());
        calendar.set(MILLISECOND, time.getMillis());
        return calendar;
    }

    /**
     * Converts the passed {@code OffsetDateTime} into {@code Calendar}.
     */
    static Calendar toCalendar(OffsetDateTime dateTime) {
        final Calendar cal = at(dateTime.getOffset());
        final LocalDate date = dateTime.getDate();
        final LocalTime time = dateTime.getTime();
        cal.set(date.getYear(),
                toMagicMonthNumber(date.getMonth()
                                       .getNumber()),
                date.getDay(),
                time.getHours(),
                time.getMinutes(),
                time.getSeconds());
        cal.set(MILLISECOND, time.getMillis());
        return cal;
    }
}<|MERGE_RESOLUTION|>--- conflicted
+++ resolved
@@ -46,14 +46,9 @@
  *
  * @author Alexander Aleksandrov
  */
-<<<<<<< HEAD
-@SuppressWarnings("ClassWithTooManyMethods") // OK for this utility class.
-public class Calendars {
-=======
 @SuppressWarnings({"ClassWithTooManyMethods" /* OK for this utility class. */,
                    "MagicConstant" /* We use conversion methods instead. */})
 class Calendars {
->>>>>>> 0bc32e03
 
     private static final String TIME_ZONE_GMT = "GMT";
 
