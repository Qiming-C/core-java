<component name="InspectionProjectProfileManager">
  <profile version="1.0">
    <option name="myName" value="Project Default" />
    <inspection_tool class="AbstractClassNeverImplemented" enabled="true" level="WARNING" enabled_by_default="true" />
    <inspection_tool class="AbstractClassWithoutAbstractMethods" enabled="true" level="INFO" enabled_by_default="true" />
    <inspection_tool class="AbstractMethodCallInConstructor" enabled="true" level="WARNING" enabled_by_default="true" />
    <inspection_tool class="AbstractMethodOverridesAbstractMethod" enabled="true" level="WARNING" enabled_by_default="true" />
    <inspection_tool class="AbstractMethodOverridesConcreteMethod" enabled="true" level="WARNING" enabled_by_default="true" />
    <inspection_tool class="AbstractMethodWithMissingImplementations" enabled="true" level="WARNING" enabled_by_default="true" />
    <inspection_tool class="AccessToNonThreadSafeStaticFieldFromInstance" enabled="true" level="WARNING" enabled_by_default="true">
      <option name="nonThreadSafeClasses">
        <value />
      </option>
      <option name="nonThreadSafeTypes" value="" />
    </inspection_tool>
    <inspection_tool class="AccessToStaticFieldLockedOnInstance" enabled="true" level="WARNING" enabled_by_default="true" />
    <inspection_tool class="AnonymousClassComplexity" enabled="true" level="WARNING" enabled_by_default="true">
      <option name="m_limit" value="3" />
    </inspection_tool>
    <inspection_tool class="ArchaicSystemPropertyAccess" enabled="true" level="WARNING" enabled_by_default="true" />
    <inspection_tool class="ArrayEquality" enabled="true" level="WARNING" enabled_by_default="true" />
    <inspection_tool class="AssignmentOrReturnOfFieldWithMutableType" enabled="true" level="WARNING" enabled_by_default="true" />
    <inspection_tool class="AssignmentToDateFieldFromParameter" enabled="true" level="WARNING" enabled_by_default="true">
      <option name="ignorePrivateMethods" value="true" />
    </inspection_tool>
    <inspection_tool class="AssignmentToMethodParameter" enabled="true" level="WARNING" enabled_by_default="true">
      <option name="ignoreTransformationOfOriginalParameter" value="false" />
    </inspection_tool>
    <inspection_tool class="AssignmentToStaticFieldFromInstanceMethod" enabled="true" level="WARNING" enabled_by_default="true" />
    <inspection_tool class="AssignmentUsedAsCondition" enabled="true" level="WARNING" enabled_by_default="true" />
    <inspection_tool class="BadExceptionCaught" enabled="true" level="WARNING" enabled_by_default="true">
      <option name="exceptionsString" value="" />
      <option name="exceptions">
        <value />
      </option>
    </inspection_tool>
    <inspection_tool class="BadExceptionDeclared" enabled="true" level="WARNING" enabled_by_default="true">
      <scope name="Tests" level="WARNING" enabled="false">
        <option name="exceptionsString" value="" />
        <option name="exceptions">
          <value />
        </option>
        <option name="ignoreTestCases" value="true" />
        <option name="ignoreLibraryOverrides" value="false" />
      </scope>
      <option name="exceptionsString" value="" />
      <option name="exceptions">
        <value>
          <item value="java.lang.Throwable" />
          <item value="java.lang.Error" />
          <item value="java.lang.RuntimeException" />
          <item value="java.lang.NullPointerException" />
          <item value="java.lang.ClassCastException" />
          <item value="java.lang.ArrayIndexOutOfBoundsException" />
        </value>
      </option>
      <option name="ignoreTestCases" value="true" />
      <option name="ignoreLibraryOverrides" value="true" />
    </inspection_tool>
    <inspection_tool class="BadExceptionThrown" enabled="true" level="WARNING" enabled_by_default="true">
      <option name="exceptionsString" value="" />
      <option name="exceptions">
        <value>
          <item value="java.lang.Throwable" />
          <item value="java.lang.Exception" />
          <item value="java.lang.Error" />
          <item value="java.lang.ClassCastException" />
          <item value="java.lang.ArrayIndexOutOfBoundsException" />
        </value>
      </option>
    </inspection_tool>
    <inspection_tool class="BadExpressionStatementJS" enabled="false" level="WARNING" enabled_by_default="false" />
    <inspection_tool class="BadOddness" enabled="true" level="WARNING" enabled_by_default="true" />
    <inspection_tool class="BigDecimalEquals" enabled="true" level="WARNING" enabled_by_default="true" />
    <inspection_tool class="BreakStatement" enabled="true" level="WARNING" enabled_by_default="true" />
    <inspection_tool class="BreakStatementWithLabel" enabled="true" level="WARNING" enabled_by_default="true" />
    <inspection_tool class="CallToNativeMethodWhileLocked" enabled="true" level="WARNING" enabled_by_default="true" />
    <inspection_tool class="CallToStringConcatCanBeReplacedByOperator" enabled="true" level="WARNING" enabled_by_default="true" />
    <inspection_tool class="CastConflictsWithInstanceof" enabled="true" level="WARNING" enabled_by_default="true" />
    <inspection_tool class="CastThatLosesPrecision" enabled="true" level="WARNING" enabled_by_default="true">
      <option name="ignoreIntegerCharCasts" value="false" />
      <option name="ignoreOverflowingByteCasts" value="false" />
    </inspection_tool>
    <inspection_tool class="CastToConcreteClass" enabled="false" level="WARNING" enabled_by_default="false">
      <option name="ignoreAbstractClasses" value="true" />
    </inspection_tool>
    <inspection_tool class="CastToIncompatibleInterface" enabled="true" level="WARNING" enabled_by_default="true" />
    <inspection_tool class="CatchMayIgnoreExceptionMerged" />
    <inspection_tool class="ChainedEquality" enabled="true" level="WARNING" enabled_by_default="true" />
    <inspection_tool class="CharUsedInArithmeticContext" enabled="true" level="WARNING" enabled_by_default="true" />
    <inspection_tool class="ClassComplexity" enabled="true" level="WARNING" enabled_by_default="true">
      <option name="m_limit" value="80" />
    </inspection_tool>
    <inspection_tool class="ClassCoupling" enabled="true" level="TYPO" enabled_by_default="true">
      <scope name="Production" level="WARNING" enabled="true">
        <option name="m_includeJavaClasses" value="false" />
        <option name="m_includeLibraryClasses" value="false" />
        <option name="m_limit" value="15" />
      </scope>
      <option name="m_includeJavaClasses" value="false" />
      <option name="m_includeLibraryClasses" value="false" />
      <option name="m_limit" value="15" />
    </inspection_tool>
    <inspection_tool class="ClassInTopLevelPackage" enabled="true" level="WARNING" enabled_by_default="true" />
    <inspection_tool class="ClassIndependentOfModule" enabled="true" level="WARNING" enabled_by_default="true" />
    <inspection_tool class="ClassLoaderInstantiation" enabled="true" level="WARNING" enabled_by_default="true" />
    <inspection_tool class="ClassMayBeInterface" enabled="true" level="WARNING" enabled_by_default="true" />
    <inspection_tool class="ClassNameDiffersFromFileName" enabled="true" level="WARNING" enabled_by_default="true" />
    <inspection_tool class="ClassNameSameAsAncestorName" enabled="true" level="INFO" enabled_by_default="true" />
    <inspection_tool class="ClassNamingConvention" enabled="true" level="INFO" enabled_by_default="true">
      <option name="m_regex" value="[A-Z][A-Za-z\d]*" />
      <option name="m_minLength" value="3" />
      <option name="m_maxLength" value="64" />
    </inspection_tool>
    <inspection_tool class="ClassNestingDepth" enabled="true" level="WARNING" enabled_by_default="true">
      <option name="m_limit" value="2" />
    </inspection_tool>
    <inspection_tool class="ClassNewInstance" enabled="true" level="WARNING" enabled_by_default="true" />
    <inspection_tool class="ClassOnlyUsedInOneModule" enabled="true" level="WARNING" enabled_by_default="true" />
    <inspection_tool class="ClassOnlyUsedInOnePackage" enabled="true" level="WARNING" enabled_by_default="true" />
    <inspection_tool class="ClassReferencesSubclass" enabled="true" level="WARNING" enabled_by_default="true" />
    <inspection_tool class="ClassWithMultipleLoggers" enabled="true" level="WARNING" enabled_by_default="true">
      <option name="loggerNamesString" value="java.util.logging.Logger,org.slf4j.Logger,org.apache.commons.logging.Log,org.apache.log4j.Logger" />
    </inspection_tool>
    <inspection_tool class="ClassWithTooManyDependencies" enabled="true" level="WARNING" enabled_by_default="true">
      <option name="limit" value="10" />
    </inspection_tool>
    <inspection_tool class="ClassWithTooManyDependents" enabled="true" level="WARNING" enabled_by_default="true">
      <option name="limit" value="10" />
    </inspection_tool>
    <inspection_tool class="ClassWithTooManyTransitiveDependencies" enabled="true" level="WARNING" enabled_by_default="true">
      <option name="limit" value="35" />
    </inspection_tool>
    <inspection_tool class="ClassWithTooManyTransitiveDependents" enabled="true" level="WARNING" enabled_by_default="true">
      <option name="limit" value="35" />
    </inspection_tool>
    <inspection_tool class="CloneCallsConstructors" enabled="true" level="WARNING" enabled_by_default="true" />
    <inspection_tool class="CloneInNonCloneableClass" enabled="true" level="WARNING" enabled_by_default="true" />
    <inspection_tool class="CollectionContainsUrl" enabled="true" level="WARNING" enabled_by_default="true" />
    <inspection_tool class="CollectionsFieldAccessReplaceableByMethodCall" enabled="true" level="WARNING" enabled_by_default="true" />
    <inspection_tool class="ComparableImplementedButEqualsNotOverridden" enabled="true" level="WARNING" enabled_by_default="true" />
    <inspection_tool class="ComparatorNotSerializable" enabled="true" level="WARNING" enabled_by_default="true" />
    <inspection_tool class="CompareToUsesNonFinalVariable" enabled="true" level="WARNING" enabled_by_default="true" />
    <inspection_tool class="ComparisonOfShortAndChar" enabled="true" level="WARNING" enabled_by_default="true" />
    <inspection_tool class="ConditionSignal" enabled="true" level="WARNING" enabled_by_default="true" />
    <inspection_tool class="ConditionalExpressionWithIdenticalBranches" enabled="true" level="WARNING" enabled_by_default="true" />
    <inspection_tool class="ConfusingElse" enabled="true" level="WARNING" enabled_by_default="true">
      <option name="reportWhenNoStatementFollow" value="false" />
    </inspection_tool>
    <inspection_tool class="ConfusingFloatingPointLiteral" enabled="true" level="WARNING" enabled_by_default="true" />
    <inspection_tool class="ConfusingMainMethod" enabled="true" level="WARNING" enabled_by_default="true" />
    <inspection_tool class="ConfusingOctalEscape" enabled="true" level="WARNING" enabled_by_default="true" />
    <inspection_tool class="ConstantAssertCondition" enabled="true" level="WARNING" enabled_by_default="true" />
    <inspection_tool class="ConstantConditions" enabled="true" level="TYPO" enabled_by_default="true">
      <scope name="Production" level="WARNING" enabled="true">
        <option name="SUGGEST_NULLABLE_ANNOTATIONS" value="true" />
        <option name="DONT_REPORT_TRUE_ASSERT_STATEMENTS" value="false" />
      </scope>
      <option name="SUGGEST_NULLABLE_ANNOTATIONS" value="true" />
      <option name="DONT_REPORT_TRUE_ASSERT_STATEMENTS" value="false" />
    </inspection_tool>
    <inspection_tool class="ConstantNamingConvention" enabled="false" level="WARNING" enabled_by_default="false">
      <option name="onlyCheckImmutables" value="true" />
      <option name="m_regex" value="[A-Z_\d]*" />
      <option name="m_minLength" value="5" />
      <option name="m_maxLength" value="32" />
    </inspection_tool>
    <inspection_tool class="ContinueStatementWithLabel" enabled="true" level="WARNING" enabled_by_default="true" />
    <inspection_tool class="CovariantCompareTo" enabled="true" level="WARNING" enabled_by_default="true" />
    <inspection_tool class="CovariantEquals" enabled="true" level="WARNING" enabled_by_default="true" />
    <inspection_tool class="CyclicClassDependency" enabled="true" level="WARNING" enabled_by_default="true" />
    <inspection_tool class="CyclicPackageDependency" enabled="true" level="WARNING" enabled_by_default="true" />
    <inspection_tool class="CyclomaticComplexity" enabled="true" level="WARNING" enabled_by_default="true">
      <option name="m_limit" value="10" />
    </inspection_tool>
    <inspection_tool class="DanglingJavadoc" enabled="true" level="TYPO" enabled_by_default="true" />
    <inspection_tool class="DateToString" enabled="true" level="WARNING" enabled_by_default="true" />
    <inspection_tool class="DeclareCollectionAsInterface" enabled="true" level="WARNING" enabled_by_default="true">
      <option name="ignoreLocalVariables" value="false" />
      <option name="ignorePrivateMethodsAndFields" value="false" />
    </inspection_tool>
    <inspection_tool class="DefaultNotLastCaseInSwitch" enabled="true" level="WARNING" enabled_by_default="true" />
    <inspection_tool class="DisjointPackage" enabled="true" level="WARNING" enabled_by_default="true" />
    <inspection_tool class="DollarSignInName" enabled="true" level="WARNING" enabled_by_default="true" />
    <inspection_tool class="DoubleCheckedLocking" enabled="true" level="WARNING" enabled_by_default="true">
      <option name="ignoreOnVolatileVariables" value="false" />
    </inspection_tool>
    <inspection_tool class="DoubleLiteralMayBeFloatLiteral" enabled="true" level="WARNING" enabled_by_default="true" />
    <inspection_tool class="DuplicateBooleanBranch" enabled="true" level="WARNING" enabled_by_default="true" />
    <inspection_tool class="DuplicatePropertyInspection" enabled="true" level="WARNING" enabled_by_default="true">
      <option name="CURRENT_FILE" value="true" />
      <option name="MODULE_WITH_DEPENDENCIES" value="false" />
      <option name="CHECK_DUPLICATE_VALUES" value="false" />
      <option name="CHECK_DUPLICATE_KEYS" value="true" />
      <option name="CHECK_DUPLICATE_KEYS_WITH_DIFFERENT_VALUES" value="true" />
    </inspection_tool>
    <inspection_tool class="DuplicateStringLiteralInspection" enabled="true" level="TYPO" enabled_by_default="true">
      <scope name="Production" level="WARNING" enabled="true">
        <option name="MIN_STRING_LENGTH" value="5" />
        <option name="IGNORE_PROPERTY_KEYS" value="false" />
      </scope>
      <option name="MIN_STRING_LENGTH" value="3" />
      <option name="IGNORE_PROPERTY_KEYS" value="true" />
    </inspection_tool>
    <inspection_tool class="DynamicRegexReplaceableByCompiledPattern" enabled="true" level="WARNING" enabled_by_default="true" />
    <inspection_tool class="EmptyClass" enabled="true" level="WARNING" enabled_by_default="true">
      <option name="ignorableAnnotations">
        <value>
          <item value="org.junit.jupiter.api.DisplayName" />
        </value>
      </option>
      <option name="ignoreClassWithParameterization" value="true" />
      <option name="ignoreThrowables" value="true" />
      <option name="commentsAreContent" value="true" />
    </inspection_tool>
    <inspection_tool class="EmptyDirectory" enabled="true" level="WARNING" enabled_by_default="true" />
    <inspection_tool class="EmptySynchronizedStatement" enabled="true" level="WARNING" enabled_by_default="true" />
    <inspection_tool class="EnumSwitchStatementWhichMissesCases" enabled="true" level="WARNING" enabled_by_default="true">
      <scope name="Tests" level="TYPO" enabled="true">
        <option name="ignoreSwitchStatementsWithDefault" value="false" />
      </scope>
      <option name="ignoreSwitchStatementsWithDefault" value="false" />
    </inspection_tool>
    <inspection_tool class="EnumerationCanBeIteration" enabled="true" level="WARNING" enabled_by_default="true" />
    <inspection_tool class="EqualsAndHashcode" enabled="true" level="WARNING" enabled_by_default="true" />
    <inspection_tool class="EqualsCalledOnEnumConstant" enabled="true" level="WARNING" enabled_by_default="true" />
    <inspection_tool class="EqualsHashCodeCalledOnUrl" enabled="true" level="WARNING" enabled_by_default="true" />
    <inspection_tool class="EqualsUsesNonFinalVariable" enabled="true" level="WARNING" enabled_by_default="true" />
    <inspection_tool class="ErrorRethrown" enabled="true" level="WARNING" enabled_by_default="true" />
    <inspection_tool class="ExceptionFromCatchWhichDoesntWrap" enabled="true" level="WARNING" enabled_by_default="true">
      <option name="ignoreGetMessage" value="false" />
      <option name="ignoreCantWrap" value="false" />
    </inspection_tool>
    <inspection_tool class="ExceptionNameDoesntEndWithException" enabled="true" level="WARNING" enabled_by_default="true" />
    <inspection_tool class="ExtendsConcreteCollection" enabled="true" level="WARNING" enabled_by_default="true" />
    <inspection_tool class="ExtendsThread" enabled="true" level="WARNING" enabled_by_default="true" />
    <inspection_tool class="ExtendsUtilityClass" enabled="true" level="WARNING" enabled_by_default="true" />
    <inspection_tool class="ExternalizableWithSerializationMethods" enabled="true" level="WARNING" enabled_by_default="true" />
    <inspection_tool class="FallthruInSwitchStatement" enabled="true" level="WARNING" enabled_by_default="true" />
    <inspection_tool class="FeatureEnvy" enabled="false" level="WARNING" enabled_by_default="false">
      <option name="ignoreTestCases" value="true" />
    </inspection_tool>
    <inspection_tool class="FieldAccessNotGuarded" enabled="true" level="WARNING" enabled_by_default="true" />
    <inspection_tool class="FieldAccessedSynchronizedAndUnsynchronized" enabled="true" level="WARNING" enabled_by_default="true">
      <option name="countGettersAndSetters" value="false" />
    </inspection_tool>
    <inspection_tool class="FieldCount" enabled="true" level="WARNING" enabled_by_default="true">
      <option name="m_countConstantFields" value="false" />
      <option name="m_considerStaticFinalFieldsConstant" value="true" />
      <option name="myCountEnumConstants" value="false" />
      <option name="m_limit" value="20" />
    </inspection_tool>
    <inspection_tool class="FieldMayBeStatic" enabled="true" level="WARNING" enabled_by_default="true" />
    <inspection_tool class="FinalizeNotProtected" enabled="true" level="WARNING" enabled_by_default="true" />
    <inspection_tool class="FloatingPointEquality" enabled="true" level="WARNING" enabled_by_default="true" />
    <inspection_tool class="ForLoopReplaceableByWhile" enabled="true" level="WARNING" enabled_by_default="true">
      <option name="m_ignoreLoopsWithoutConditions" value="false" />
    </inspection_tool>
    <inspection_tool class="ForLoopThatDoesntUseLoopVariable" enabled="true" level="WARNING" enabled_by_default="true" />
    <inspection_tool class="GroovyAssignabilityCheck" enabled="false" level="WARNING" enabled_by_default="false" />
    <inspection_tool class="GroovyVariableCanBeFinal" enabled="true" level="WARNING" enabled_by_default="true" />
    <inspection_tool class="HardcodedFileSeparators" enabled="false" level="WARNING" enabled_by_default="false">
      <option name="m_recognizeExampleMediaType" value="true" />
    </inspection_tool>
    <inspection_tool class="HardcodedLineSeparators" enabled="true" level="WARNING" enabled_by_default="true" />
    <inspection_tool class="HashCodeUsesNonFinalVariable" enabled="true" level="WARNING" enabled_by_default="true" />
    <inspection_tool class="HtmlTagCanBeJavadocTag" enabled="true" level="WARNING" enabled_by_default="true" />
    <inspection_tool class="IfMayBeConditional" enabled="true" level="INFO" enabled_by_default="true" />
    <inspection_tool class="IfStatementWithIdenticalBranches" enabled="true" level="WARNING" enabled_by_default="true" />
    <inspection_tool class="IfStatementWithTooManyBranches" enabled="true" level="INFO" enabled_by_default="true">
      <option name="m_limit" value="3" />
    </inspection_tool>
    <inspection_tool class="IgnoreResultOfCall" enabled="true" level="INFO" enabled_by_default="true">
      <option name="m_reportAllNonLibraryCalls" value="true" />
      <option name="callCheckString" value="java.io.File,.*,java.io.InputStream,read|skip|available|markSupported,java.io.Writer,read|skip|ready|markSupported,java.lang.Boolean,.*,java.lang.Byte,.*,java.lang.Character,.*,java.lang.Double,.*,java.lang.Float,.*,java.lang.Integer,.*,java.lang.Long,.*,java.lang.Math,.*,java.lang.Object,equals|hashCode|toString,java.lang.Short,.*,java.lang.StrictMath,.*,java.lang.String,.*,java.math.BigInteger,.*,java.math.BigDecimal,.*,java.net.InetAddress,.*,java.net.URI,.*,java.util.UUID,.*,java.util.regex.Matcher,pattern|toMatchResult|start|end|group|groupCount|matches|find|lookingAt|quoteReplacement|replaceAll|replaceFirst|regionStart|regionEnd|hasTransparantBounds|hasAnchoringBounds|hitEnd|requireEnd,java.util.regex.Pattern,.*" />
    </inspection_tool>
    <inspection_tool class="ImplicitNumericConversion" enabled="true" level="WARNING" enabled_by_default="true">
      <option name="ignoreWideningConversions" value="true" />
      <option name="ignoreCharConversions" value="false" />
      <option name="ignoreConstantConversions" value="false" />
    </inspection_tool>
    <inspection_tool class="InconsistentLanguageLevel" enabled="true" level="WARNING" enabled_by_default="true" />
    <inspection_tool class="IncrementDecrementUsedAsExpression" enabled="true" level="WARNING" enabled_by_default="true" />
    <inspection_tool class="InnerClassMayBeStatic" enabled="true" level="WARNING" enabled_by_default="true">
      <scope name="Production" level="WARNING" enabled="true" />
      <scope name="Tests" level="WARNING" enabled="false" />
    </inspection_tool>
    <inspection_tool class="InstanceMethodNamingConvention" enabled="true" level="INFO" enabled_by_default="true">
      <scope name="Tests" level="INFO" enabled="false">
        <option name="m_regex" value="[a-z][A-Za-z\d]*" />
        <option name="m_minLength" value="4" />
        <option name="m_maxLength" value="32" />
      </scope>
      <scope name="Production" level="WARNING" enabled="true">
        <option name="m_regex" value="[a-z][A-Za-z\d]*" />
        <option name="m_minLength" value="2" />
        <option name="m_maxLength" value="32" />
      </scope>
      <option name="m_regex" value="[a-z][A-Za-z\d]*" />
      <option name="m_minLength" value="3" />
      <option name="m_maxLength" value="32" />
    </inspection_tool>
    <inspection_tool class="InstanceVariableInitialization" enabled="false" level="WARNING" enabled_by_default="false">
      <option name="m_ignorePrimitives" value="true" />
    </inspection_tool>
    <inspection_tool class="InstanceVariableNamingConvention" enabled="true" level="WARNING" enabled_by_default="true">
      <option name="m_regex" value="[a-z][A-Za-z\d]*" />
      <option name="m_minLength" value="2" />
      <option name="m_maxLength" value="32" />
    </inspection_tool>
    <inspection_tool class="InstanceVariableOfConcreteClass" enabled="false" level="WARNING" enabled_by_default="false">
      <option name="ignoreAbstractClasses" value="true" />
    </inspection_tool>
    <inspection_tool class="InstanceVariableUninitializedUse" enabled="true" level="WARNING" enabled_by_default="true">
      <option name="m_ignorePrimitives" value="false" />
      <option name="annotationNamesString" value="" />
    </inspection_tool>
    <inspection_tool class="InstanceofCatchParameter" enabled="true" level="WARNING" enabled_by_default="true" />
    <inspection_tool class="InstanceofChain" enabled="true" level="WARNING" enabled_by_default="true">
      <option name="ignoreInstanceofOnLibraryClasses" value="false" />
    </inspection_tool>
    <inspection_tool class="InstanceofIncompatibleInterface" enabled="true" level="WARNING" enabled_by_default="true" />
    <inspection_tool class="InstanceofInterfaces" enabled="false" level="WARNING" enabled_by_default="false">
      <option name="ignoreAbstractClasses" value="true" />
    </inspection_tool>
    <inspection_tool class="InstanceofThis" enabled="true" level="WARNING" enabled_by_default="true" />
    <inspection_tool class="IntLiteralMayBeLongLiteral" enabled="true" level="WARNING" enabled_by_default="true" />
    <inspection_tool class="InterfaceNamingConvention" enabled="true" level="WARNING" enabled_by_default="true">
      <option name="m_regex" value="[A-Z][A-Za-z\d]*" />
      <option name="m_minLength" value="3" />
      <option name="m_maxLength" value="64" />
    </inspection_tool>
    <inspection_tool class="InterfaceNeverImplemented" enabled="true" level="WARNING" enabled_by_default="true">
      <option name="ignoreInterfacesThatOnlyDeclareConstants" value="true" />
    </inspection_tool>
    <inspection_tool class="IteratorNextDoesNotThrowNoSuchElementException" enabled="true" level="WARNING" enabled_by_default="true" />
    <inspection_tool class="JDBCExecuteWithNonConstantString" enabled="true" level="WARNING" enabled_by_default="true" />
    <inspection_tool class="JDBCPrepareStatementWithNonConstantString" enabled="true" level="WARNING" enabled_by_default="true" />
    <inspection_tool class="JUnit5Converter" enabled="true" level="WARNING" enabled_by_default="true" />
    <inspection_tool class="JavaDoc" enabled="true" level="WARNING" enabled_by_default="true">
      <option name="TOP_LEVEL_CLASS_OPTIONS">
        <value>
          <option name="ACCESS_JAVADOC_REQUIRED_FOR" value="none" />
          <option name="REQUIRED_TAGS" value="" />
        </value>
      </option>
      <option name="INNER_CLASS_OPTIONS">
        <value>
          <option name="ACCESS_JAVADOC_REQUIRED_FOR" value="none" />
          <option name="REQUIRED_TAGS" value="" />
        </value>
      </option>
      <option name="METHOD_OPTIONS">
        <value>
          <option name="ACCESS_JAVADOC_REQUIRED_FOR" value="none" />
          <option name="REQUIRED_TAGS" value="" />
        </value>
      </option>
      <option name="FIELD_OPTIONS">
        <value>
          <option name="ACCESS_JAVADOC_REQUIRED_FOR" value="none" />
          <option name="REQUIRED_TAGS" value="" />
        </value>
      </option>
      <option name="IGNORE_DEPRECATED" value="false" />
      <option name="IGNORE_JAVADOC_PERIOD" value="false" />
      <option name="IGNORE_DUPLICATED_THROWS" value="false" />
      <option name="IGNORE_POINT_TO_ITSELF" value="false" />
      <option name="myAdditionalJavadocTags" value="" />
      <IGNORE_DUPLICATED_THROWS_TAGS value="false" />
    </inspection_tool>
    <inspection_tool class="JavaLangImport" enabled="true" level="WARNING" enabled_by_default="true" />
    <inspection_tool class="JavaLangReflect" enabled="true" level="WARNING" enabled_by_default="true" />
<<<<<<< HEAD
    <inspection_tool class="JavadocHtmlLint" enabled="true" level="TYPO" enabled_by_default="true" />
    <inspection_tool class="JavadocReference" enabled="true" level="ERROR" enabled_by_default="true">
=======
    <inspection_tool class="JavadocHtmlLint" enabled="false" level="TYPO" enabled_by_default="false" />
    <inspection_tool class="JavadocReference" enabled="true" level="TYPO" enabled_by_default="true">
>>>>>>> 901a649b
      <scope name="Tests" level="ERROR" enabled="false" />
    </inspection_tool>
    <inspection_tool class="LabeledStatement" enabled="true" level="WARNING" enabled_by_default="true" />
    <inspection_tool class="LengthOneStringInIndexOf" enabled="true" level="WARNING" enabled_by_default="true" />
    <inspection_tool class="LengthOneStringsInConcatenation" enabled="true" level="WARNING" enabled_by_default="true" />
    <inspection_tool class="ListenerMayUseAdapter" enabled="true" level="WARNING" enabled_by_default="true">
      <option name="checkForEmptyMethods" value="true" />
    </inspection_tool>
    <inspection_tool class="LoadLibraryWithNonConstantString" enabled="true" level="WARNING" enabled_by_default="true" />
    <inspection_tool class="LocalCanBeFinal" enabled="false" level="WARNING" enabled_by_default="false">
      <option name="REPORT_VARIABLES" value="true" />
      <option name="REPORT_PARAMETERS" value="false" />
      <option name="REPORT_CATCH_PARAMETERS" value="false" />
      <option name="REPORT_FOREACH_PARAMETERS" value="false" />
    </inspection_tool>
    <inspection_tool class="LocalVariableNamingConvention" enabled="true" level="WARNING" enabled_by_default="true">
      <scope name="Tests" level="TYPO" enabled="true">
        <option name="m_ignoreForLoopParameters" value="true" />
        <option name="m_ignoreCatchParameters" value="true" />
        <option name="m_regex" value="[a-z][A-Za-z\d]*" />
        <option name="m_minLength" value="2" />
        <option name="m_maxLength" value="25" />
      </scope>
      <option name="m_ignoreForLoopParameters" value="true" />
      <option name="m_ignoreCatchParameters" value="true" />
      <option name="m_regex" value="[a-z][A-Za-z\d]*" />
      <option name="m_minLength" value="2" />
      <option name="m_maxLength" value="25" />
    </inspection_tool>
    <inspection_tool class="LocalVariableOfConcreteClass" enabled="false" level="WARNING" enabled_by_default="false">
      <option name="ignoreAbstractClasses" value="true" />
    </inspection_tool>
    <inspection_tool class="LoggingConditionDisagreesWithLogStatement" enabled="true" level="WARNING" enabled_by_default="true" />
    <inspection_tool class="LoopWithImplicitTerminationCondition" enabled="true" level="WARNING" enabled_by_default="true" />
    <inspection_tool class="MagicNumber" enabled="true" level="WARNING" enabled_by_default="true">
      <scope name="Tests" level="WARNING" enabled="false" />
    </inspection_tool>
    <inspection_tool class="MapReplaceableByEnumMap" enabled="true" level="WARNING" enabled_by_default="true" />
    <inspection_tool class="MethodCount" enabled="true" level="WARNING" enabled_by_default="true">
      <scope name="Tests" level="TYPO" enabled="true">
        <option name="m_limit" value="20" />
        <option name="ignoreGettersAndSetters" value="true" />
        <option name="ignoreOverridingMethods" value="true" />
      </scope>
      <option name="m_limit" value="20" />
      <option name="ignoreGettersAndSetters" value="true" />
      <option name="ignoreOverridingMethods" value="true" />
    </inspection_tool>
    <inspection_tool class="MethodCoupling" enabled="true" level="WARNING" enabled_by_default="true">
      <option name="m_includeJavaClasses" value="false" />
      <option name="m_includeLibraryClasses" value="false" />
      <option name="m_limit" value="10" />
    </inspection_tool>
    <inspection_tool class="MethodMayBeStatic" enabled="true" level="WARNING" enabled_by_default="true">
      <option name="m_onlyPrivateOrFinal" value="true" />
      <option name="m_ignoreEmptyMethods" value="true" />
    </inspection_tool>
    <inspection_tool class="MethodMayBeSynchronized" enabled="true" level="WARNING" enabled_by_default="true" />
    <inspection_tool class="MethodNameSameAsParentName" enabled="true" level="WARNING" enabled_by_default="true" />
    <inspection_tool class="MethodNamesDifferOnlyByCase" enabled="true" level="WARNING" enabled_by_default="true" />
    <inspection_tool class="MethodOnlyUsedFromInnerClass" enabled="true" level="WARNING" enabled_by_default="true">
      <option name="ignoreMethodsAccessedFromAnonymousClass" value="true" />
      <option name="ignoreStaticMethodsFromNonStaticInnerClass" value="true" />
      <option name="onlyReportStaticMethods" value="false" />
    </inspection_tool>
    <inspection_tool class="MethodReturnOfConcreteClass" enabled="false" level="WARNING" enabled_by_default="false">
      <option name="ignoreAbstractClasses" value="true" />
    </inspection_tool>
    <inspection_tool class="MethodWithMultipleLoops" enabled="true" level="WARNING" enabled_by_default="true" />
    <inspection_tool class="MissingDeprecatedAnnotation" enabled="true" level="WARNING" enabled_by_default="true" />
    <inspection_tool class="MissingOverrideAnnotation" enabled="true" level="WARNING" enabled_by_default="true">
      <option name="ignoreObjectMethods" value="false" />
      <option name="ignoreAnonymousClassMethods" value="false" />
    </inspection_tool>
    <inspection_tool class="MissingPackageInfo" enabled="true" level="WARNING" enabled_by_default="true" />
    <inspection_tool class="MissortedModifiers" enabled="true" level="WARNING" enabled_by_default="true">
      <option name="m_requireAnnotationsFirst" value="true" />
    </inspection_tool>
    <inspection_tool class="MisspelledCompareTo" enabled="true" level="WARNING" enabled_by_default="true" />
    <inspection_tool class="MisspelledEquals" enabled="true" level="WARNING" enabled_by_default="true" />
    <inspection_tool class="MisspelledHashcode" enabled="true" level="WARNING" enabled_by_default="true" />
    <inspection_tool class="MisspelledToString" enabled="true" level="WARNING" enabled_by_default="true" />
    <inspection_tool class="ModuleWithTooFewClasses" enabled="true" level="WARNING" enabled_by_default="true">
      <option name="limit" value="5" />
    </inspection_tool>
    <inspection_tool class="ModuleWithTooManyClasses" enabled="true" level="WARNING" enabled_by_default="true">
      <option name="limit" value="100" />
    </inspection_tool>
    <inspection_tool class="MultipleDeclaration" enabled="true" level="WARNING" enabled_by_default="true">
      <option name="ignoreForLoopDeclarations" value="true" />
    </inspection_tool>
    <inspection_tool class="MultipleTopLevelClassesInFile" enabled="true" level="WARNING" enabled_by_default="true" />
    <inspection_tool class="MultipleVariablesInDeclaration" enabled="true" level="WARNING" enabled_by_default="true" />
    <inspection_tool class="NakedNotify" enabled="true" level="WARNING" enabled_by_default="true" />
    <inspection_tool class="NativeMethods" enabled="true" level="WARNING" enabled_by_default="true" />
    <inspection_tool class="NestedAssignment" enabled="true" level="WARNING" enabled_by_default="true" />
    <inspection_tool class="NestedConditionalExpression" enabled="true" level="WARNING" enabled_by_default="true" />
    <inspection_tool class="NestedSwitchStatement" enabled="true" level="WARNING" enabled_by_default="true" />
    <inspection_tool class="NestedSynchronizedStatement" enabled="true" level="WARNING" enabled_by_default="true" />
    <inspection_tool class="NestingDepth" enabled="true" level="WARNING" enabled_by_default="true">
      <option name="m_limit" value="5" />
    </inspection_tool>
    <inspection_tool class="NewExceptionWithoutArguments" enabled="true" level="WARNING" enabled_by_default="true" />
    <inspection_tool class="NewMethodNamingConvention" enabled="true" level="WARNING" enabled_by_default="true">
      <scope name="Tests" level="INFO" enabled="true">
        <extension name="InstanceMethodNamingConvention" enabled="true">
          <option name="m_regex" value="[a-z][A-Za-z\d]*" />
          <option name="m_minLength" value="2" />
          <option name="m_maxLength" value="32" />
        </extension>
        <extension name="JUnit4MethodNamingConvention" enabled="true">
          <option name="m_regex" value="[a-z][A-Za-z\d]*" />
          <option name="m_minLength" value="2" />
          <option name="m_maxLength" value="64" />
        </extension>
      </scope>
      <scope name="Production" level="WARNING" enabled="true">
        <extension name="InstanceMethodNamingConvention" enabled="true">
          <option name="m_regex" value="[a-z][A-Za-z\d]*" />
          <option name="m_minLength" value="2" />
          <option name="m_maxLength" value="32" />
        </extension>
      </scope>
      <extension name="InstanceMethodNamingConvention" enabled="true">
        <option name="m_regex" value="[a-z][A-Za-z\d]*" />
        <option name="m_minLength" value="3" />
        <option name="m_maxLength" value="32" />
      </extension>
    </inspection_tool>
    <inspection_tool class="NonCommentSourceStatements" enabled="true" level="WARNING" enabled_by_default="true">
      <option name="m_limit" value="30" />
    </inspection_tool>
    <inspection_tool class="NonExceptionNameEndsWithException" enabled="true" level="WARNING" enabled_by_default="true" />
    <inspection_tool class="NonFinalFieldInImmutable" enabled="true" level="WARNING" enabled_by_default="true" />
    <inspection_tool class="NonFinalFieldOfException" enabled="true" level="WARNING" enabled_by_default="true" />
    <inspection_tool class="NonFinalStaticVariableUsedInClassInitialization" enabled="true" level="WARNING" enabled_by_default="true" />
    <inspection_tool class="NonProtectedConstructorInAbstractClass" enabled="true" level="INFO" enabled_by_default="true">
      <option name="m_ignoreNonPublicClasses" value="false" />
    </inspection_tool>
    <inspection_tool class="NonReproducibleMathCall" enabled="true" level="WARNING" enabled_by_default="true" />
    <inspection_tool class="NonSerializableFieldInSerializableClass" enabled="true" level="WARNING" enabled_by_default="true">
      <option name="ignorableAnnotations">
        <value />
      </option>
      <option name="ignoreAnonymousInnerClasses" value="false" />
      <option name="superClassString" value="" />
    </inspection_tool>
    <inspection_tool class="NonSerializableObjectBoundToHttpSession" enabled="true" level="WARNING" enabled_by_default="true" />
    <inspection_tool class="NonSerializableObjectPassedToObjectStream" enabled="true" level="WARNING" enabled_by_default="true" />
    <inspection_tool class="NonSerializableWithSerialVersionUIDField" enabled="true" level="WARNING" enabled_by_default="true" />
    <inspection_tool class="NonSerializableWithSerializationMethods" enabled="true" level="WARNING" enabled_by_default="true" />
    <inspection_tool class="NonShortCircuitBoolean" enabled="true" level="WARNING" enabled_by_default="true" />
    <inspection_tool class="NonStaticFinalLogger" enabled="true" level="WARNING" enabled_by_default="true">
      <option name="loggerClassName" value="java.util.logging.Logger" />
    </inspection_tool>
    <inspection_tool class="NonSynchronizedMethodOverridesSynchronizedMethod" enabled="true" level="WARNING" enabled_by_default="true" />
    <inspection_tool class="NonThreadSafeLazyInitialization" enabled="true" level="WARNING" enabled_by_default="true" />
    <inspection_tool class="NoopMethodInAbstractClass" enabled="true" level="WARNING" enabled_by_default="true" />
    <inspection_tool class="NotifyCalledOnCondition" enabled="true" level="WARNING" enabled_by_default="true" />
    <inspection_tool class="NotifyNotInSynchronizedContext" enabled="true" level="WARNING" enabled_by_default="true" />
    <inspection_tool class="NotifyWithoutCorrespondingWait" enabled="true" level="WARNING" enabled_by_default="true" />
    <inspection_tool class="NullThrown" enabled="true" level="WARNING" enabled_by_default="true" />
    <inspection_tool class="NullableProblems" enabled="true" level="WARNING" enabled_by_default="false">
      <scope name="Production" level="WARNING" enabled="true">
        <option name="REPORT_NULLABLE_METHOD_OVERRIDES_NOTNULL" value="true" />
        <option name="REPORT_NOT_ANNOTATED_METHOD_OVERRIDES_NOTNULL" value="true" />
        <option name="REPORT_NOTNULL_PARAMETER_OVERRIDES_NULLABLE" value="true" />
        <option name="REPORT_NOT_ANNOTATED_PARAMETER_OVERRIDES_NOTNULL" value="true" />
        <option name="REPORT_NOT_ANNOTATED_GETTER" value="true" />
        <option name="REPORT_NOT_ANNOTATED_SETTER_PARAMETER" value="true" />
        <option name="REPORT_ANNOTATION_NOT_PROPAGATED_TO_OVERRIDERS" value="true" />
        <option name="REPORT_NULLS_PASSED_TO_NON_ANNOTATED_METHOD" value="true" />
        <option name="REPORT_NULLS_PASSED_TO_NOT_NULL_PARAMETER" value="false" />
      </scope>
      <option name="REPORT_NULLABLE_METHOD_OVERRIDES_NOTNULL" value="true" />
      <option name="REPORT_NOT_ANNOTATED_METHOD_OVERRIDES_NOTNULL" value="true" />
      <option name="REPORT_NOTNULL_PARAMETER_OVERRIDES_NULLABLE" value="true" />
      <option name="REPORT_NOT_ANNOTATED_PARAMETER_OVERRIDES_NOTNULL" value="true" />
      <option name="REPORT_NOT_ANNOTATED_GETTER" value="true" />
      <option name="REPORT_NOT_ANNOTATED_SETTER_PARAMETER" value="true" />
      <option name="REPORT_ANNOTATION_NOT_PROPAGATED_TO_OVERRIDERS" value="true" />
      <option name="REPORT_NULLS_PASSED_TO_NON_ANNOTATED_METHOD" value="true" />
    </inspection_tool>
    <inspection_tool class="ObjectEquality" enabled="true" level="WARNING" enabled_by_default="true">
      <option name="m_ignoreEnums" value="true" />
      <option name="m_ignoreClassObjects" value="false" />
      <option name="m_ignorePrivateConstructors" value="true" />
    </inspection_tool>
    <inspection_tool class="ObjectNotify" enabled="true" level="WARNING" enabled_by_default="true" />
    <inspection_tool class="ObsoleteCollection" enabled="true" level="WARNING" enabled_by_default="true">
      <option name="ignoreRequiredObsoleteCollectionTypes" value="false" />
    </inspection_tool>
    <inspection_tool class="OctalAndDecimalIntegersMixed" enabled="true" level="WARNING" enabled_by_default="true" />
    <inspection_tool class="OnDemandImport" enabled="true" level="WARNING" enabled_by_default="true" />
    <inspection_tool class="OverloadedMethodsWithSameNumberOfParameters" enabled="true" level="WARNING" enabled_by_default="true">
      <option name="ignoreInconvertibleTypes" value="true" />
    </inspection_tool>
    <inspection_tool class="OverloadedVarargsMethod" enabled="true" level="INFO" enabled_by_default="true" />
    <inspection_tool class="OverlyComplexArithmeticExpression" enabled="true" level="WARNING" enabled_by_default="true">
      <option name="m_limit" value="6" />
    </inspection_tool>
    <inspection_tool class="OverlyComplexBooleanExpression" enabled="true" level="WARNING" enabled_by_default="true">
      <option name="m_limit" value="3" />
      <option name="m_ignorePureConjunctionsDisjunctions" value="true" />
    </inspection_tool>
    <inspection_tool class="OverlyStrongTypeCast" enabled="true" level="WARNING" enabled_by_default="true">
      <option name="ignoreInMatchingInstanceof" value="true" />
    </inspection_tool>
    <inspection_tool class="OverridableMethodCallDuringObjectConstruction" enabled="true" level="WARNING" enabled_by_default="true" />
    <inspection_tool class="OverriddenMethodCallDuringObjectConstruction" enabled="true" level="WARNING" enabled_by_default="true" />
    <inspection_tool class="PackageDotHtmlMayBePackageInfo" enabled="true" level="WARNING" enabled_by_default="true" />
    <inspection_tool class="PackageInMultipleModules" enabled="true" level="WARNING" enabled_by_default="true" />
    <inspection_tool class="PackageNamingConvention" enabled="true" level="WARNING" enabled_by_default="true">
      <option name="m_regex" value="[a-z]+\d*[a-z]*" />
      <option name="m_minLength" value="2" />
      <option name="m_maxLength" value="16" />
    </inspection_tool>
    <inspection_tool class="PackageVisibleField" enabled="true" level="WARNING" enabled_by_default="true" />
    <inspection_tool class="PackageWithTooFewClasses" enabled="true" level="WARNING" enabled_by_default="true">
      <option name="limit" value="3" />
    </inspection_tool>
    <inspection_tool class="PackageWithTooManyClasses" enabled="true" level="WARNING" enabled_by_default="true">
      <option name="limit" value="50" />
    </inspection_tool>
    <inspection_tool class="ParameterNamingConvention" enabled="true" level="TYPO" enabled_by_default="true">
      <option name="m_regex" value="[a-z][A-Za-z\d]*" />
      <option name="m_minLength" value="1" />
      <option name="m_maxLength" value="20" />
    </inspection_tool>
    <inspection_tool class="ParameterOfConcreteClass" enabled="false" level="WARNING" enabled_by_default="false">
      <option name="ignoreAbstractClasses" value="true" />
    </inspection_tool>
    <inspection_tool class="ParametersPerConstructor" enabled="true" level="WARNING" enabled_by_default="true" />
    <inspection_tool class="ParametersPerMethod" enabled="true" level="WARNING" enabled_by_default="true">
      <option name="m_limit" value="5" />
    </inspection_tool>
    <inspection_tool class="PointlessIndexOfComparison" enabled="true" level="WARNING" enabled_by_default="true" />
    <inspection_tool class="ProtectedField" enabled="true" level="WARNING" enabled_by_default="true" />
    <inspection_tool class="ProtectedMemberInFinalClass" enabled="true" level="WARNING" enabled_by_default="true" />
    <inspection_tool class="PublicConstructorInNonPublicClass" enabled="true" level="INFO" enabled_by_default="true" />
    <inspection_tool class="PublicField" enabled="true" level="WARNING" enabled_by_default="true">
      <option name="ignoreEnums" value="false" />
      <option name="ignorableAnnotations">
        <value>
          <item value="org.junit.Test" />
          <item value="org.junit.Rule" />
        </value>
      </option>
    </inspection_tool>
    <inspection_tool class="PublicFieldAccessedInSynchronizedContext" enabled="true" level="WARNING" enabled_by_default="true" />
    <inspection_tool class="PublicStaticArrayField" enabled="true" level="WARNING" enabled_by_default="true" />
    <inspection_tool class="PublicStaticCollectionField" enabled="true" level="WARNING" enabled_by_default="true" />
    <inspection_tool class="QuestionableName" enabled="true" level="WARNING" enabled_by_default="true">
      <option name="nameString" value="aa,abc,bad,bar,bar2,baz,baz1,baz2,baz3,bb,blah,bogus,bool,cc,dd,defau1t,dummy,dummy2,ee,fa1se,ff,foo,foo1,foo2,foo3,foobar,four,fred,fred1,fred2,gg,hh,hello,hello1,hello2,hello3,ii,nu11,one,silly,silly2,string,two,then,three,whi1e,var" />
    </inspection_tool>
    <inspection_tool class="RandomDoubleForRandomInteger" enabled="true" level="WARNING" enabled_by_default="true" />
    <inspection_tool class="ReadObjectAndWriteObjectPrivate" enabled="true" level="WARNING" enabled_by_default="true" />
    <inspection_tool class="RedundantImplements" enabled="true" level="WARNING" enabled_by_default="true">
      <option name="ignoreSerializable" value="false" />
      <option name="ignoreCloneable" value="false" />
    </inspection_tool>
    <inspection_tool class="RedundantMethodOverride" enabled="true" level="WARNING" enabled_by_default="true" />
    <inspection_tool class="ResultOfObjectAllocationIgnored" enabled="true" level="WARNING" enabled_by_default="true">
      <scope name="Tests" level="WARNING" enabled="false" />
    </inspection_tool>
    <inspection_tool class="ResultSetIndexZero" enabled="true" level="WARNING" enabled_by_default="true" />
    <inspection_tool class="ReturnNull" enabled="true" level="WARNING" enabled_by_default="true">
      <option name="m_reportObjectMethods" value="true" />
      <option name="m_reportArrayMethods" value="true" />
      <option name="m_reportCollectionMethods" value="true" />
      <option name="m_ignorePrivateMethods" value="false" />
    </inspection_tool>
    <inspection_tool class="ReturnOfCollectionField" enabled="true" level="WARNING" enabled_by_default="true">
      <option name="ignorePrivateMethods" value="true" />
    </inspection_tool>
    <inspection_tool class="ReturnOfDateField" enabled="true" level="WARNING" enabled_by_default="true" />
    <inspection_tool class="RuntimeExec" enabled="true" level="WARNING" enabled_by_default="true" />
    <inspection_tool class="RuntimeExecWithNonConstantString" enabled="true" level="WARNING" enabled_by_default="true" />
    <inspection_tool class="SafeLock" enabled="true" level="WARNING" enabled_by_default="true" />
    <inspection_tool class="SamePackageImport" enabled="true" level="WARNING" enabled_by_default="true" />
    <inspection_tool class="SameParameterValue" enabled="true" level="TYPO" enabled_by_default="true" />
    <inspection_tool class="SerialPersistentFieldsWithWrongSignature" enabled="true" level="WARNING" enabled_by_default="true" />
    <inspection_tool class="SerialVersionUIDNotStaticFinal" enabled="true" level="WARNING" enabled_by_default="true" />
    <inspection_tool class="SerializableHasSerialVersionUIDField" enabled="true" level="WARNING" enabled_by_default="true">
      <option name="ignoreAnonymousInnerClasses" value="false" />
      <option name="superClassString" value="" />
    </inspection_tool>
    <inspection_tool class="SerializableInnerClassHasSerialVersionUIDField" enabled="true" level="WARNING" enabled_by_default="true">
      <option name="ignoreAnonymousInnerClasses" value="false" />
      <option name="superClassString" value="" />
    </inspection_tool>
    <inspection_tool class="SerializableInnerClassWithNonSerializableOuterClass" enabled="true" level="WARNING" enabled_by_default="true">
      <option name="ignoreAnonymousInnerClasses" value="false" />
      <option name="superClassString" value="" />
    </inspection_tool>
    <inspection_tool class="SerializableWithUnconstructableAncestor" enabled="true" level="WARNING" enabled_by_default="true" />
    <inspection_tool class="SetReplaceableByEnumSet" enabled="true" level="WARNING" enabled_by_default="true" />
    <inspection_tool class="SignalWithoutCorrespondingAwait" enabled="true" level="WARNING" enabled_by_default="true" />
    <inspection_tool class="SimpleDateFormatWithoutLocale" enabled="true" level="WARNING" enabled_by_default="true" />
    <inspection_tool class="SimplifiableAnnotation" enabled="true" level="WARNING" enabled_by_default="true" />
    <inspection_tool class="SimplifiableEqualsExpression" enabled="true" level="WARNING" enabled_by_default="true" />
    <inspection_tool class="SizeReplaceableByIsEmpty" enabled="true" level="WARNING" enabled_by_default="true">
      <option name="ignoreNegations" value="true" />
    </inspection_tool>
    <inspection_tool class="SleepWhileHoldingLock" enabled="true" level="WARNING" enabled_by_default="true" />
    <inspection_tool class="StaticCallOnSubclass" enabled="true" level="WARNING" enabled_by_default="true" />
    <inspection_tool class="StaticFieldReferenceOnSubclass" enabled="true" level="WARNING" enabled_by_default="true" />
    <inspection_tool class="StaticInheritance" enabled="true" level="WARNING" enabled_by_default="true" />
    <inspection_tool class="StaticNonFinalField" enabled="true" level="WARNING" enabled_by_default="true" />
    <inspection_tool class="StaticVariableInitialization" enabled="true" level="WARNING" enabled_by_default="true">
      <option name="m_ignorePrimitives" value="false" />
    </inspection_tool>
    <inspection_tool class="StaticVariableOfConcreteClass" enabled="false" level="WARNING" enabled_by_default="false">
      <option name="ignoreAbstractClasses" value="true" />
    </inspection_tool>
    <inspection_tool class="StaticVariableUninitializedUse" enabled="true" level="WARNING" enabled_by_default="true">
      <option name="m_ignorePrimitives" value="false" />
    </inspection_tool>
    <inspection_tool class="StringBufferField" enabled="true" level="WARNING" enabled_by_default="true" />
    <inspection_tool class="StringBufferMustHaveInitialCapacity" enabled="true" level="TYPO" enabled_by_default="true" />
    <inspection_tool class="StringBufferReplaceableByString" enabled="true" level="TYPO" enabled_by_default="true" />
    <inspection_tool class="StringBufferToStringInConcatenation" enabled="true" level="WARNING" enabled_by_default="true" />
    <inspection_tool class="StringConcatenationInFormatCall" enabled="true" level="WARNING" enabled_by_default="true" />
    <inspection_tool class="StringConcatenationInMessageFormatCall" enabled="true" level="WARNING" enabled_by_default="true" />
    <inspection_tool class="StringEqualsEmptyString" enabled="true" level="WARNING" enabled_by_default="true" />
    <inspection_tool class="StringReplaceableByStringBuffer" enabled="true" level="WARNING" enabled_by_default="true">
      <option name="onlyWarnOnLoop" value="true" />
    </inspection_tool>
    <inspection_tool class="SubtractionInCompareTo" enabled="true" level="WARNING" enabled_by_default="true" />
    <inspection_tool class="SuspiciousIndentAfterControlStatement" enabled="true" level="WARNING" enabled_by_default="true" />
    <inspection_tool class="SwitchStatementWithConfusingDeclaration" enabled="true" level="WARNING" enabled_by_default="true" />
    <inspection_tool class="SwitchStatementsWithoutDefault" enabled="true" level="WARNING" enabled_by_default="true">
      <option name="m_ignoreFullyCoveredEnums" value="true" />
    </inspection_tool>
    <inspection_tool class="SynchronizationOnStaticField" enabled="true" level="WARNING" enabled_by_default="true" />
    <inspection_tool class="SynchronizeOnLock" enabled="true" level="WARNING" enabled_by_default="true" />
    <inspection_tool class="SynchronizeOnThis" enabled="true" level="WARNING" enabled_by_default="true" />
    <inspection_tool class="SynchronizedOnLiteralObject" enabled="true" level="WARNING" enabled_by_default="true" />
    <inspection_tool class="SystemExit" enabled="true" level="WARNING" enabled_by_default="true" />
    <inspection_tool class="SystemGC" enabled="true" level="WARNING" enabled_by_default="true" />
    <inspection_tool class="SystemGetenv" enabled="true" level="WARNING" enabled_by_default="true" />
    <inspection_tool class="SystemOutErr" enabled="true" level="WARNING" enabled_by_default="true" />
    <inspection_tool class="SystemProperties" enabled="true" level="WARNING" enabled_by_default="true" />
    <inspection_tool class="SystemRunFinalizersOnExit" enabled="true" level="WARNING" enabled_by_default="true" />
    <inspection_tool class="SystemSetSecurityManager" enabled="true" level="WARNING" enabled_by_default="true" />
    <inspection_tool class="TailRecursion" enabled="true" level="WARNING" enabled_by_default="true" />
    <inspection_tool class="TestOnlyProblems" enabled="true" level="TYPO" enabled_by_default="true" />
    <inspection_tool class="ThisEscapedInConstructor" enabled="true" level="WARNING" enabled_by_default="true" />
    <inspection_tool class="ThreadDeathRethrown" enabled="true" level="WARNING" enabled_by_default="true" />
    <inspection_tool class="ThreadDumpStack" enabled="true" level="WARNING" enabled_by_default="true" />
    <inspection_tool class="ThreadLocalNotStaticFinal" enabled="true" level="WARNING" enabled_by_default="true" />
    <inspection_tool class="ThreadPriority" enabled="true" level="WARNING" enabled_by_default="true" />
    <inspection_tool class="ThreadStartInConstruction" enabled="true" level="WARNING" enabled_by_default="true" />
    <inspection_tool class="ThreadStopSuspendResume" enabled="true" level="WARNING" enabled_by_default="true" />
    <inspection_tool class="ThreadYield" enabled="true" level="WARNING" enabled_by_default="true" />
    <inspection_tool class="ThreeNegationsPerMethod" enabled="true" level="WARNING" enabled_by_default="true">
      <option name="m_ignoreInEquals" value="true" />
      <option name="ignoreInAssert" value="false" />
    </inspection_tool>
    <inspection_tool class="ThrowCaughtLocally" enabled="true" level="WARNING" enabled_by_default="true">
      <option name="ignoreRethrownExceptions" value="false" />
    </inspection_tool>
    <inspection_tool class="ThrowablePrintStackTrace" enabled="true" level="WARNING" enabled_by_default="true" />
    <inspection_tool class="ThrownExceptionsPerMethod" enabled="true" level="WARNING" enabled_by_default="true">
      <option name="m_limit" value="3" />
    </inspection_tool>
    <inspection_tool class="TimeToString" enabled="true" level="WARNING" enabled_by_default="true" />
    <inspection_tool class="TodoComment" enabled="true" level="WARNING" enabled_by_default="true" />
    <inspection_tool class="TooBroadCatch" enabled="true" level="WARNING" enabled_by_default="true">
      <scope name="Tests" level="WARNING" enabled="false" />
      <option name="ignoreThrown" value="true" />
    </inspection_tool>
    <inspection_tool class="TooBroadThrows" enabled="true" level="WARNING" enabled_by_default="true">
      <scope name="Tests" level="WARNING" enabled="false">
        <option name="onlyWarnOnRootExceptions" value="true" />
      </scope>
      <option name="onlyWarnOnRootExceptions" value="true" />
      <option name="ignoreLibraryOverrides" value="true" />
      <option name="ignoreThrown" value="true" />
    </inspection_tool>
    <inspection_tool class="TransientFieldInNonSerializableClass" enabled="true" level="WARNING" enabled_by_default="true" />
    <inspection_tool class="TransientFieldNotInitialized" enabled="true" level="WARNING" enabled_by_default="true" />
    <inspection_tool class="TrivialIf" enabled="true" level="TYPO" enabled_by_default="true" />
    <inspection_tool class="TrivialStringConcatenation" enabled="true" level="WARNING" enabled_by_default="true" />
    <inspection_tool class="TsLint" enabled="true" level="WARNING" enabled_by_default="true" />
    <inspection_tool class="TypeMayBeWeakened" enabled="true" level="INFO" enabled_by_default="true">
      <scope name="Tests" level="INFO" enabled="true">
        <option name="useRighthandTypeAsWeakestTypeInAssignments" value="true" />
        <option name="useParameterizedTypeForCollectionMethods" value="true" />
        <option name="doNotWeakenToJavaLangObject" value="true" />
        <option name="onlyWeakentoInterface" value="true" />
      </scope>
      <scope name="Problems" level="INFO" enabled="true">
        <option name="useRighthandTypeAsWeakestTypeInAssignments" value="true" />
        <option name="useParameterizedTypeForCollectionMethods" value="true" />
        <option name="doNotWeakenToJavaLangObject" value="true" />
        <option name="onlyWeakentoInterface" value="true" />
      </scope>
      <option name="useRighthandTypeAsWeakestTypeInAssignments" value="true" />
      <option name="useParameterizedTypeForCollectionMethods" value="true" />
      <option name="doNotWeakenToJavaLangObject" value="true" />
      <option name="onlyWeakentoInterface" value="true" />
    </inspection_tool>
    <inspection_tool class="UnaryPlus" enabled="true" level="WARNING" enabled_by_default="true" />
    <inspection_tool class="UnconditionalWait" enabled="true" level="WARNING" enabled_by_default="true" />
    <inspection_tool class="UnnecessarilyQualifiedInnerClassAccess" enabled="true" level="INFO" enabled_by_default="true">
      <option name="ignoreReferencesNeedingImport" value="true" />
    </inspection_tool>
    <inspection_tool class="UnnecessarilyQualifiedStaticUsage" enabled="true" level="WARNING" enabled_by_default="true">
      <option name="m_ignoreStaticFieldAccesses" value="false" />
      <option name="m_ignoreStaticMethodCalls" value="false" />
      <option name="m_ignoreStaticAccessFromStaticContext" value="false" />
    </inspection_tool>
    <inspection_tool class="UnnecessaryConstantArrayCreationExpression" enabled="true" level="WARNING" enabled_by_default="true" />
    <inspection_tool class="UnnecessaryConstructor" enabled="false" level="TYPO" enabled_by_default="false">
      <option name="ignoreAnnotations" value="true" />
    </inspection_tool>
    <inspection_tool class="UnnecessaryDefault" enabled="true" level="TYPO" enabled_by_default="true" />
    <inspection_tool class="UnnecessaryExplicitNumericCast" enabled="true" level="WARNING" enabled_by_default="true" />
    <inspection_tool class="UnnecessaryInheritDoc" enabled="true" level="WARNING" enabled_by_default="true" />
    <inspection_tool class="UnnecessaryJavaDocLink" enabled="true" level="WARNING" enabled_by_default="true">
      <option name="ignoreInlineLinkToSuper" value="false" />
    </inspection_tool>
    <inspection_tool class="UnnecessaryLocalVariable" enabled="false" level="WARNING" enabled_by_default="false">
      <option name="m_ignoreImmediatelyReturnedVariables" value="false" />
      <option name="m_ignoreAnnotatedVariables" value="false" />
    </inspection_tool>
    <inspection_tool class="UnnecessaryQualifierForThis" enabled="true" level="WARNING" enabled_by_default="true" />
    <inspection_tool class="UnnecessarySuperQualifier" enabled="true" level="WARNING" enabled_by_default="true" />
    <inspection_tool class="UnnecessaryUnaryMinus" enabled="true" level="WARNING" enabled_by_default="true" />
    <inspection_tool class="UnsecureRandomNumberGeneration" enabled="true" level="WARNING" enabled_by_default="true" />
    <inspection_tool class="UnstableApiUsage" enabled="true" level="WEAK WARNING" enabled_by_default="true">
      <scope name="Tests" level="WEAK WARNING" enabled="false" />
    </inspection_tool>
    <inspection_tool class="UnusedCatchParameter" enabled="true" level="WARNING" enabled_by_default="true">
      <option name="m_ignoreCatchBlocksWithComments" value="true" />
      <option name="m_ignoreTestCases" value="true" />
    </inspection_tool>
    <inspection_tool class="UnusedReturnValue" enabled="true" level="TYPO" enabled_by_default="true" />
    <inspection_tool class="UpperCaseFieldNameNotConstant" enabled="true" level="WARNING" enabled_by_default="true" />
    <inspection_tool class="UseOfAWTPeerClass" enabled="true" level="WARNING" enabled_by_default="true" />
    <inspection_tool class="UseOfJDBCDriverClass" enabled="true" level="WARNING" enabled_by_default="true" />
    <inspection_tool class="UseOfProcessBuilder" enabled="true" level="WARNING" enabled_by_default="true" />
    <inspection_tool class="UseOfPropertiesAsHashtable" enabled="true" level="WARNING" enabled_by_default="true" />
    <inspection_tool class="UseOfSunClasses" enabled="true" level="WARNING" enabled_by_default="true" />
    <inspection_tool class="UtilityClass" enabled="false" level="INFO" enabled_by_default="false">
      <option name="ignorableAnnotations">
        <value />
      </option>
    </inspection_tool>
    <inspection_tool class="UtilityClassWithPublicConstructor" enabled="true" level="WARNING" enabled_by_default="true" />
    <inspection_tool class="UtilityClassWithoutPrivateConstructor" enabled="true" level="WARNING" enabled_by_default="true">
      <option name="ignorableAnnotations">
        <value>
          <item value="com.google.common.annotations.VisibleForTesting" />
          <item value="org.junit.jupiter.api.DisplayName" />
        </value>
      </option>
      <option name="ignoreClassesWithOnlyMain" value="false" />
    </inspection_tool>
    <inspection_tool class="VariableNotUsedInsideIf" enabled="true" level="WEAK WARNING" enabled_by_default="true" />
    <inspection_tool class="VolatileArrayField" enabled="true" level="WARNING" enabled_by_default="true" />
    <inspection_tool class="VolatileLongOrDoubleField" enabled="true" level="WARNING" enabled_by_default="true" />
    <inspection_tool class="WaitCalledOnCondition" enabled="true" level="WARNING" enabled_by_default="true" />
    <inspection_tool class="WaitNotInLoop" enabled="true" level="WARNING" enabled_by_default="true" />
    <inspection_tool class="WaitNotInSynchronizedContext" enabled="true" level="WARNING" enabled_by_default="true" />
    <inspection_tool class="WaitOrAwaitWithoutTimeout" enabled="true" level="WARNING" enabled_by_default="true" />
    <inspection_tool class="WaitWhileHoldingTwoLocks" enabled="true" level="WARNING" enabled_by_default="true" />
    <inspection_tool class="WaitWithoutCorrespondingNotify" enabled="true" level="WARNING" enabled_by_default="true" />
    <inspection_tool class="WeakerAccess" enabled="true" level="INFO" enabled_by_default="true">
      <option name="SUGGEST_PACKAGE_LOCAL_FOR_MEMBERS" value="true" />
      <option name="SUGGEST_PACKAGE_LOCAL_FOR_TOP_CLASSES" value="true" />
      <option name="SUGGEST_PRIVATE_FOR_INNERS" value="true" />
    </inspection_tool>
    <inspection_tool class="WhileLoopSpinsOnField" enabled="true" level="WARNING" enabled_by_default="true">
      <option name="ignoreNonEmtpyLoops" value="false" />
    </inspection_tool>
    <inspection_tool class="ZeroLengthArrayInitialization" enabled="true" level="WARNING" enabled_by_default="true" />
  </profile>
</component><|MERGE_RESOLUTION|>--- conflicted
+++ resolved
@@ -371,13 +371,8 @@
     </inspection_tool>
     <inspection_tool class="JavaLangImport" enabled="true" level="WARNING" enabled_by_default="true" />
     <inspection_tool class="JavaLangReflect" enabled="true" level="WARNING" enabled_by_default="true" />
-<<<<<<< HEAD
-    <inspection_tool class="JavadocHtmlLint" enabled="true" level="TYPO" enabled_by_default="true" />
-    <inspection_tool class="JavadocReference" enabled="true" level="ERROR" enabled_by_default="true">
-=======
     <inspection_tool class="JavadocHtmlLint" enabled="false" level="TYPO" enabled_by_default="false" />
     <inspection_tool class="JavadocReference" enabled="true" level="TYPO" enabled_by_default="true">
->>>>>>> 901a649b
       <scope name="Tests" level="ERROR" enabled="false" />
     </inspection_tool>
     <inspection_tool class="LabeledStatement" enabled="true" level="WARNING" enabled_by_default="true" />
