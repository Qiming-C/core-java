<component name="InspectionProjectProfileManager">
  <profile version="1.0">
    <option name="myName" value="Project Default" />
    <inspection_tool class="AbstractClassNeverImplemented" enabled="true" level="WARNING" enabled_by_default="true" />
    <inspection_tool class="AbstractMethodCallInConstructor" enabled="true" level="WARNING" enabled_by_default="true" />
    <inspection_tool class="AbstractMethodOverridesAbstractMethod" enabled="true" level="WARNING" enabled_by_default="true" />
    <inspection_tool class="AbstractMethodOverridesConcreteMethod" enabled="true" level="WARNING" enabled_by_default="true" />
    <inspection_tool class="AbstractMethodWithMissingImplementations" enabled="true" level="WARNING" enabled_by_default="true" />
    <inspection_tool class="AccessToNonThreadSafeStaticFieldFromInstance" enabled="true" level="WARNING" enabled_by_default="true">
      <option name="nonThreadSafeClasses">
        <value />
      </option>
      <option name="nonThreadSafeTypes" value="" />
    </inspection_tool>
    <inspection_tool class="AccessToStaticFieldLockedOnInstance" enabled="true" level="WARNING" enabled_by_default="true" />
    <inspection_tool class="AnonymousClassComplexity" enabled="true" level="WARNING" enabled_by_default="true">
      <option name="m_limit" value="3" />
    </inspection_tool>
    <inspection_tool class="ArchaicSystemPropertyAccess" enabled="true" level="WARNING" enabled_by_default="true" />
    <inspection_tool class="ArrayEquality" enabled="true" level="WARNING" enabled_by_default="true" />
    <inspection_tool class="AssignmentOrReturnOfFieldWithMutableType" enabled="true" level="WARNING" enabled_by_default="true" />
    <inspection_tool class="AssignmentToDateFieldFromParameter" enabled="true" level="WARNING" enabled_by_default="true">
      <option name="ignorePrivateMethods" value="true" />
    </inspection_tool>
    <inspection_tool class="AssignmentToMethodParameter" enabled="true" level="WARNING" enabled_by_default="true">
      <option name="ignoreTransformationOfOriginalParameter" value="false" />
    </inspection_tool>
    <inspection_tool class="AssignmentToStaticFieldFromInstanceMethod" enabled="true" level="WARNING" enabled_by_default="true" />
    <inspection_tool class="BadExceptionCaught" enabled="true" level="WARNING" enabled_by_default="true">
      <option name="exceptionsString" value="" />
      <option name="exceptions">
        <value />
      </option>
    </inspection_tool>
    <inspection_tool class="BadExceptionThrown" enabled="true" level="WARNING" enabled_by_default="true">
      <option name="exceptionsString" value="" />
      <option name="exceptions">
        <value>
          <item value="java.lang.Throwable" />
          <item value="java.lang.Exception" />
          <item value="java.lang.Error" />
          <item value="java.lang.ClassCastException" />
          <item value="java.lang.ArrayIndexOutOfBoundsException" />
        </value>
      </option>
    </inspection_tool>
    <inspection_tool class="BadExpressionStatementJS" enabled="false" level="WARNING" enabled_by_default="false" />
    <inspection_tool class="BadOddness" enabled="true" level="WARNING" enabled_by_default="true" />
    <inspection_tool class="BigDecimalEquals" enabled="true" level="WARNING" enabled_by_default="true" />
    <inspection_tool class="BreakStatement" enabled="true" level="WARNING" enabled_by_default="true" />
    <inspection_tool class="BreakStatementWithLabel" enabled="true" level="WARNING" enabled_by_default="true" />
    <inspection_tool class="BusyWait" enabled="true" level="WARNING" enabled_by_default="true" />
    <inspection_tool class="CallToStringConcatCanBeReplacedByOperator" enabled="true" level="WARNING" enabled_by_default="true" />
    <inspection_tool class="CastConflictsWithInstanceof" enabled="true" level="WARNING" enabled_by_default="true" />
    <inspection_tool class="CastThatLosesPrecision" enabled="true" level="WARNING" enabled_by_default="true">
      <option name="ignoreIntegerCharCasts" value="false" />
      <option name="ignoreOverflowingByteCasts" value="false" />
    </inspection_tool>
    <inspection_tool class="CastToConcreteClass" enabled="false" level="WARNING" enabled_by_default="false">
      <option name="ignoreAbstractClasses" value="true" />
    </inspection_tool>
    <inspection_tool class="CastToIncompatibleInterface" enabled="true" level="WARNING" enabled_by_default="true" />
    <inspection_tool class="CatchMayIgnoreExceptionMerged" />
    <inspection_tool class="ChainedEquality" enabled="true" level="WARNING" enabled_by_default="true" />
    <inspection_tool class="CharUsedInArithmeticContext" enabled="true" level="WARNING" enabled_by_default="true" />
    <inspection_tool class="ClassComplexity" enabled="true" level="WARNING" enabled_by_default="true">
      <option name="m_limit" value="80" />
    </inspection_tool>
    <inspection_tool class="ClassCoupling" enabled="true" level="TYPO" enabled_by_default="true">
      <scope name="Tests" level="TYPO" enabled="false">
        <option name="m_includeJavaClasses" value="false" />
        <option name="m_includeLibraryClasses" value="false" />
        <option name="m_limit" value="15" />
      </scope>
      <scope name="Production" level="WARNING" enabled="true">
        <option name="m_includeJavaClasses" value="false" />
        <option name="m_includeLibraryClasses" value="false" />
        <option name="m_limit" value="15" />
      </scope>
      <option name="m_includeJavaClasses" value="false" />
      <option name="m_includeLibraryClasses" value="false" />
      <option name="m_limit" value="15" />
    </inspection_tool>
    <inspection_tool class="ClassInTopLevelPackage" enabled="true" level="WARNING" enabled_by_default="true" />
    <inspection_tool class="ClassIndependentOfModule" enabled="true" level="WARNING" enabled_by_default="true" />
    <inspection_tool class="ClassLoaderInstantiation" enabled="true" level="WARNING" enabled_by_default="true" />
    <inspection_tool class="ClassMayBeInterface" enabled="true" level="WARNING" enabled_by_default="true" />
    <inspection_tool class="ClassNameDiffersFromFileName" enabled="true" level="WARNING" enabled_by_default="true" />
    <inspection_tool class="ClassNameSameAsAncestorName" enabled="true" level="INFO" enabled_by_default="true" />
    <inspection_tool class="ClassNamingConvention" enabled="true" level="INFO" enabled_by_default="true">
      <option name="m_regex" value="[A-Z][A-Za-z\d]*" />
      <option name="m_minLength" value="3" />
      <option name="m_maxLength" value="64" />
    </inspection_tool>
    <inspection_tool class="ClassNestingDepth" enabled="true" level="WARNING" enabled_by_default="true">
      <option name="m_limit" value="2" />
    </inspection_tool>
    <inspection_tool class="ClassOnlyUsedInOneModule" enabled="true" level="WARNING" enabled_by_default="true" />
    <inspection_tool class="ClassOnlyUsedInOnePackage" enabled="true" level="WARNING" enabled_by_default="true" />
    <inspection_tool class="ClassReferencesSubclass" enabled="true" level="WARNING" enabled_by_default="true" />
    <inspection_tool class="ClassWithMultipleLoggers" enabled="true" level="WARNING" enabled_by_default="true">
      <option name="loggerNamesString" value="java.util.logging.Logger,org.slf4j.Logger,org.apache.commons.logging.Log,org.apache.log4j.Logger" />
    </inspection_tool>
    <inspection_tool class="ClassWithTooManyTransitiveDependencies" enabled="true" level="WARNING" enabled_by_default="true">
      <option name="limit" value="35" />
    </inspection_tool>
    <inspection_tool class="ClassWithTooManyTransitiveDependents" enabled="true" level="WARNING" enabled_by_default="true">
      <option name="limit" value="35" />
    </inspection_tool>
    <inspection_tool class="CloneCallsConstructors" enabled="true" level="WARNING" enabled_by_default="true" />
    <inspection_tool class="CloneInNonCloneableClass" enabled="true" level="WARNING" enabled_by_default="true" />
    <inspection_tool class="CollectionContainsUrl" enabled="true" level="WARNING" enabled_by_default="true" />
    <inspection_tool class="CollectionsFieldAccessReplaceableByMethodCall" enabled="true" level="WARNING" enabled_by_default="true" />
    <inspection_tool class="ComparableImplementedButEqualsNotOverridden" enabled="true" level="WARNING" enabled_by_default="true" />
    <inspection_tool class="ComparatorNotSerializable" enabled="true" level="WARNING" enabled_by_default="true" />
    <inspection_tool class="CompareToUsesNonFinalVariable" enabled="true" level="WARNING" enabled_by_default="true" />
    <inspection_tool class="ComparisonOfShortAndChar" enabled="true" level="WARNING" enabled_by_default="true" />
    <inspection_tool class="ConditionSignal" enabled="true" level="WARNING" enabled_by_default="true" />
    <inspection_tool class="ConditionalExpressionWithIdenticalBranches" enabled="true" level="WARNING" enabled_by_default="true" />
    <inspection_tool class="ConfusingElse" enabled="true" level="WARNING" enabled_by_default="true">
      <option name="reportWhenNoStatementFollow" value="false" />
    </inspection_tool>
    <inspection_tool class="ConfusingFloatingPointLiteral" enabled="true" level="WARNING" enabled_by_default="true" />
    <inspection_tool class="ConfusingMainMethod" enabled="true" level="WARNING" enabled_by_default="true" />
    <inspection_tool class="ConfusingOctalEscape" enabled="true" level="WARNING" enabled_by_default="true" />
    <inspection_tool class="ConstantAssertCondition" enabled="true" level="WARNING" enabled_by_default="true" />
    <inspection_tool class="ConstantConditions" enabled="true" level="TYPO" enabled_by_default="true">
      <scope name="Production" level="WARNING" enabled="true">
        <option name="SUGGEST_NULLABLE_ANNOTATIONS" value="true" />
        <option name="DONT_REPORT_TRUE_ASSERT_STATEMENTS" value="false" />
      </scope>
      <option name="SUGGEST_NULLABLE_ANNOTATIONS" value="true" />
      <option name="DONT_REPORT_TRUE_ASSERT_STATEMENTS" value="false" />
    </inspection_tool>
    <inspection_tool class="ConstantNamingConvention" enabled="false" level="WARNING" enabled_by_default="false">
      <option name="onlyCheckImmutables" value="true" />
      <option name="m_regex" value="[A-Z_\d]*" />
      <option name="m_minLength" value="5" />
      <option name="m_maxLength" value="32" />
    </inspection_tool>
    <inspection_tool class="ContinueStatementWithLabel" enabled="true" level="WARNING" enabled_by_default="true" />
    <inspection_tool class="CovariantCompareTo" enabled="true" level="WARNING" enabled_by_default="true" />
    <inspection_tool class="CovariantEquals" enabled="true" level="WARNING" enabled_by_default="true" />
    <inspection_tool class="CyclicClassDependency" enabled="true" level="WARNING" enabled_by_default="true" />
    <inspection_tool class="CyclicPackageDependency" enabled="true" level="WARNING" enabled_by_default="true" />
    <inspection_tool class="CyclomaticComplexity" enabled="true" level="WARNING" enabled_by_default="true">
      <option name="m_limit" value="10" />
    </inspection_tool>
    <inspection_tool class="DanglingJavadoc" enabled="true" level="TYPO" enabled_by_default="true" />
    <inspection_tool class="DateToString" enabled="true" level="WARNING" enabled_by_default="true" />
    <inspection_tool class="DeclareCollectionAsInterface" enabled="true" level="WARNING" enabled_by_default="true">
      <option name="ignoreLocalVariables" value="false" />
      <option name="ignorePrivateMethodsAndFields" value="false" />
    </inspection_tool>
    <inspection_tool class="DefaultNotLastCaseInSwitch" enabled="true" level="WARNING" enabled_by_default="true" />
    <inspection_tool class="DisjointPackage" enabled="true" level="WARNING" enabled_by_default="true" />
    <inspection_tool class="DollarSignInName" enabled="true" level="WARNING" enabled_by_default="true" />
    <inspection_tool class="DoubleCheckedLocking" enabled="true" level="WARNING" enabled_by_default="true">
      <option name="ignoreOnVolatileVariables" value="false" />
    </inspection_tool>
    <inspection_tool class="DoubleLiteralMayBeFloatLiteral" enabled="true" level="WARNING" enabled_by_default="true" />
    <inspection_tool class="DuplicatePropertyInspection" enabled="true" level="WARNING" enabled_by_default="true">
      <option name="CURRENT_FILE" value="true" />
      <option name="MODULE_WITH_DEPENDENCIES" value="false" />
      <option name="CHECK_DUPLICATE_VALUES" value="false" />
      <option name="CHECK_DUPLICATE_KEYS" value="true" />
      <option name="CHECK_DUPLICATE_KEYS_WITH_DIFFERENT_VALUES" value="true" />
    </inspection_tool>
    <inspection_tool class="DuplicateStringLiteralInspection" enabled="true" level="TYPO" enabled_by_default="true">
      <scope name="Production" level="WARNING" enabled="true">
        <option name="MIN_STRING_LENGTH" value="5" />
        <option name="IGNORE_PROPERTY_KEYS" value="false" />
      </scope>
      <option name="MIN_STRING_LENGTH" value="3" />
      <option name="IGNORE_PROPERTY_KEYS" value="true" />
    </inspection_tool>
    <inspection_tool class="DynamicRegexReplaceableByCompiledPattern" enabled="true" level="WARNING" enabled_by_default="true" />
    <inspection_tool class="EmptyDirectory" enabled="true" level="WARNING" enabled_by_default="true" />
    <inspection_tool class="EmptyInitializer" enabled="true" level="WARNING" enabled_by_default="true" />
    <inspection_tool class="EmptySynchronizedStatement" enabled="true" level="WARNING" enabled_by_default="true" />
    <inspection_tool class="EnumSwitchStatementWhichMissesCases" enabled="true" level="WARNING" enabled_by_default="true">
      <scope name="Tests" level="TYPO" enabled="true">
        <option name="ignoreSwitchStatementsWithDefault" value="false" />
      </scope>
      <option name="ignoreSwitchStatementsWithDefault" value="false" />
    </inspection_tool>
    <inspection_tool class="EnumerationCanBeIteration" enabled="true" level="WARNING" enabled_by_default="true" />
    <inspection_tool class="EqualsAndHashcode" enabled="true" level="WARNING" enabled_by_default="true" />
    <inspection_tool class="EqualsCalledOnEnumConstant" enabled="true" level="WARNING" enabled_by_default="true" />
    <inspection_tool class="EqualsHashCodeCalledOnUrl" enabled="true" level="WARNING" enabled_by_default="true" />
    <inspection_tool class="EqualsUsesNonFinalVariable" enabled="true" level="WARNING" enabled_by_default="true" />
    <inspection_tool class="ExceptionFromCatchWhichDoesntWrap" enabled="true" level="WARNING" enabled_by_default="true">
      <option name="ignoreGetMessage" value="false" />
      <option name="ignoreCantWrap" value="false" />
    </inspection_tool>
    <inspection_tool class="ExtendsThread" enabled="true" level="WARNING" enabled_by_default="true" />
    <inspection_tool class="ExtendsUtilityClass" enabled="true" level="WARNING" enabled_by_default="true" />
    <inspection_tool class="ExternalizableWithSerializationMethods" enabled="true" level="WARNING" enabled_by_default="true" />
    <inspection_tool class="FallthruInSwitchStatement" enabled="true" level="WARNING" enabled_by_default="true" />
    <inspection_tool class="FieldAccessNotGuarded" enabled="true" level="WARNING" enabled_by_default="true" />
    <inspection_tool class="FieldAccessedSynchronizedAndUnsynchronized" enabled="true" level="WARNING" enabled_by_default="true">
      <option name="countGettersAndSetters" value="false" />
    </inspection_tool>
    <inspection_tool class="FieldCount" enabled="true" level="WARNING" enabled_by_default="true">
      <option name="m_countConstantFields" value="false" />
      <option name="m_considerStaticFinalFieldsConstant" value="true" />
      <option name="myCountEnumConstants" value="false" />
      <option name="m_limit" value="20" />
    </inspection_tool>
    <inspection_tool class="FieldMayBeFinal" enabled="true" level="WARNING" enabled_by_default="true" />
    <inspection_tool class="FieldMayBeStatic" enabled="true" level="WARNING" enabled_by_default="true" />
    <inspection_tool class="FinalizeNotProtected" enabled="true" level="WARNING" enabled_by_default="true" />
    <inspection_tool class="FloatingPointEquality" enabled="true" level="WARNING" enabled_by_default="true" />
    <inspection_tool class="ForLoopReplaceableByWhile" enabled="true" level="WARNING" enabled_by_default="true">
      <option name="m_ignoreLoopsWithoutConditions" value="false" />
    </inspection_tool>
    <inspection_tool class="ForLoopThatDoesntUseLoopVariable" enabled="true" level="WARNING" enabled_by_default="true" />
    <inspection_tool class="GroovyAssignabilityCheck" enabled="false" level="WARNING" enabled_by_default="false" />
    <inspection_tool class="GroovyVariableCanBeFinal" enabled="true" level="WARNING" enabled_by_default="true" />
    <inspection_tool class="HardcodedFileSeparators" enabled="false" level="WARNING" enabled_by_default="false">
      <option name="m_recognizeExampleMediaType" value="true" />
    </inspection_tool>
    <inspection_tool class="HardcodedLineSeparators" enabled="true" level="WARNING" enabled_by_default="true" />
    <inspection_tool class="HashCodeUsesNonFinalVariable" enabled="true" level="WARNING" enabled_by_default="true" />
    <inspection_tool class="IfMayBeConditional" enabled="true" level="INFO" enabled_by_default="true" />
    <inspection_tool class="IfStatementWithIdenticalBranches" enabled="true" level="WARNING" enabled_by_default="true" />
    <inspection_tool class="IfStatementWithTooManyBranches" enabled="true" level="INFO" enabled_by_default="true">
      <option name="m_limit" value="3" />
    </inspection_tool>
    <inspection_tool class="IgnoreResultOfCall" enabled="true" level="INFO" enabled_by_default="true">
      <option name="m_reportAllNonLibraryCalls" value="true" />
      <option name="callCheckString" value="java.io.File,.*,java.io.InputStream,read|skip|available|markSupported,java.io.Writer,read|skip|ready|markSupported,java.lang.Boolean,.*,java.lang.Byte,.*,java.lang.Character,.*,java.lang.Double,.*,java.lang.Float,.*,java.lang.Integer,.*,java.lang.Long,.*,java.lang.Math,.*,java.lang.Object,equals|hashCode|toString,java.lang.Short,.*,java.lang.StrictMath,.*,java.lang.String,.*,java.math.BigInteger,.*,java.math.BigDecimal,.*,java.net.InetAddress,.*,java.net.URI,.*,java.util.UUID,.*,java.util.regex.Matcher,pattern|toMatchResult|start|end|group|groupCount|matches|find|lookingAt|quoteReplacement|replaceAll|replaceFirst|regionStart|regionEnd|hasTransparantBounds|hasAnchoringBounds|hitEnd|requireEnd,java.util.regex.Pattern,.*" />
    </inspection_tool>
    <inspection_tool class="ImplicitNumericConversion" enabled="true" level="WARNING" enabled_by_default="true">
      <option name="ignoreWideningConversions" value="true" />
      <option name="ignoreCharConversions" value="false" />
      <option name="ignoreConstantConversions" value="false" />
    </inspection_tool>
    <inspection_tool class="IncrementDecrementUsedAsExpression" enabled="true" level="WARNING" enabled_by_default="true" />
    <inspection_tool class="InnerClassMayBeStatic" enabled="true" level="WARNING" enabled_by_default="true">
      <scope name="Production" level="WARNING" enabled="true" />
      <scope name="Tests" level="WARNING" enabled="false" />
    </inspection_tool>
    <inspection_tool class="InstanceMethodNamingConvention" enabled="true" level="INFO" enabled_by_default="true">
      <scope name="Tests" level="INFO" enabled="false">
        <option name="m_regex" value="[a-z][A-Za-z\d]*" />
        <option name="m_minLength" value="4" />
        <option name="m_maxLength" value="32" />
      </scope>
      <scope name="Production" level="WARNING" enabled="true">
        <option name="m_regex" value="[a-z][A-Za-z\d]*" />
        <option name="m_minLength" value="2" />
        <option name="m_maxLength" value="32" />
      </scope>
      <option name="m_regex" value="[a-z][A-Za-z\d]*" />
      <option name="m_minLength" value="3" />
      <option name="m_maxLength" value="32" />
    </inspection_tool>
    <inspection_tool class="InstanceVariableInitialization" enabled="false" level="WARNING" enabled_by_default="false">
      <option name="m_ignorePrimitives" value="true" />
    </inspection_tool>
    <inspection_tool class="InstanceVariableNamingConvention" enabled="true" level="WARNING" enabled_by_default="true">
      <option name="m_regex" value="[a-z][A-Za-z\d]*" />
      <option name="m_minLength" value="2" />
      <option name="m_maxLength" value="32" />
    </inspection_tool>
    <inspection_tool class="InstanceVariableOfConcreteClass" enabled="false" level="WARNING" enabled_by_default="false">
      <option name="ignoreAbstractClasses" value="true" />
    </inspection_tool>
    <inspection_tool class="InstanceVariableUninitializedUse" enabled="true" level="WARNING" enabled_by_default="true">
      <option name="m_ignorePrimitives" value="false" />
      <option name="annotationNamesString" value="" />
    </inspection_tool>
    <inspection_tool class="InstanceofCatchParameter" enabled="true" level="WARNING" enabled_by_default="true" />
    <inspection_tool class="InstanceofChain" enabled="true" level="WARNING" enabled_by_default="true">
      <option name="ignoreInstanceofOnLibraryClasses" value="false" />
    </inspection_tool>
    <inspection_tool class="InstanceofInterfaces" enabled="false" level="WARNING" enabled_by_default="false">
      <option name="ignoreAbstractClasses" value="true" />
    </inspection_tool>
    <inspection_tool class="InstanceofThis" enabled="true" level="WARNING" enabled_by_default="true" />
    <inspection_tool class="InstantiationOfUtilityClass" enabled="true" level="WARNING" enabled_by_default="true" />
    <inspection_tool class="IntLiteralMayBeLongLiteral" enabled="true" level="WARNING" enabled_by_default="true" />
    <inspection_tool class="IntegerMultiplicationImplicitCastToLong" enabled="true" level="WARNING" enabled_by_default="true">
      <option name="ignoreNonOverflowingCompileTimeConstants" value="true" />
    </inspection_tool>
    <inspection_tool class="InterfaceNamingConvention" enabled="true" level="WARNING" enabled_by_default="true">
      <option name="m_regex" value="[A-Z][A-Za-z\d]*" />
      <option name="m_minLength" value="3" />
      <option name="m_maxLength" value="64" />
    </inspection_tool>
    <inspection_tool class="InterfaceNeverImplemented" enabled="true" level="WARNING" enabled_by_default="true">
      <option name="ignoreInterfacesThatOnlyDeclareConstants" value="true" />
    </inspection_tool>
    <inspection_tool class="IteratorHasNextCallsIteratorNext" enabled="true" level="WARNING" enabled_by_default="true" />
    <inspection_tool class="IteratorNextDoesNotThrowNoSuchElementException" enabled="true" level="WARNING" enabled_by_default="true" />
    <inspection_tool class="JDBCExecuteWithNonConstantString" enabled="true" level="WARNING" enabled_by_default="true" />
    <inspection_tool class="JDBCPrepareStatementWithNonConstantString" enabled="true" level="WARNING" enabled_by_default="true" />
    <inspection_tool class="JUnit5Converter" enabled="true" level="WARNING" enabled_by_default="true" />
    <inspection_tool class="JavaDoc" enabled="true" level="WARNING" enabled_by_default="true">
      <option name="TOP_LEVEL_CLASS_OPTIONS">
        <value>
          <option name="ACCESS_JAVADOC_REQUIRED_FOR" value="none" />
          <option name="REQUIRED_TAGS" value="" />
        </value>
      </option>
      <option name="INNER_CLASS_OPTIONS">
        <value>
          <option name="ACCESS_JAVADOC_REQUIRED_FOR" value="none" />
          <option name="REQUIRED_TAGS" value="" />
        </value>
      </option>
      <option name="METHOD_OPTIONS">
        <value>
          <option name="ACCESS_JAVADOC_REQUIRED_FOR" value="none" />
          <option name="REQUIRED_TAGS" value="" />
        </value>
      </option>
      <option name="FIELD_OPTIONS">
        <value>
          <option name="ACCESS_JAVADOC_REQUIRED_FOR" value="none" />
          <option name="REQUIRED_TAGS" value="" />
        </value>
      </option>
      <option name="IGNORE_DEPRECATED" value="false" />
      <option name="IGNORE_JAVADOC_PERIOD" value="false" />
      <option name="IGNORE_DUPLICATED_THROWS" value="false" />
      <option name="IGNORE_POINT_TO_ITSELF" value="false" />
      <option name="myAdditionalJavadocTags" value="" />
      <IGNORE_DUPLICATED_THROWS_TAGS value="false" />
    </inspection_tool>
    <inspection_tool class="JavaLangImport" enabled="true" level="WARNING" enabled_by_default="true" />
    <inspection_tool class="JavaLangReflect" enabled="true" level="WARNING" enabled_by_default="true" />
    <inspection_tool class="JavadocHtmlLint" enabled="true" level="ERROR" enabled_by_default="true" />
    <inspection_tool class="JavadocReference" enabled="true" level="ERROR" enabled_by_default="true">
      <scope name="Tests" level="ERROR" enabled="false" />
    </inspection_tool>
    <inspection_tool class="LabeledStatement" enabled="true" level="WARNING" enabled_by_default="true" />
    <inspection_tool class="LengthOneStringInIndexOf" enabled="true" level="WARNING" enabled_by_default="true" />
    <inspection_tool class="LengthOneStringsInConcatenation" enabled="true" level="WARNING" enabled_by_default="true" />
    <inspection_tool class="ListIndexOfReplaceableByContains" enabled="true" level="WARNING" enabled_by_default="true" />
    <inspection_tool class="ListenerMayUseAdapter" enabled="true" level="WARNING" enabled_by_default="true">
      <option name="checkForEmptyMethods" value="true" />
    </inspection_tool>
    <inspection_tool class="LoadLibraryWithNonConstantString" enabled="true" level="WARNING" enabled_by_default="true" />
    <inspection_tool class="LocalCanBeFinal" enabled="false" level="WARNING" enabled_by_default="false">
      <option name="REPORT_VARIABLES" value="true" />
      <option name="REPORT_PARAMETERS" value="false" />
      <option name="REPORT_CATCH_PARAMETERS" value="false" />
      <option name="REPORT_FOREACH_PARAMETERS" value="false" />
    </inspection_tool>
    <inspection_tool class="LocalVariableNamingConvention" enabled="true" level="WARNING" enabled_by_default="true">
      <scope name="Tests" level="TYPO" enabled="true">
        <option name="m_ignoreForLoopParameters" value="true" />
        <option name="m_ignoreCatchParameters" value="true" />
        <option name="m_regex" value="[a-z][A-Za-z\d]*" />
        <option name="m_minLength" value="2" />
        <option name="m_maxLength" value="25" />
      </scope>
      <option name="m_ignoreForLoopParameters" value="true" />
      <option name="m_ignoreCatchParameters" value="true" />
      <option name="m_regex" value="[a-z][A-Za-z\d]*" />
      <option name="m_minLength" value="2" />
      <option name="m_maxLength" value="25" />
    </inspection_tool>
    <inspection_tool class="LocalVariableOfConcreteClass" enabled="false" level="WARNING" enabled_by_default="false">
      <option name="ignoreAbstractClasses" value="true" />
    </inspection_tool>
    <inspection_tool class="LoggingConditionDisagreesWithLogStatement" enabled="true" level="WARNING" enabled_by_default="true" />
    <inspection_tool class="LoopWithImplicitTerminationCondition" enabled="true" level="WARNING" enabled_by_default="true" />
    <inspection_tool class="MagicNumber" enabled="true" level="WARNING" enabled_by_default="true">
      <scope name="Tests" level="WARNING" enabled="false" />
    </inspection_tool>
    <inspection_tool class="MapReplaceableByEnumMap" enabled="true" level="WARNING" enabled_by_default="true" />
    <inspection_tool class="MethodCoupling" enabled="true" level="WARNING" enabled_by_default="true">
      <option name="m_includeJavaClasses" value="false" />
      <option name="m_includeLibraryClasses" value="false" />
      <option name="m_limit" value="10" />
    </inspection_tool>
    <inspection_tool class="MethodMayBeStatic" enabled="true" level="WARNING" enabled_by_default="true">
      <option name="m_onlyPrivateOrFinal" value="true" />
      <option name="m_ignoreEmptyMethods" value="true" />
    </inspection_tool>
    <inspection_tool class="MethodMayBeSynchronized" enabled="true" level="WARNING" enabled_by_default="true" />
    <inspection_tool class="MethodNameSameAsParentName" enabled="true" level="WARNING" enabled_by_default="true" />
    <inspection_tool class="MethodNamesDifferOnlyByCase" enabled="true" level="WARNING" enabled_by_default="true" />
    <inspection_tool class="MethodOnlyUsedFromInnerClass" enabled="true" level="WARNING" enabled_by_default="true">
      <option name="ignoreMethodsAccessedFromAnonymousClass" value="true" />
      <option name="ignoreStaticMethodsFromNonStaticInnerClass" value="true" />
      <option name="onlyReportStaticMethods" value="false" />
    </inspection_tool>
    <inspection_tool class="MethodReturnOfConcreteClass" enabled="false" level="WARNING" enabled_by_default="false">
      <option name="ignoreAbstractClasses" value="true" />
    </inspection_tool>
    <inspection_tool class="MethodWithMultipleLoops" enabled="true" level="WARNING" enabled_by_default="true" />
    <inspection_tool class="MissingDeprecatedAnnotation" enabled="true" level="WARNING" enabled_by_default="true" />
    <inspection_tool class="MissingOverrideAnnotation" enabled="true" level="WARNING" enabled_by_default="true">
      <option name="ignoreObjectMethods" value="false" />
      <option name="ignoreAnonymousClassMethods" value="false" />
    </inspection_tool>
    <inspection_tool class="MissingPackageInfo" enabled="true" level="WARNING" enabled_by_default="true" />
    <inspection_tool class="MissortedModifiers" enabled="true" level="WARNING" enabled_by_default="true">
      <option name="m_requireAnnotationsFirst" value="true" />
    </inspection_tool>
    <inspection_tool class="MisspelledCompareTo" enabled="true" level="WARNING" enabled_by_default="true" />
    <inspection_tool class="MisspelledEquals" enabled="true" level="WARNING" enabled_by_default="true" />
    <inspection_tool class="MisspelledHashcode" enabled="true" level="WARNING" enabled_by_default="true" />
    <inspection_tool class="MisspelledToString" enabled="true" level="WARNING" enabled_by_default="true" />
    <inspection_tool class="ModuleWithTooFewClasses" enabled="true" level="WARNING" enabled_by_default="true">
      <option name="limit" value="5" />
    </inspection_tool>
    <inspection_tool class="ModuleWithTooManyClasses" enabled="true" level="WARNING" enabled_by_default="true">
      <option name="limit" value="100" />
    </inspection_tool>
    <inspection_tool class="MultipleDeclaration" enabled="true" level="WARNING" enabled_by_default="true">
      <option name="ignoreForLoopDeclarations" value="true" />
    </inspection_tool>
    <inspection_tool class="MultipleTopLevelClassesInFile" enabled="true" level="WARNING" enabled_by_default="true" />
    <inspection_tool class="MultipleVariablesInDeclaration" enabled="true" level="WARNING" enabled_by_default="true" />
<<<<<<< HEAD
=======
    <inspection_tool class="NakedNotify" enabled="true" level="WARNING" enabled_by_default="true" />
>>>>>>> d1570468
    <inspection_tool class="NativeMethods" enabled="true" level="WARNING" enabled_by_default="true" />
    <inspection_tool class="NestedConditionalExpression" enabled="true" level="WARNING" enabled_by_default="true" />
    <inspection_tool class="NestedSwitchStatement" enabled="true" level="WARNING" enabled_by_default="true" />
    <inspection_tool class="NestingDepth" enabled="true" level="WARNING" enabled_by_default="true">
      <option name="m_limit" value="5" />
    </inspection_tool>
    <inspection_tool class="NewMethodNamingConvention" enabled="true" level="WARNING" enabled_by_default="true">
      <scope name="Tests" level="INFO" enabled="true">
        <extension name="InstanceMethodNamingConvention" enabled="true">
          <option name="m_regex" value="[a-z][A-Za-z\d]*" />
          <option name="m_minLength" value="2" />
          <option name="m_maxLength" value="32" />
        </extension>
        <extension name="JUnit4MethodNamingConvention" enabled="true">
          <option name="m_regex" value="[a-z][A-Za-z\d]*" />
          <option name="m_minLength" value="2" />
          <option name="m_maxLength" value="64" />
        </extension>
      </scope>
      <scope name="Production" level="WARNING" enabled="true">
        <extension name="InstanceMethodNamingConvention" enabled="true">
          <option name="m_regex" value="[a-z][A-Za-z\d]*" />
          <option name="m_minLength" value="2" />
          <option name="m_maxLength" value="32" />
        </extension>
      </scope>
      <extension name="InstanceMethodNamingConvention" enabled="true">
        <option name="m_regex" value="[a-z][A-Za-z\d]*" />
        <option name="m_minLength" value="3" />
        <option name="m_maxLength" value="32" />
      </extension>
    </inspection_tool>
    <inspection_tool class="NonCommentSourceStatements" enabled="true" level="WARNING" enabled_by_default="true">
      <option name="m_limit" value="30" />
    </inspection_tool>
    <inspection_tool class="NonExceptionNameEndsWithException" enabled="true" level="WARNING" enabled_by_default="true" />
    <inspection_tool class="NonFinalFieldInImmutable" enabled="true" level="WARNING" enabled_by_default="true" />
    <inspection_tool class="NonFinalFieldOfException" enabled="true" level="WARNING" enabled_by_default="true" />
    <inspection_tool class="NonFinalStaticVariableUsedInClassInitialization" enabled="true" level="WARNING" enabled_by_default="true" />
    <inspection_tool class="NonProtectedConstructorInAbstractClass" enabled="true" level="INFO" enabled_by_default="true">
      <option name="m_ignoreNonPublicClasses" value="false" />
    </inspection_tool>
    <inspection_tool class="NonReproducibleMathCall" enabled="true" level="WARNING" enabled_by_default="true" />
    <inspection_tool class="NonSerializableFieldInSerializableClass" enabled="true" level="WARNING" enabled_by_default="true">
      <option name="ignorableAnnotations">
        <value />
      </option>
      <option name="ignoreAnonymousInnerClasses" value="false" />
      <option name="superClassString" value="" />
    </inspection_tool>
    <inspection_tool class="NonSerializableObjectBoundToHttpSession" enabled="true" level="WARNING" enabled_by_default="true" />
    <inspection_tool class="NonSerializableObjectPassedToObjectStream" enabled="true" level="WARNING" enabled_by_default="true" />
    <inspection_tool class="NonSerializableWithSerialVersionUIDField" enabled="true" level="WARNING" enabled_by_default="true" />
    <inspection_tool class="NonSerializableWithSerializationMethods" enabled="true" level="WARNING" enabled_by_default="true" />
    <inspection_tool class="NonStaticFinalLogger" enabled="true" level="WARNING" enabled_by_default="true">
      <option name="loggerClassName" value="java.util.logging.Logger" />
    </inspection_tool>
    <inspection_tool class="NonSynchronizedMethodOverridesSynchronizedMethod" enabled="true" level="WARNING" enabled_by_default="true" />
    <inspection_tool class="NoopMethodInAbstractClass" enabled="true" level="WARNING" enabled_by_default="true" />
    <inspection_tool class="NotifyCalledOnCondition" enabled="true" level="WARNING" enabled_by_default="true" />
    <inspection_tool class="NotifyNotInSynchronizedContext" enabled="true" level="WARNING" enabled_by_default="true" />
    <inspection_tool class="NotifyWithoutCorrespondingWait" enabled="true" level="WARNING" enabled_by_default="true" />
    <inspection_tool class="NullThrown" enabled="true" level="WARNING" enabled_by_default="true" />
    <inspection_tool class="NullableProblems" enabled="true" level="WARNING" enabled_by_default="false">
      <scope name="Production" level="WARNING" enabled="true">
        <option name="REPORT_NULLABLE_METHOD_OVERRIDES_NOTNULL" value="true" />
        <option name="REPORT_NOT_ANNOTATED_METHOD_OVERRIDES_NOTNULL" value="true" />
        <option name="REPORT_NOTNULL_PARAMETER_OVERRIDES_NULLABLE" value="true" />
        <option name="REPORT_NOT_ANNOTATED_PARAMETER_OVERRIDES_NOTNULL" value="true" />
        <option name="REPORT_NOT_ANNOTATED_GETTER" value="true" />
        <option name="REPORT_NOT_ANNOTATED_SETTER_PARAMETER" value="true" />
        <option name="REPORT_ANNOTATION_NOT_PROPAGATED_TO_OVERRIDERS" value="true" />
        <option name="REPORT_NULLS_PASSED_TO_NON_ANNOTATED_METHOD" value="true" />
        <option name="REPORT_NULLS_PASSED_TO_NOT_NULL_PARAMETER" value="false" />
      </scope>
      <option name="REPORT_NULLABLE_METHOD_OVERRIDES_NOTNULL" value="true" />
      <option name="REPORT_NOT_ANNOTATED_METHOD_OVERRIDES_NOTNULL" value="true" />
      <option name="REPORT_NOTNULL_PARAMETER_OVERRIDES_NULLABLE" value="true" />
      <option name="REPORT_NOT_ANNOTATED_PARAMETER_OVERRIDES_NOTNULL" value="true" />
      <option name="REPORT_NOT_ANNOTATED_GETTER" value="true" />
      <option name="REPORT_NOT_ANNOTATED_SETTER_PARAMETER" value="true" />
      <option name="REPORT_ANNOTATION_NOT_PROPAGATED_TO_OVERRIDERS" value="true" />
      <option name="REPORT_NULLS_PASSED_TO_NON_ANNOTATED_METHOD" value="true" />
    </inspection_tool>
    <inspection_tool class="ObjectEquality" enabled="true" level="WARNING" enabled_by_default="true">
      <option name="m_ignoreEnums" value="true" />
      <option name="m_ignoreClassObjects" value="false" />
      <option name="m_ignorePrivateConstructors" value="true" />
    </inspection_tool>
    <inspection_tool class="ObjectNotify" enabled="true" level="WARNING" enabled_by_default="true" />
    <inspection_tool class="ObsoleteCollection" enabled="true" level="WARNING" enabled_by_default="true">
      <option name="ignoreRequiredObsoleteCollectionTypes" value="false" />
    </inspection_tool>
    <inspection_tool class="OctalAndDecimalIntegersMixed" enabled="true" level="WARNING" enabled_by_default="true" />
    <inspection_tool class="OnDemandImport" enabled="true" level="WARNING" enabled_by_default="true" />
    <inspection_tool class="OverloadedMethodsWithSameNumberOfParameters" enabled="true" level="WARNING" enabled_by_default="true">
      <option name="ignoreInconvertibleTypes" value="true" />
    </inspection_tool>
    <inspection_tool class="OverloadedVarargsMethod" enabled="true" level="INFO" enabled_by_default="true" />
    <inspection_tool class="OverlyComplexArithmeticExpression" enabled="true" level="WARNING" enabled_by_default="true">
      <option name="m_limit" value="6" />
    </inspection_tool>
    <inspection_tool class="OverlyComplexBooleanExpression" enabled="true" level="WARNING" enabled_by_default="true">
      <option name="m_limit" value="3" />
      <option name="m_ignorePureConjunctionsDisjunctions" value="true" />
    </inspection_tool>
    <inspection_tool class="OverlyStrongTypeCast" enabled="true" level="WARNING" enabled_by_default="true">
      <option name="ignoreInMatchingInstanceof" value="true" />
    </inspection_tool>
    <inspection_tool class="OverridableMethodCallDuringObjectConstruction" enabled="true" level="WARNING" enabled_by_default="true" />
    <inspection_tool class="OverriddenMethodCallDuringObjectConstruction" enabled="true" level="WARNING" enabled_by_default="true" />
    <inspection_tool class="PackageDotHtmlMayBePackageInfo" enabled="true" level="WARNING" enabled_by_default="true" />
    <inspection_tool class="PackageInMultipleModules" enabled="true" level="WARNING" enabled_by_default="true" />
    <inspection_tool class="PackageInfoWithoutPackage" enabled="true" level="WARNING" enabled_by_default="true" />
    <inspection_tool class="PackageNamingConvention" enabled="true" level="WARNING" enabled_by_default="true">
      <option name="m_regex" value="[a-z]+\d*[a-z]*" />
      <option name="m_minLength" value="2" />
      <option name="m_maxLength" value="16" />
    </inspection_tool>
    <inspection_tool class="PackageVisibleField" enabled="true" level="WARNING" enabled_by_default="true" />
    <inspection_tool class="PackageWithTooFewClasses" enabled="true" level="WARNING" enabled_by_default="true">
      <option name="limit" value="3" />
    </inspection_tool>
    <inspection_tool class="PackageWithTooManyClasses" enabled="true" level="WARNING" enabled_by_default="true">
      <option name="limit" value="50" />
    </inspection_tool>
    <inspection_tool class="ParameterNamingConvention" enabled="true" level="TYPO" enabled_by_default="true">
      <option name="m_regex" value="[a-z][A-Za-z\d]*" />
      <option name="m_minLength" value="1" />
      <option name="m_maxLength" value="20" />
    </inspection_tool>
    <inspection_tool class="ParameterOfConcreteClass" enabled="false" level="WARNING" enabled_by_default="false">
      <option name="ignoreAbstractClasses" value="true" />
    </inspection_tool>
    <inspection_tool class="ParametersPerConstructor" enabled="true" level="WARNING" enabled_by_default="true" />
    <inspection_tool class="ParametersPerMethod" enabled="true" level="WARNING" enabled_by_default="true">
      <option name="m_limit" value="5" />
    </inspection_tool>
    <inspection_tool class="PointlessIndexOfComparison" enabled="true" level="WARNING" enabled_by_default="true" />
    <inspection_tool class="ProtectedField" enabled="true" level="WARNING" enabled_by_default="true" />
    <inspection_tool class="ProtectedMemberInFinalClass" enabled="true" level="WARNING" enabled_by_default="true" />
    <inspection_tool class="PublicConstructorInNonPublicClass" enabled="true" level="INFO" enabled_by_default="true" />
    <inspection_tool class="PublicField" enabled="true" level="WARNING" enabled_by_default="true">
      <option name="ignoreEnums" value="false" />
      <option name="ignorableAnnotations">
        <value>
          <item value="org.junit.Test" />
          <item value="org.junit.Rule" />
        </value>
      </option>
    </inspection_tool>
    <inspection_tool class="PublicFieldAccessedInSynchronizedContext" enabled="true" level="WARNING" enabled_by_default="true" />
    <inspection_tool class="PublicStaticArrayField" enabled="true" level="WARNING" enabled_by_default="true" />
    <inspection_tool class="PublicStaticCollectionField" enabled="true" level="WARNING" enabled_by_default="true" />
    <inspection_tool class="QuestionableName" enabled="true" level="WARNING" enabled_by_default="true">
      <option name="nameString" value="aa,abc,bad,bar,bar2,baz,baz1,baz2,baz3,bb,blah,bogus,bool,cc,dd,defau1t,dummy,dummy2,ee,fa1se,ff,foo,foo1,foo2,foo3,foobar,four,fred,fred1,fred2,gg,hh,hello,hello1,hello2,hello3,ii,nu11,one,silly,silly2,string,two,then,three,whi1e,var" />
    </inspection_tool>
    <inspection_tool class="RandomDoubleForRandomInteger" enabled="true" level="WARNING" enabled_by_default="true" />
    <inspection_tool class="RawUseOfParameterizedType" enabled="true" level="INFORMATION" enabled_by_default="true" />
    <inspection_tool class="ReadObjectAndWriteObjectPrivate" enabled="true" level="WARNING" enabled_by_default="true" />
    <inspection_tool class="RedundantImplements" enabled="true" level="WARNING" enabled_by_default="true">
      <option name="ignoreSerializable" value="false" />
      <option name="ignoreCloneable" value="false" />
    </inspection_tool>
    <inspection_tool class="RedundantMethodOverride" enabled="true" level="WARNING" enabled_by_default="true" />
    <inspection_tool class="ResultOfObjectAllocationIgnored" enabled="true" level="WARNING" enabled_by_default="true">
      <scope name="Tests" level="WARNING" enabled="false" />
    </inspection_tool>
    <inspection_tool class="ResultSetIndexZero" enabled="true" level="WARNING" enabled_by_default="true" />
    <inspection_tool class="ReturnNull" enabled="true" level="WARNING" enabled_by_default="true">
      <option name="m_reportObjectMethods" value="true" />
      <option name="m_reportArrayMethods" value="true" />
      <option name="m_reportCollectionMethods" value="true" />
      <option name="m_ignorePrivateMethods" value="false" />
    </inspection_tool>
    <inspection_tool class="ReturnOfCollectionField" enabled="true" level="WARNING" enabled_by_default="true">
      <option name="ignorePrivateMethods" value="true" />
    </inspection_tool>
    <inspection_tool class="ReturnOfDateField" enabled="true" level="WARNING" enabled_by_default="true" />
    <inspection_tool class="SafeLock" enabled="true" level="WARNING" enabled_by_default="true" />
    <inspection_tool class="SamePackageImport" enabled="true" level="WARNING" enabled_by_default="true" />
    <inspection_tool class="SameParameterValue" enabled="true" level="TYPO" enabled_by_default="true" />
    <inspection_tool class="SerialPersistentFieldsWithWrongSignature" enabled="true" level="WARNING" enabled_by_default="true" />
    <inspection_tool class="SerialVersionUIDNotStaticFinal" enabled="true" level="WARNING" enabled_by_default="true" />
    <inspection_tool class="SerializableHasSerialVersionUIDField" enabled="true" level="WARNING" enabled_by_default="true">
      <option name="ignoreAnonymousInnerClasses" value="false" />
      <option name="superClassString" value="" />
    </inspection_tool>
    <inspection_tool class="SerializableInnerClassHasSerialVersionUIDField" enabled="true" level="WARNING" enabled_by_default="true">
      <option name="ignoreAnonymousInnerClasses" value="false" />
      <option name="superClassString" value="" />
    </inspection_tool>
    <inspection_tool class="SerializableWithUnconstructableAncestor" enabled="true" level="WARNING" enabled_by_default="true" />
    <inspection_tool class="SetReplaceableByEnumSet" enabled="true" level="WARNING" enabled_by_default="true" />
    <inspection_tool class="SignalWithoutCorrespondingAwait" enabled="true" level="WARNING" enabled_by_default="true" />
    <inspection_tool class="SimpleDateFormatWithoutLocale" enabled="true" level="WARNING" enabled_by_default="true" />
    <inspection_tool class="SimplifiableAnnotation" enabled="true" level="WARNING" enabled_by_default="true" />
    <inspection_tool class="SimplifiableEqualsExpression" enabled="true" level="WARNING" enabled_by_default="true" />
    <inspection_tool class="SizeReplaceableByIsEmpty" enabled="true" level="WARNING" enabled_by_default="true">
      <option name="ignoreNegations" value="true" />
    </inspection_tool>
    <inspection_tool class="SleepWhileHoldingLock" enabled="true" level="WARNING" enabled_by_default="true" />
    <inspection_tool class="StaticCallOnSubclass" enabled="true" level="WARNING" enabled_by_default="true" />
    <inspection_tool class="StaticFieldReferenceOnSubclass" enabled="true" level="WARNING" enabled_by_default="true" />
    <inspection_tool class="StaticInheritance" enabled="true" level="WARNING" enabled_by_default="true" />
    <inspection_tool class="StaticVariableInitialization" enabled="true" level="WARNING" enabled_by_default="true">
      <option name="m_ignorePrimitives" value="false" />
    </inspection_tool>
    <inspection_tool class="StaticVariableUninitializedUse" enabled="true" level="WARNING" enabled_by_default="true">
      <option name="m_ignorePrimitives" value="false" />
    </inspection_tool>
    <inspection_tool class="StringBufferMustHaveInitialCapacity" enabled="true" level="TYPO" enabled_by_default="true" />
    <inspection_tool class="StringBufferToStringInConcatenation" enabled="true" level="WARNING" enabled_by_default="true" />
    <inspection_tool class="StringConcatenationInFormatCall" enabled="true" level="WARNING" enabled_by_default="true" />
    <inspection_tool class="StringConcatenationInMessageFormatCall" enabled="true" level="WARNING" enabled_by_default="true" />
    <inspection_tool class="StringEqualsEmptyString" enabled="true" level="WARNING" enabled_by_default="true" />
    <inspection_tool class="StringReplaceableByStringBuffer" enabled="true" level="WARNING" enabled_by_default="true">
      <option name="onlyWarnOnLoop" value="true" />
    </inspection_tool>
    <inspection_tool class="SubtractionInCompareTo" enabled="true" level="WARNING" enabled_by_default="true" />
    <inspection_tool class="SuspiciousIndentAfterControlStatement" enabled="true" level="WARNING" enabled_by_default="true" />
    <inspection_tool class="SwitchStatementWithConfusingDeclaration" enabled="true" level="WARNING" enabled_by_default="true" />
    <inspection_tool class="SwitchStatementsWithoutDefault" enabled="true" level="WARNING" enabled_by_default="true">
      <option name="m_ignoreFullyCoveredEnums" value="true" />
    </inspection_tool>
    <inspection_tool class="SynchronizationOnStaticField" enabled="true" level="WARNING" enabled_by_default="true" />
    <inspection_tool class="SynchronizeOnLock" enabled="true" level="WARNING" enabled_by_default="true" />
    <inspection_tool class="SynchronizeOnThis" enabled="true" level="WARNING" enabled_by_default="true" />
    <inspection_tool class="SynchronizedOnLiteralObject" enabled="true" level="WARNING" enabled_by_default="true" />
    <inspection_tool class="SystemExit" enabled="true" level="WARNING" enabled_by_default="true" />
    <inspection_tool class="SystemGC" enabled="true" level="WARNING" enabled_by_default="true" />
    <inspection_tool class="SystemGetenv" enabled="true" level="WARNING" enabled_by_default="true" />
    <inspection_tool class="SystemOutErr" enabled="true" level="WARNING" enabled_by_default="true" />
    <inspection_tool class="SystemProperties" enabled="true" level="WARNING" enabled_by_default="true" />
    <inspection_tool class="SystemRunFinalizersOnExit" enabled="true" level="WARNING" enabled_by_default="true" />
    <inspection_tool class="SystemSetSecurityManager" enabled="true" level="WARNING" enabled_by_default="true" />
    <inspection_tool class="TailRecursion" enabled="true" level="WARNING" enabled_by_default="true" />
    <inspection_tool class="TestOnlyProblems" enabled="true" level="TYPO" enabled_by_default="true" />
    <inspection_tool class="ThisEscapedInConstructor" enabled="true" level="WARNING" enabled_by_default="true" />
    <inspection_tool class="ThreadDeathRethrown" enabled="true" level="WARNING" enabled_by_default="true" />
    <inspection_tool class="ThreadDumpStack" enabled="true" level="WARNING" enabled_by_default="true" />
    <inspection_tool class="ThreadLocalNotStaticFinal" enabled="true" level="WARNING" enabled_by_default="true" />
<<<<<<< HEAD
=======
    <inspection_tool class="ThreadPriority" enabled="true" level="WARNING" enabled_by_default="true" />
>>>>>>> d1570468
    <inspection_tool class="ThreadStartInConstruction" enabled="true" level="WARNING" enabled_by_default="true" />
    <inspection_tool class="ThreadStopSuspendResume" enabled="true" level="WARNING" enabled_by_default="true" />
    <inspection_tool class="ThreadWithDefaultRunMethod" enabled="true" level="WARNING" enabled_by_default="true" />
    <inspection_tool class="ThreadYield" enabled="true" level="WARNING" enabled_by_default="true" />
    <inspection_tool class="ThreeNegationsPerMethod" enabled="true" level="WARNING" enabled_by_default="true">
      <option name="m_ignoreInEquals" value="true" />
      <option name="ignoreInAssert" value="false" />
    </inspection_tool>
    <inspection_tool class="ThrowCaughtLocally" enabled="true" level="WARNING" enabled_by_default="true">
      <option name="ignoreRethrownExceptions" value="false" />
    </inspection_tool>
    <inspection_tool class="ThrowablePrintStackTrace" enabled="true" level="WARNING" enabled_by_default="true" />
    <inspection_tool class="ThrownExceptionsPerMethod" enabled="true" level="WARNING" enabled_by_default="true">
      <option name="m_limit" value="3" />
    </inspection_tool>
    <inspection_tool class="TimeToString" enabled="true" level="WARNING" enabled_by_default="true" />
    <inspection_tool class="TodoComment" enabled="true" level="WARNING" enabled_by_default="true" />
    <inspection_tool class="TooBroadCatch" enabled="true" level="WARNING" enabled_by_default="true">
      <scope name="Tests" level="WARNING" enabled="false" />
      <option name="ignoreThrown" value="true" />
    </inspection_tool>
    <inspection_tool class="TransientFieldInNonSerializableClass" enabled="true" level="WARNING" enabled_by_default="true" />
    <inspection_tool class="TransientFieldNotInitialized" enabled="true" level="WARNING" enabled_by_default="true" />
    <inspection_tool class="TrivialIf" enabled="true" level="TYPO" enabled_by_default="true" />
    <inspection_tool class="TsLint" enabled="true" level="WARNING" enabled_by_default="true" />
    <inspection_tool class="TypeMayBeWeakened" enabled="true" level="INFO" enabled_by_default="true">
      <scope name="Tests" level="INFO" enabled="true">
        <option name="useRighthandTypeAsWeakestTypeInAssignments" value="true" />
        <option name="useParameterizedTypeForCollectionMethods" value="true" />
        <option name="doNotWeakenToJavaLangObject" value="true" />
        <option name="onlyWeakentoInterface" value="true" />
      </scope>
      <scope name="Problems" level="INFO" enabled="true">
        <option name="useRighthandTypeAsWeakestTypeInAssignments" value="true" />
        <option name="useParameterizedTypeForCollectionMethods" value="true" />
        <option name="doNotWeakenToJavaLangObject" value="true" />
        <option name="onlyWeakentoInterface" value="true" />
      </scope>
      <option name="useRighthandTypeAsWeakestTypeInAssignments" value="true" />
      <option name="useParameterizedTypeForCollectionMethods" value="true" />
      <option name="doNotWeakenToJavaLangObject" value="true" />
      <option name="onlyWeakentoInterface" value="true" />
    </inspection_tool>
    <inspection_tool class="UnaryPlus" enabled="true" level="WARNING" enabled_by_default="true" />
    <inspection_tool class="UnconditionalWait" enabled="true" level="WARNING" enabled_by_default="true" />
    <inspection_tool class="UnnecessarilyQualifiedInnerClassAccess" enabled="true" level="INFO" enabled_by_default="true">
      <option name="ignoreReferencesNeedingImport" value="true" />
    </inspection_tool>
    <inspection_tool class="UnnecessarilyQualifiedStaticUsage" enabled="true" level="WARNING" enabled_by_default="true">
      <option name="m_ignoreStaticFieldAccesses" value="false" />
      <option name="m_ignoreStaticMethodCalls" value="false" />
      <option name="m_ignoreStaticAccessFromStaticContext" value="false" />
    </inspection_tool>
    <inspection_tool class="UnnecessaryConstantArrayCreationExpression" enabled="true" level="WARNING" enabled_by_default="true" />
    <inspection_tool class="UnnecessaryConstructor" enabled="false" level="TYPO" enabled_by_default="false">
      <option name="ignoreAnnotations" value="true" />
    </inspection_tool>
    <inspection_tool class="UnnecessaryDefault" enabled="true" level="TYPO" enabled_by_default="true" />
    <inspection_tool class="UnnecessaryExplicitNumericCast" enabled="true" level="WARNING" enabled_by_default="true" />
    <inspection_tool class="UnnecessaryInheritDoc" enabled="true" level="WARNING" enabled_by_default="true" />
    <inspection_tool class="UnnecessaryJavaDocLink" enabled="true" level="WARNING" enabled_by_default="true">
      <option name="ignoreInlineLinkToSuper" value="false" />
    </inspection_tool>
    <inspection_tool class="UnnecessaryLocalVariable" enabled="true" level="WARNING" enabled_by_default="true">
      <option name="m_ignoreImmediatelyReturnedVariables" value="true" />
      <option name="m_ignoreAnnotatedVariables" value="false" />
    </inspection_tool>
    <inspection_tool class="UnnecessaryQualifierForThis" enabled="true" level="WARNING" enabled_by_default="true" />
    <inspection_tool class="UnnecessarySuperQualifier" enabled="true" level="WARNING" enabled_by_default="true" />
    <inspection_tool class="UnnecessaryUnaryMinus" enabled="true" level="WARNING" enabled_by_default="true" />
    <inspection_tool class="UnsecureRandomNumberGeneration" enabled="true" level="WARNING" enabled_by_default="true" />
    <inspection_tool class="UnstableApiUsage" enabled="true" level="WEAK WARNING" enabled_by_default="true">
      <scope name="Tests" level="WEAK WARNING" enabled="false" />
    </inspection_tool>
    <inspection_tool class="UnusedCatchParameter" enabled="true" level="WARNING" enabled_by_default="true">
      <option name="m_ignoreCatchBlocksWithComments" value="true" />
      <option name="m_ignoreTestCases" value="true" />
    </inspection_tool>
    <inspection_tool class="UnusedReturnValue" enabled="true" level="TYPO" enabled_by_default="true" />
    <inspection_tool class="UpperCaseFieldNameNotConstant" enabled="true" level="WARNING" enabled_by_default="true" />
    <inspection_tool class="UseOfAWTPeerClass" enabled="true" level="WARNING" enabled_by_default="true" />
    <inspection_tool class="UseOfJDBCDriverClass" enabled="true" level="WARNING" enabled_by_default="true" />
    <inspection_tool class="UseOfProcessBuilder" enabled="true" level="WARNING" enabled_by_default="true" />
    <inspection_tool class="UseOfSunClasses" enabled="true" level="WARNING" enabled_by_default="true" />
    <inspection_tool class="UtilityClass" enabled="false" level="INFO" enabled_by_default="false">
      <option name="ignorableAnnotations">
        <value />
      </option>
    </inspection_tool>
    <inspection_tool class="UtilityClassWithPublicConstructor" enabled="true" level="WARNING" enabled_by_default="true" />
    <inspection_tool class="UtilityClassWithoutPrivateConstructor" enabled="true" level="WARNING" enabled_by_default="true">
      <option name="ignorableAnnotations">
        <value>
          <item value="com.google.common.annotations.VisibleForTesting" />
          <item value="org.junit.jupiter.api.DisplayName" />
        </value>
      </option>
      <option name="ignoreClassesWithOnlyMain" value="false" />
    </inspection_tool>
    <inspection_tool class="VariableNotUsedInsideIf" enabled="true" level="WEAK WARNING" enabled_by_default="true" />
    <inspection_tool class="VolatileArrayField" enabled="true" level="WARNING" enabled_by_default="true" />
    <inspection_tool class="VolatileLongOrDoubleField" enabled="true" level="WARNING" enabled_by_default="true" />
    <inspection_tool class="WaitCalledOnCondition" enabled="true" level="WARNING" enabled_by_default="true" />
    <inspection_tool class="WaitNotInLoop" enabled="true" level="WARNING" enabled_by_default="true" />
    <inspection_tool class="WaitNotInSynchronizedContext" enabled="true" level="WARNING" enabled_by_default="true" />
    <inspection_tool class="WaitOrAwaitWithoutTimeout" enabled="true" level="WARNING" enabled_by_default="true" />
    <inspection_tool class="WaitWhileHoldingTwoLocks" enabled="true" level="WARNING" enabled_by_default="true" />
    <inspection_tool class="WaitWithoutCorrespondingNotify" enabled="true" level="WARNING" enabled_by_default="true" />
    <inspection_tool class="WeakerAccess" enabled="true" level="INFO" enabled_by_default="true">
      <option name="SUGGEST_PACKAGE_LOCAL_FOR_MEMBERS" value="true" />
      <option name="SUGGEST_PACKAGE_LOCAL_FOR_TOP_CLASSES" value="true" />
      <option name="SUGGEST_PRIVATE_FOR_INNERS" value="true" />
    </inspection_tool>
    <inspection_tool class="WhileLoopSpinsOnField" enabled="true" level="WARNING" enabled_by_default="true">
      <option name="ignoreNonEmtpyLoops" value="false" />
    </inspection_tool>
  </profile>
</component><|MERGE_RESOLUTION|>--- conflicted
+++ resolved
@@ -2,6 +2,7 @@
   <profile version="1.0">
     <option name="myName" value="Project Default" />
     <inspection_tool class="AbstractClassNeverImplemented" enabled="true" level="WARNING" enabled_by_default="true" />
+    <inspection_tool class="AbstractClassWithoutAbstractMethods" enabled="true" level="INFO" enabled_by_default="true" />
     <inspection_tool class="AbstractMethodCallInConstructor" enabled="true" level="WARNING" enabled_by_default="true" />
     <inspection_tool class="AbstractMethodOverridesAbstractMethod" enabled="true" level="WARNING" enabled_by_default="true" />
     <inspection_tool class="AbstractMethodOverridesConcreteMethod" enabled="true" level="WARNING" enabled_by_default="true" />
@@ -26,11 +27,35 @@
       <option name="ignoreTransformationOfOriginalParameter" value="false" />
     </inspection_tool>
     <inspection_tool class="AssignmentToStaticFieldFromInstanceMethod" enabled="true" level="WARNING" enabled_by_default="true" />
+    <inspection_tool class="AssignmentUsedAsCondition" enabled="true" level="WARNING" enabled_by_default="true" />
     <inspection_tool class="BadExceptionCaught" enabled="true" level="WARNING" enabled_by_default="true">
       <option name="exceptionsString" value="" />
       <option name="exceptions">
         <value />
       </option>
+    </inspection_tool>
+    <inspection_tool class="BadExceptionDeclared" enabled="true" level="WARNING" enabled_by_default="true">
+      <scope name="Tests" level="WARNING" enabled="false">
+        <option name="exceptionsString" value="" />
+        <option name="exceptions">
+          <value />
+        </option>
+        <option name="ignoreTestCases" value="true" />
+        <option name="ignoreLibraryOverrides" value="false" />
+      </scope>
+      <option name="exceptionsString" value="" />
+      <option name="exceptions">
+        <value>
+          <item value="java.lang.Throwable" />
+          <item value="java.lang.Error" />
+          <item value="java.lang.RuntimeException" />
+          <item value="java.lang.NullPointerException" />
+          <item value="java.lang.ClassCastException" />
+          <item value="java.lang.ArrayIndexOutOfBoundsException" />
+        </value>
+      </option>
+      <option name="ignoreTestCases" value="true" />
+      <option name="ignoreLibraryOverrides" value="true" />
     </inspection_tool>
     <inspection_tool class="BadExceptionThrown" enabled="true" level="WARNING" enabled_by_default="true">
       <option name="exceptionsString" value="" />
@@ -50,6 +75,7 @@
     <inspection_tool class="BreakStatement" enabled="true" level="WARNING" enabled_by_default="true" />
     <inspection_tool class="BreakStatementWithLabel" enabled="true" level="WARNING" enabled_by_default="true" />
     <inspection_tool class="BusyWait" enabled="true" level="WARNING" enabled_by_default="true" />
+    <inspection_tool class="CallToNativeMethodWhileLocked" enabled="true" level="WARNING" enabled_by_default="true" />
     <inspection_tool class="CallToStringConcatCanBeReplacedByOperator" enabled="true" level="WARNING" enabled_by_default="true" />
     <inspection_tool class="CastConflictsWithInstanceof" enabled="true" level="WARNING" enabled_by_default="true" />
     <inspection_tool class="CastThatLosesPrecision" enabled="true" level="WARNING" enabled_by_default="true">
@@ -95,11 +121,18 @@
     <inspection_tool class="ClassNestingDepth" enabled="true" level="WARNING" enabled_by_default="true">
       <option name="m_limit" value="2" />
     </inspection_tool>
+    <inspection_tool class="ClassNewInstance" enabled="true" level="WARNING" enabled_by_default="true" />
     <inspection_tool class="ClassOnlyUsedInOneModule" enabled="true" level="WARNING" enabled_by_default="true" />
     <inspection_tool class="ClassOnlyUsedInOnePackage" enabled="true" level="WARNING" enabled_by_default="true" />
     <inspection_tool class="ClassReferencesSubclass" enabled="true" level="WARNING" enabled_by_default="true" />
     <inspection_tool class="ClassWithMultipleLoggers" enabled="true" level="WARNING" enabled_by_default="true">
       <option name="loggerNamesString" value="java.util.logging.Logger,org.slf4j.Logger,org.apache.commons.logging.Log,org.apache.log4j.Logger" />
+    </inspection_tool>
+    <inspection_tool class="ClassWithTooManyDependencies" enabled="true" level="WARNING" enabled_by_default="true">
+      <option name="limit" value="10" />
+    </inspection_tool>
+    <inspection_tool class="ClassWithTooManyDependents" enabled="true" level="WARNING" enabled_by_default="true">
+      <option name="limit" value="10" />
     </inspection_tool>
     <inspection_tool class="ClassWithTooManyTransitiveDependencies" enabled="true" level="WARNING" enabled_by_default="true">
       <option name="limit" value="35" />
@@ -159,6 +192,7 @@
       <option name="ignoreOnVolatileVariables" value="false" />
     </inspection_tool>
     <inspection_tool class="DoubleLiteralMayBeFloatLiteral" enabled="true" level="WARNING" enabled_by_default="true" />
+    <inspection_tool class="DuplicateBooleanBranch" enabled="true" level="WARNING" enabled_by_default="true" />
     <inspection_tool class="DuplicatePropertyInspection" enabled="true" level="WARNING" enabled_by_default="true">
       <option name="CURRENT_FILE" value="true" />
       <option name="MODULE_WITH_DEPENDENCIES" value="false" />
@@ -175,6 +209,16 @@
       <option name="IGNORE_PROPERTY_KEYS" value="true" />
     </inspection_tool>
     <inspection_tool class="DynamicRegexReplaceableByCompiledPattern" enabled="true" level="WARNING" enabled_by_default="true" />
+    <inspection_tool class="EmptyClass" enabled="true" level="WARNING" enabled_by_default="true">
+      <option name="ignorableAnnotations">
+        <value>
+          <item value="org.junit.jupiter.api.DisplayName" />
+        </value>
+      </option>
+      <option name="ignoreClassWithParameterization" value="true" />
+      <option name="ignoreThrowables" value="true" />
+      <option name="commentsAreContent" value="true" />
+    </inspection_tool>
     <inspection_tool class="EmptyDirectory" enabled="true" level="WARNING" enabled_by_default="true" />
     <inspection_tool class="EmptyInitializer" enabled="true" level="WARNING" enabled_by_default="true" />
     <inspection_tool class="EmptySynchronizedStatement" enabled="true" level="WARNING" enabled_by_default="true" />
@@ -189,14 +233,20 @@
     <inspection_tool class="EqualsCalledOnEnumConstant" enabled="true" level="WARNING" enabled_by_default="true" />
     <inspection_tool class="EqualsHashCodeCalledOnUrl" enabled="true" level="WARNING" enabled_by_default="true" />
     <inspection_tool class="EqualsUsesNonFinalVariable" enabled="true" level="WARNING" enabled_by_default="true" />
+    <inspection_tool class="ErrorRethrown" enabled="true" level="WARNING" enabled_by_default="true" />
     <inspection_tool class="ExceptionFromCatchWhichDoesntWrap" enabled="true" level="WARNING" enabled_by_default="true">
       <option name="ignoreGetMessage" value="false" />
       <option name="ignoreCantWrap" value="false" />
     </inspection_tool>
+    <inspection_tool class="ExceptionNameDoesntEndWithException" enabled="true" level="WARNING" enabled_by_default="true" />
+    <inspection_tool class="ExtendsConcreteCollection" enabled="true" level="WARNING" enabled_by_default="true" />
     <inspection_tool class="ExtendsThread" enabled="true" level="WARNING" enabled_by_default="true" />
     <inspection_tool class="ExtendsUtilityClass" enabled="true" level="WARNING" enabled_by_default="true" />
     <inspection_tool class="ExternalizableWithSerializationMethods" enabled="true" level="WARNING" enabled_by_default="true" />
     <inspection_tool class="FallthruInSwitchStatement" enabled="true" level="WARNING" enabled_by_default="true" />
+    <inspection_tool class="FeatureEnvy" enabled="false" level="WARNING" enabled_by_default="false">
+      <option name="ignoreTestCases" value="true" />
+    </inspection_tool>
     <inspection_tool class="FieldAccessNotGuarded" enabled="true" level="WARNING" enabled_by_default="true" />
     <inspection_tool class="FieldAccessedSynchronizedAndUnsynchronized" enabled="true" level="WARNING" enabled_by_default="true">
       <option name="countGettersAndSetters" value="false" />
@@ -222,6 +272,7 @@
     </inspection_tool>
     <inspection_tool class="HardcodedLineSeparators" enabled="true" level="WARNING" enabled_by_default="true" />
     <inspection_tool class="HashCodeUsesNonFinalVariable" enabled="true" level="WARNING" enabled_by_default="true" />
+    <inspection_tool class="HtmlTagCanBeJavadocTag" enabled="true" level="WARNING" enabled_by_default="true" />
     <inspection_tool class="IfMayBeConditional" enabled="true" level="INFO" enabled_by_default="true" />
     <inspection_tool class="IfStatementWithIdenticalBranches" enabled="true" level="WARNING" enabled_by_default="true" />
     <inspection_tool class="IfStatementWithTooManyBranches" enabled="true" level="INFO" enabled_by_default="true">
@@ -236,6 +287,7 @@
       <option name="ignoreCharConversions" value="false" />
       <option name="ignoreConstantConversions" value="false" />
     </inspection_tool>
+    <inspection_tool class="InconsistentLanguageLevel" enabled="true" level="WARNING" enabled_by_default="true" />
     <inspection_tool class="IncrementDecrementUsedAsExpression" enabled="true" level="WARNING" enabled_by_default="true" />
     <inspection_tool class="InnerClassMayBeStatic" enabled="true" level="WARNING" enabled_by_default="true">
       <scope name="Production" level="WARNING" enabled="true" />
@@ -275,6 +327,7 @@
     <inspection_tool class="InstanceofChain" enabled="true" level="WARNING" enabled_by_default="true">
       <option name="ignoreInstanceofOnLibraryClasses" value="false" />
     </inspection_tool>
+    <inspection_tool class="InstanceofIncompatibleInterface" enabled="true" level="WARNING" enabled_by_default="true" />
     <inspection_tool class="InstanceofInterfaces" enabled="false" level="WARNING" enabled_by_default="false">
       <option name="ignoreAbstractClasses" value="true" />
     </inspection_tool>
@@ -372,6 +425,16 @@
       <scope name="Tests" level="WARNING" enabled="false" />
     </inspection_tool>
     <inspection_tool class="MapReplaceableByEnumMap" enabled="true" level="WARNING" enabled_by_default="true" />
+    <inspection_tool class="MethodCount" enabled="true" level="WARNING" enabled_by_default="true">
+      <scope name="Tests" level="TYPO" enabled="true">
+        <option name="m_limit" value="20" />
+        <option name="ignoreGettersAndSetters" value="true" />
+        <option name="ignoreOverridingMethods" value="true" />
+      </scope>
+      <option name="m_limit" value="20" />
+      <option name="ignoreGettersAndSetters" value="true" />
+      <option name="ignoreOverridingMethods" value="true" />
+    </inspection_tool>
     <inspection_tool class="MethodCoupling" enabled="true" level="WARNING" enabled_by_default="true">
       <option name="m_includeJavaClasses" value="false" />
       <option name="m_includeLibraryClasses" value="false" />
@@ -417,16 +480,16 @@
     </inspection_tool>
     <inspection_tool class="MultipleTopLevelClassesInFile" enabled="true" level="WARNING" enabled_by_default="true" />
     <inspection_tool class="MultipleVariablesInDeclaration" enabled="true" level="WARNING" enabled_by_default="true" />
-<<<<<<< HEAD
-=======
     <inspection_tool class="NakedNotify" enabled="true" level="WARNING" enabled_by_default="true" />
->>>>>>> d1570468
     <inspection_tool class="NativeMethods" enabled="true" level="WARNING" enabled_by_default="true" />
+    <inspection_tool class="NestedAssignment" enabled="true" level="WARNING" enabled_by_default="true" />
     <inspection_tool class="NestedConditionalExpression" enabled="true" level="WARNING" enabled_by_default="true" />
     <inspection_tool class="NestedSwitchStatement" enabled="true" level="WARNING" enabled_by_default="true" />
+    <inspection_tool class="NestedSynchronizedStatement" enabled="true" level="WARNING" enabled_by_default="true" />
     <inspection_tool class="NestingDepth" enabled="true" level="WARNING" enabled_by_default="true">
       <option name="m_limit" value="5" />
     </inspection_tool>
+    <inspection_tool class="NewExceptionWithoutArguments" enabled="true" level="WARNING" enabled_by_default="true" />
     <inspection_tool class="NewMethodNamingConvention" enabled="true" level="WARNING" enabled_by_default="true">
       <scope name="Tests" level="INFO" enabled="true">
         <extension name="InstanceMethodNamingConvention" enabled="true">
@@ -475,10 +538,12 @@
     <inspection_tool class="NonSerializableObjectPassedToObjectStream" enabled="true" level="WARNING" enabled_by_default="true" />
     <inspection_tool class="NonSerializableWithSerialVersionUIDField" enabled="true" level="WARNING" enabled_by_default="true" />
     <inspection_tool class="NonSerializableWithSerializationMethods" enabled="true" level="WARNING" enabled_by_default="true" />
+    <inspection_tool class="NonShortCircuitBoolean" enabled="true" level="WARNING" enabled_by_default="true" />
     <inspection_tool class="NonStaticFinalLogger" enabled="true" level="WARNING" enabled_by_default="true">
       <option name="loggerClassName" value="java.util.logging.Logger" />
     </inspection_tool>
     <inspection_tool class="NonSynchronizedMethodOverridesSynchronizedMethod" enabled="true" level="WARNING" enabled_by_default="true" />
+    <inspection_tool class="NonThreadSafeLazyInitialization" enabled="true" level="WARNING" enabled_by_default="true" />
     <inspection_tool class="NoopMethodInAbstractClass" enabled="true" level="WARNING" enabled_by_default="true" />
     <inspection_tool class="NotifyCalledOnCondition" enabled="true" level="WARNING" enabled_by_default="true" />
     <inspection_tool class="NotifyNotInSynchronizedContext" enabled="true" level="WARNING" enabled_by_default="true" />
@@ -600,6 +665,8 @@
       <option name="ignorePrivateMethods" value="true" />
     </inspection_tool>
     <inspection_tool class="ReturnOfDateField" enabled="true" level="WARNING" enabled_by_default="true" />
+    <inspection_tool class="RuntimeExec" enabled="true" level="WARNING" enabled_by_default="true" />
+    <inspection_tool class="RuntimeExecWithNonConstantString" enabled="true" level="WARNING" enabled_by_default="true" />
     <inspection_tool class="SafeLock" enabled="true" level="WARNING" enabled_by_default="true" />
     <inspection_tool class="SamePackageImport" enabled="true" level="WARNING" enabled_by_default="true" />
     <inspection_tool class="SameParameterValue" enabled="true" level="TYPO" enabled_by_default="true" />
@@ -613,6 +680,10 @@
       <option name="ignoreAnonymousInnerClasses" value="false" />
       <option name="superClassString" value="" />
     </inspection_tool>
+    <inspection_tool class="SerializableInnerClassWithNonSerializableOuterClass" enabled="true" level="WARNING" enabled_by_default="true">
+      <option name="ignoreAnonymousInnerClasses" value="false" />
+      <option name="superClassString" value="" />
+    </inspection_tool>
     <inspection_tool class="SerializableWithUnconstructableAncestor" enabled="true" level="WARNING" enabled_by_default="true" />
     <inspection_tool class="SetReplaceableByEnumSet" enabled="true" level="WARNING" enabled_by_default="true" />
     <inspection_tool class="SignalWithoutCorrespondingAwait" enabled="true" level="WARNING" enabled_by_default="true" />
@@ -626,13 +697,19 @@
     <inspection_tool class="StaticCallOnSubclass" enabled="true" level="WARNING" enabled_by_default="true" />
     <inspection_tool class="StaticFieldReferenceOnSubclass" enabled="true" level="WARNING" enabled_by_default="true" />
     <inspection_tool class="StaticInheritance" enabled="true" level="WARNING" enabled_by_default="true" />
+    <inspection_tool class="StaticNonFinalField" enabled="true" level="WARNING" enabled_by_default="true" />
     <inspection_tool class="StaticVariableInitialization" enabled="true" level="WARNING" enabled_by_default="true">
       <option name="m_ignorePrimitives" value="false" />
     </inspection_tool>
+    <inspection_tool class="StaticVariableOfConcreteClass" enabled="false" level="WARNING" enabled_by_default="false">
+      <option name="ignoreAbstractClasses" value="true" />
+    </inspection_tool>
     <inspection_tool class="StaticVariableUninitializedUse" enabled="true" level="WARNING" enabled_by_default="true">
       <option name="m_ignorePrimitives" value="false" />
     </inspection_tool>
+    <inspection_tool class="StringBufferField" enabled="true" level="WARNING" enabled_by_default="true" />
     <inspection_tool class="StringBufferMustHaveInitialCapacity" enabled="true" level="TYPO" enabled_by_default="true" />
+    <inspection_tool class="StringBufferReplaceableByString" enabled="true" level="TYPO" enabled_by_default="true" />
     <inspection_tool class="StringBufferToStringInConcatenation" enabled="true" level="WARNING" enabled_by_default="true" />
     <inspection_tool class="StringConcatenationInFormatCall" enabled="true" level="WARNING" enabled_by_default="true" />
     <inspection_tool class="StringConcatenationInMessageFormatCall" enabled="true" level="WARNING" enabled_by_default="true" />
@@ -663,10 +740,7 @@
     <inspection_tool class="ThreadDeathRethrown" enabled="true" level="WARNING" enabled_by_default="true" />
     <inspection_tool class="ThreadDumpStack" enabled="true" level="WARNING" enabled_by_default="true" />
     <inspection_tool class="ThreadLocalNotStaticFinal" enabled="true" level="WARNING" enabled_by_default="true" />
-<<<<<<< HEAD
-=======
     <inspection_tool class="ThreadPriority" enabled="true" level="WARNING" enabled_by_default="true" />
->>>>>>> d1570468
     <inspection_tool class="ThreadStartInConstruction" enabled="true" level="WARNING" enabled_by_default="true" />
     <inspection_tool class="ThreadStopSuspendResume" enabled="true" level="WARNING" enabled_by_default="true" />
     <inspection_tool class="ThreadWithDefaultRunMethod" enabled="true" level="WARNING" enabled_by_default="true" />
@@ -688,9 +762,18 @@
       <scope name="Tests" level="WARNING" enabled="false" />
       <option name="ignoreThrown" value="true" />
     </inspection_tool>
+    <inspection_tool class="TooBroadThrows" enabled="true" level="WARNING" enabled_by_default="true">
+      <scope name="Tests" level="WARNING" enabled="false">
+        <option name="onlyWarnOnRootExceptions" value="true" />
+      </scope>
+      <option name="onlyWarnOnRootExceptions" value="true" />
+      <option name="ignoreLibraryOverrides" value="true" />
+      <option name="ignoreThrown" value="true" />
+    </inspection_tool>
     <inspection_tool class="TransientFieldInNonSerializableClass" enabled="true" level="WARNING" enabled_by_default="true" />
     <inspection_tool class="TransientFieldNotInitialized" enabled="true" level="WARNING" enabled_by_default="true" />
     <inspection_tool class="TrivialIf" enabled="true" level="TYPO" enabled_by_default="true" />
+    <inspection_tool class="TrivialStringConcatenation" enabled="true" level="WARNING" enabled_by_default="true" />
     <inspection_tool class="TsLint" enabled="true" level="WARNING" enabled_by_default="true" />
     <inspection_tool class="TypeMayBeWeakened" enabled="true" level="INFO" enabled_by_default="true">
       <scope name="Tests" level="INFO" enabled="true">
@@ -750,6 +833,7 @@
     <inspection_tool class="UseOfAWTPeerClass" enabled="true" level="WARNING" enabled_by_default="true" />
     <inspection_tool class="UseOfJDBCDriverClass" enabled="true" level="WARNING" enabled_by_default="true" />
     <inspection_tool class="UseOfProcessBuilder" enabled="true" level="WARNING" enabled_by_default="true" />
+    <inspection_tool class="UseOfPropertiesAsHashtable" enabled="true" level="WARNING" enabled_by_default="true" />
     <inspection_tool class="UseOfSunClasses" enabled="true" level="WARNING" enabled_by_default="true" />
     <inspection_tool class="UtilityClass" enabled="false" level="INFO" enabled_by_default="false">
       <option name="ignorableAnnotations">
@@ -783,5 +867,6 @@
     <inspection_tool class="WhileLoopSpinsOnField" enabled="true" level="WARNING" enabled_by_default="true">
       <option name="ignoreNonEmtpyLoops" value="false" />
     </inspection_tool>
+    <inspection_tool class="ZeroLengthArrayInitialization" enabled="true" level="WARNING" enabled_by_default="true" />
   </profile>
 </component>