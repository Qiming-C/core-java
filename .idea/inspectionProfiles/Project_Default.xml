--- conflicted
+++ resolved
@@ -285,12 +285,8 @@
     <inspection_tool class="InconsistentLanguageLevel" enabled="true" level="WARNING" enabled_by_default="true" />
     <inspection_tool class="IncrementDecrementUsedAsExpression" enabled="true" level="WARNING" enabled_by_default="true" />
     <inspection_tool class="InnerClassMayBeStatic" enabled="true" level="WARNING" enabled_by_default="true">
-<<<<<<< HEAD
-      <scope name="Tests" level="TYPO" enabled="true" />
-=======
       <scope name="Production" level="WARNING" enabled="true"/>
       <scope name="Tests" enabled="false"/>
->>>>>>> c017cfc6
     </inspection_tool>
     <inspection_tool class="InstanceMethodNamingConvention" enabled="true" level="INFO" enabled_by_default="true">
       <scope name="Tests" level="INFO" enabled="false">
