--- conflicted
+++ resolved
@@ -55,11 +55,7 @@
     @SuppressWarnings("StaticNonFinalField") //To divide initialization from class loading
     private static String fileStoragePath = null;
 
-<<<<<<< HEAD
-    private static final Map<Class, Helper> helpers = ImmutableMap.<Class, Helper>builder()
-=======
     private static final Map<Class<?>, Helper<?, ?>> helpers = ImmutableMap.<Class<?>, Helper<?, ?>>builder()
->>>>>>> 3bdbf39e
             .put(CommandRequest.class, new CommandHelper())
             .put(EventRecord.class, new EventHelper())
             .build();
