--- conflicted
+++ resolved
@@ -41,13 +41,8 @@
      *
      * @return new storage instance
      */
-<<<<<<< HEAD
-    public static StorageWithTimelineAndVersion<EventRecord> createEventStoreStorage() {
-        return new FileSystemStorage<EventRecord>(EventRecord.class);
-=======
     public static MessageJournal<String, EventRecord> createEventStoreStorage() {
         return FileSystemMessageJournal.newInstance(EventRecord.class);
->>>>>>> 3bdbf39e
     }
 
     /**
@@ -64,12 +59,7 @@
      *
      * @return new storage instance
      */
-<<<<<<< HEAD
-    public static StorageWithTimeline<CommandRequest> createCommandStoreStorage() {
-        return new FileSystemStorage<CommandRequest>(CommandRequest.class);
-=======
     public static MessageJournal<String, CommandRequest> createCommandStoreStorage() {
         return FileSystemMessageJournal.newInstance(CommandRequest.class);
->>>>>>> 3bdbf39e
     }
 }