/*
 * Copyright 2019, TeamDev. All rights reserved.
 *
 * Redistribution and use in source and/or binary forms, with or without
 * modification, must retain the above copyright notice and the following
 * disclaimer.
 *
 * THIS SOFTWARE IS PROVIDED BY THE COPYRIGHT HOLDERS AND CONTRIBUTORS
 * "AS IS" AND ANY EXPRESS OR IMPLIED WARRANTIES, INCLUDING, BUT NOT
 * LIMITED TO, THE IMPLIED WARRANTIES OF MERCHANTABILITY AND FITNESS FOR
 * A PARTICULAR PURPOSE ARE DISCLAIMED. IN NO EVENT SHALL THE COPYRIGHT
 * OWNER OR CONTRIBUTORS BE LIABLE FOR ANY DIRECT, INDIRECT, INCIDENTAL,
 * SPECIAL, EXEMPLARY, OR CONSEQUENTIAL DAMAGES (INCLUDING, BUT NOT
 * LIMITED TO, PROCUREMENT OF SUBSTITUTE GOODS OR SERVICES; LOSS OF USE,
 * DATA, OR PROFITS; OR BUSINESS INTERRUPTION) HOWEVER CAUSED AND ON ANY
 * THEORY OF LIABILITY, WHETHER IN CONTRACT, STRICT LIABILITY, OR TORT
 * (INCLUDING NEGLIGENCE OR OTHERWISE) ARISING IN ANY WAY OUT OF THE USE
 * OF THIS SOFTWARE, EVEN IF ADVISED OF THE POSSIBILITY OF SUCH DAMAGE.
 */

package io.spine.testing.core.given;

import com.google.protobuf.Duration;
import com.google.protobuf.Timestamp;
import io.spine.core.ActorContext;
import io.spine.core.CommandContext;
import io.spine.core.CommandContext.Schedule;
import io.spine.core.TenantId;
import io.spine.core.UserId;

import static io.spine.base.Time.currentTime;

/**
 * Factory methods to create {@code CommandContext} instances for test purposes.
 */
public final class GivenCommandContext {

    /** Prevent instantiation of this utility class. */
    private GivenCommandContext() {
    }

    /**
     * Creates a new {@link CommandContext} instance with a randomly
     * generated {@linkplain UserId actor} and current timestamp as a creation date.
     *
     * @return a new {@code CommandContext} instance
     */
    public static CommandContext withRandomActor() {
        UserId userId = GivenUserId.newUuid();
        Timestamp now = currentTime();
        return withActorAndTime(userId, now);
    }

    /**
     * Creates a new {@link CommandContext} instance based upon given actor and creation date.
     *
     * @return a new {@code CommandContext} instance
     */
    public static CommandContext withActorAndTime(UserId actor, Timestamp when) {
        TenantId tenantId = GivenTenantId.newUuid();
        ActorContext actorContext = ActorContext.newBuilder()
                                                .setActor(actor)
                                                .setTimestamp(when)
                                                .setTenantId(tenantId)
                                                .build();
        CommandContext result = CommandContext.newBuilder()
                                              .setActorContext(actorContext)
                                              .build();
        return result;
    }

    /**
     * Creates a new {@link CommandContext} with the given delay before the delivery time.
     *
     * <p>The actor identifier for the context is generated randomly.
     *
     * @return a new {@code CommandContext} instance
     */
    public static CommandContext withScheduledDelayOf(Duration delay) {
        Schedule schedule = Schedule.newBuilder()
                                    .setDelay(delay)
                                    .build();
        return withSchedule(schedule);
    }

    /**
     * Creates a new {@link CommandContext} with the given scheduling options.
     *
     * <p>The actor identifier for the context is generated randomly.
     *
     * @return a new {@code CommandContext} instance
     */
    private static CommandContext withSchedule(Schedule schedule) {
<<<<<<< HEAD
        CommandContext.Builder builder = withRandomActor().toBuilder()
                                                          .setSchedule(schedule);
=======
        CommandContext.Builder builder =
                withRandomActor().toBuilder()
                                 .setSchedule(schedule);
>>>>>>> fbdf6061
        return builder.build();
    }
}<|MERGE_RESOLUTION|>--- conflicted
+++ resolved
@@ -91,14 +91,9 @@
      * @return a new {@code CommandContext} instance
      */
     private static CommandContext withSchedule(Schedule schedule) {
-<<<<<<< HEAD
-        CommandContext.Builder builder = withRandomActor().toBuilder()
-                                                          .setSchedule(schedule);
-=======
         CommandContext.Builder builder =
                 withRandomActor().toBuilder()
                                  .setSchedule(schedule);
->>>>>>> fbdf6061
         return builder.build();
     }
 }