/*
 * Copyright 2018, TeamDev. All rights reserved.
 *
 * Redistribution and use in origin and/or binary forms, with or without
 * modification, must retain the above copyright notice and the following
 * disclaimer.
 *
 * THIS SOFTWARE IS PROVIDED BY THE COPYRIGHT HOLDERS AND CONTRIBUTORS
 * "AS IS" AND ANY EXPRESS OR IMPLIED WARRANTIES, INCLUDING, BUT NOT
 * LIMITED TO, THE IMPLIED WARRANTIES OF MERCHANTABILITY AND FITNESS FOR
 * A PARTICULAR PURPOSE ARE DISCLAIMED. IN NO EVENT SHALL THE COPYRIGHT
 * OWNER OR CONTRIBUTORS BE LIABLE FOR ANY DIRECT, INDIRECT, INCIDENTAL,
 * SPECIAL, EXEMPLARY, OR CONSEQUENTIAL DAMAGES (INCLUDING, BUT NOT
 * LIMITED TO, PROCUREMENT OF SUBSTITUTE GOODS OR SERVICES; LOSS OF USE,
 * DATA, OR PROFITS; OR BUSINESS INTERRUPTION) HOWEVER CAUSED AND ON ANY
 * THEORY OF LIABILITY, WHETHER IN CONTRACT, STRICT LIABILITY, OR TORT
 * (INCLUDING NEGLIGENCE OR OTHERWISE) ARISING IN ANY WAY OUT OF THE USE
 * OF THIS SOFTWARE, EVEN IF ADVISED OF THE POSSIBILITY OF SUCH DAMAGE.
 */

// Common build file for the tests with same configuration

buildscript {

    // Apply the script created by `GradleProject.createTestEnvExt()` which defines
    // `enclosingRootDir` variable that we use below. 
    apply from: "$rootDir/testEnv.gradle"

    // Apply shared dependencies.
    apply from: "$enclosingRootDir/config/gradle/dependencies.gradle"
    
    // Applying from `version.gradle` inside the `buildscript` section to reuse the properties.
    //
    // As long as `buildscript` section is always evaluated first, we need to apply
    // `version.gradle` explicitly here.
    //
<<<<<<< HEAD
    // NOTE: this file is copied from the root project in the test setup.
    apply from: "$rootDir/testEnv.gradle"
=======
    apply from: "$enclosingRootDir/version.gradle"
>>>>>>> 11ddfcec

    apply from: "$enclosingRootDir/config/gradle/dependencies.gradle"
    apply from: "$enclosingRootDir/version.gradle"
    repositories {
        jcenter()
        mavenLocal()

        maven { url = repos.oldSpine }
        maven { url = repos.oldSpineSnapshots }
        maven { url = repos.spine }
        maven { url = repos.spineSnapshots }
    }

    dependencies {
        classpath deps.build.protobuf
        classpath deps.build.gradlePlugins.protobuf
        classpath "io.spine.tools:spine-model-compiler:${spineBaseVersion}"
        classpath "io.spine.tools:spine-model-verifier:${versionToPublish}"
    }

    configurations.all({
        resolutionStrategy.cacheChangingModulesFor(0, 'seconds')
    })
}

apply plugin: 'java'
apply plugin: 'com.google.protobuf'
apply plugin: 'io.spine.tools.spine-model-compiler'
apply plugin: 'io.spine.tools.spine-model-verifier'

// NOTE: this file is copied from the root project in the test setup.
apply from: "$enclosingRootDir/version.gradle"
<<<<<<< HEAD

=======
>>>>>>> 11ddfcec

repositories {
    jcenter()
    mavenLocal()

    maven { url = repos.oldSpine }
    maven { url = repos.oldSpineSnapshots }
    maven { url = repos.spine }
    maven { url = repos.spineSnapshots }
}

compileJava {
    options.compilerArgs += ["-processor", "io.spine.model.assemble.AssignLookup", "-AspineDirRoot=${rootDir}"]
}

dependencies {
    implementation deps.build.protobuf
    implementation "io.spine:spine-server:$versionToPublish"

    annotationProcessor "io.spine.tools:spine-model-assembler:$versionToPublish"
}

sourceSets {
    main {
        proto.srcDirs += ["$projectDir/src/main/proto"]
        java.srcDirs += ["$projectDir/generated/main/java",
                        "$projectDir/generated/main/spine"]
        resources.srcDirs += ["$projectDir/generated/main/resources"]
    }
}<|MERGE_RESOLUTION|>--- conflicted
+++ resolved
@@ -23,26 +23,19 @@
 buildscript {
 
     // Apply the script created by `GradleProject.createTestEnvExt()` which defines
-    // `enclosingRootDir` variable that we use below. 
+    // `enclosingRootDir` variable that we use below.
     apply from: "$rootDir/testEnv.gradle"
 
     // Apply shared dependencies.
     apply from: "$enclosingRootDir/config/gradle/dependencies.gradle"
-    
+
     // Applying from `version.gradle` inside the `buildscript` section to reuse the properties.
     //
     // As long as `buildscript` section is always evaluated first, we need to apply
     // `version.gradle` explicitly here.
     //
-<<<<<<< HEAD
-    // NOTE: this file is copied from the root project in the test setup.
-    apply from: "$rootDir/testEnv.gradle"
-=======
     apply from: "$enclosingRootDir/version.gradle"
->>>>>>> 11ddfcec
 
-    apply from: "$enclosingRootDir/config/gradle/dependencies.gradle"
-    apply from: "$enclosingRootDir/version.gradle"
     repositories {
         jcenter()
         mavenLocal()
@@ -72,10 +65,6 @@
 
 // NOTE: this file is copied from the root project in the test setup.
 apply from: "$enclosingRootDir/version.gradle"
-<<<<<<< HEAD
-
-=======
->>>>>>> 11ddfcec
 
 repositories {
     jcenter()
