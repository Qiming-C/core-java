--- conflicted
+++ resolved
@@ -51,7 +51,7 @@
 import org.junit.jupiter.params.provider.MethodSource;
 
 import java.io.File;
-import java.io.IOException;
+import java.net.MalformedURLException;
 import java.net.URL;
 import java.util.function.Function;
 import java.util.logging.Level;
@@ -62,7 +62,7 @@
 import static org.junit.jupiter.api.Assertions.assertNull;
 import static org.junit.jupiter.api.Assertions.assertThrows;
 
-@DisplayName("`ModelVerifier` should")
+@DisplayName("ModelVerifier should")
 class ModelVerifierTest {
 
     private Project project = null;
@@ -204,15 +204,11 @@
 
     @Test
     @DisplayName("retrieve compilation destination directory from task")
-    void getCompilationDestDir() throws IOException {
+    void getCompilationDestDir() throws MalformedURLException {
         JavaCompile compileTask = actualProject().getTasks()
                                                  .withType(JavaCompile.class)
                                                  .getByName(compileJava.name());
-<<<<<<< HEAD
-        File dest = TempDir.forClass(ModelVerifierTest.class);
-=======
         File dest = TempDir.forClass(getClass());
->>>>>>> 1e2dea50
         compileTask.setDestinationDir(dest);
         Function<JavaCompile, URL> func = GetDestinationDir.FUNCTION;
         URL destUrl = dest.toURI().toURL();
