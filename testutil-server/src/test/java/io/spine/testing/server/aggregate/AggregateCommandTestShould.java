/*
 * Copyright 2018, TeamDev. All rights reserved.
 *
 * Redistribution and use in source and/or binary forms, with or without
 * modification, must retain the above copyright notice and the following
 * disclaimer.
 *
 * THIS SOFTWARE IS PROVIDED BY THE COPYRIGHT HOLDERS AND CONTRIBUTORS
 * "AS IS" AND ANY EXPRESS OR IMPLIED WARRANTIES, INCLUDING, BUT NOT
 * LIMITED TO, THE IMPLIED WARRANTIES OF MERCHANTABILITY AND FITNESS FOR
 * A PARTICULAR PURPOSE ARE DISCLAIMED. IN NO EVENT SHALL THE COPYRIGHT
 * OWNER OR CONTRIBUTORS BE LIABLE FOR ANY DIRECT, INDIRECT, INCIDENTAL,
 * SPECIAL, EXEMPLARY, OR CONSEQUENTIAL DAMAGES (INCLUDING, BUT NOT
 * LIMITED TO, PROCUREMENT OF SUBSTITUTE GOODS OR SERVICES; LOSS OF USE,
 * DATA, OR PROFITS; OR BUSINESS INTERRUPTION) HOWEVER CAUSED AND ON ANY
 * THEORY OF LIABILITY, WHETHER IN CONTRACT, STRICT LIABILITY, OR TORT
 * (INCLUDING NEGLIGENCE OR OTHERWISE) ARISING IN ANY WAY OUT OF THE USE
 * OF THIS SOFTWARE, EVEN IF ADVISED OF THE POSSIBILITY OF SUCH DAMAGE.
 */

package io.spine.testing.server.aggregate;

import com.google.protobuf.Timestamp;
<<<<<<< HEAD
import io.spine.testing.server.Rejections.TUFailedToAssignProject;
import io.spine.testing.server.aggregate.given.AggregateCommandTestShouldEnv.CommandHandlingAggregate;
=======
import io.spine.testing.server.aggregate.given.SampleCommandTest;
import io.spine.testing.server.aggregate.given.SampleRejectionThrowingTest;
import io.spine.testing.server.aggregate.given.agg.TuAggregate;
import io.spine.testing.server.expected.CommandHandlerExpected;
import io.spine.testing.server.given.entity.TuProject;
import io.spine.testing.server.given.entity.rejection.Rejections.TuFailedToAssignProject;
>>>>>>> 8eed8974
import org.junit.jupiter.api.BeforeEach;
import org.junit.jupiter.api.DisplayName;
import org.junit.jupiter.api.Test;

import static io.spine.testing.server.aggregate.given.SampleCommandTest.TEST_COMMAND;
import static io.spine.testing.server.aggregate.given.agg.TuAggregate.newInstance;
import static io.spine.validate.Validate.isNotDefault;
import static org.junit.jupiter.api.Assertions.assertEquals;
import static org.junit.jupiter.api.Assertions.assertTrue;

/**
 * @author Vladyslav Lubenskyi
 */
@SuppressWarnings("DuplicateStringLiteralInspection")
@DisplayName("AggregateCommandTest should")
class AggregateCommandTestShould {

    private SampleCommandTest aggregateCommandTest;
    private SampleRejectionThrowingTest aggregateRejectionCommandTest;

    @BeforeEach
    void setUp() {
        aggregateCommandTest = new SampleCommandTest();
        aggregateRejectionCommandTest = new SampleRejectionThrowingTest();
    }

    @Test
    @DisplayName("store tested command")
    void shouldStoreCommand() {
        assertEquals(aggregateCommandTest.storedMessage(), TEST_COMMAND);
    }

    @Test
    @DisplayName("dispatch tested command")
    void shouldDispatchCommand() {
        TuAggregate testAggregate = newInstance();
        aggregateCommandTest.expectThat(testAggregate);
        Timestamp newState = testAggregate.getState()
                                          .getTimestamp();
        assertTrue(isNotDefault(newState));
    }

    @Test
    @DisplayName("track rejection")
    void trackGeneratedRejection() {
<<<<<<< HEAD
        aggregateRejectionCommandTest.setUp();
        CommandHandlingAggregate testAggregate = aggregate();
        aggregateRejectionCommandTest.expectThat(testAggregate)
                                     .throwsRejection(TUFailedToAssignProject.class);
=======
        TuAggregate testAggregate = newInstance();
        CommandHandlerExpected<TuProject> expected =
                aggregateRejectionCommandTest.expectThat(testAggregate);
        expected.throwsRejection(TuFailedToAssignProject.class);
>>>>>>> 8eed8974
    }
}
<|MERGE_RESOLUTION|>--- conflicted
+++ resolved
@@ -21,17 +21,12 @@
 package io.spine.testing.server.aggregate;
 
 import com.google.protobuf.Timestamp;
-<<<<<<< HEAD
-import io.spine.testing.server.Rejections.TUFailedToAssignProject;
-import io.spine.testing.server.aggregate.given.AggregateCommandTestShouldEnv.CommandHandlingAggregate;
-=======
 import io.spine.testing.server.aggregate.given.SampleCommandTest;
 import io.spine.testing.server.aggregate.given.SampleRejectionThrowingTest;
 import io.spine.testing.server.aggregate.given.agg.TuAggregate;
 import io.spine.testing.server.expected.CommandHandlerExpected;
 import io.spine.testing.server.given.entity.TuProject;
 import io.spine.testing.server.given.entity.rejection.Rejections.TuFailedToAssignProject;
->>>>>>> 8eed8974
 import org.junit.jupiter.api.BeforeEach;
 import org.junit.jupiter.api.DisplayName;
 import org.junit.jupiter.api.Test;
@@ -77,16 +72,9 @@
     @Test
     @DisplayName("track rejection")
     void trackGeneratedRejection() {
-<<<<<<< HEAD
-        aggregateRejectionCommandTest.setUp();
-        CommandHandlingAggregate testAggregate = aggregate();
-        aggregateRejectionCommandTest.expectThat(testAggregate)
-                                     .throwsRejection(TUFailedToAssignProject.class);
-=======
         TuAggregate testAggregate = newInstance();
         CommandHandlerExpected<TuProject> expected =
                 aggregateRejectionCommandTest.expectThat(testAggregate);
         expected.throwsRejection(TuFailedToAssignProject.class);
->>>>>>> 8eed8974
     }
 }
