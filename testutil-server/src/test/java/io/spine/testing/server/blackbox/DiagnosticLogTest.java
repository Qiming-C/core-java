--- conflicted
+++ resolved
@@ -44,37 +44,7 @@
 import static io.spine.base.Identifier.pack;
 
 @DisplayName("`DiagnosticLog` should")
-<<<<<<< HEAD
-class DiagnosticLogTest {
-
-    private ByteArrayOutputStream output;
-    private PrintStream saveErrorStream;
-    private PrintStream substErrorStream;
-
-    @SuppressWarnings("UseOfSystemOutOrSystemErr")
-    @BeforeEach
-    void setUpStderr() {
-        saveErrorStream = System.err;
-        output = new ByteArrayOutputStream();
-        substErrorStream = new PrintStream(output, true);
-        System.setErr(substErrorStream);
-        logger().setLevel(Level.OFF);
-    }
-
-    private static Logger logger() {
-        return Logger.getLogger(DiagnosticLog.class.getName());
-    }
-
-    @SuppressWarnings("UseOfSystemOutOrSystemErr")
-    @AfterEach
-    void resetStderr() {
-        System.err.close();
-        System.setErr(saveErrorStream);
-        logger().setLevel(Level.ALL);
-    }
-=======
 class DiagnosticLogTest extends DiagnosticLoggingTest {
->>>>>>> 36f85df1
 
     @Test
     @DisplayName("log `ConstraintViolated` event")
