/*
 * Copyright 2018, TeamDev. All rights reserved.
 *
 * Redistribution and use in source and/or binary forms, with or without
 * modification, must retain the above copyright notice and the following
 * disclaimer.
 *
 * THIS SOFTWARE IS PROVIDED BY THE COPYRIGHT HOLDERS AND CONTRIBUTORS
 * "AS IS" AND ANY EXPRESS OR IMPLIED WARRANTIES, INCLUDING, BUT NOT
 * LIMITED TO, THE IMPLIED WARRANTIES OF MERCHANTABILITY AND FITNESS FOR
 * A PARTICULAR PURPOSE ARE DISCLAIMED. IN NO EVENT SHALL THE COPYRIGHT
 * OWNER OR CONTRIBUTORS BE LIABLE FOR ANY DIRECT, INDIRECT, INCIDENTAL,
 * SPECIAL, EXEMPLARY, OR CONSEQUENTIAL DAMAGES (INCLUDING, BUT NOT
 * LIMITED TO, PROCUREMENT OF SUBSTITUTE GOODS OR SERVICES; LOSS OF USE,
 * DATA, OR PROFITS; OR BUSINESS INTERRUPTION) HOWEVER CAUSED AND ON ANY
 * THEORY OF LIABILITY, WHETHER IN CONTRACT, STRICT LIABILITY, OR TORT
 * (INCLUDING NEGLIGENCE OR OTHERWISE) ARISING IN ANY WAY OUT OF THE USE
 * OF THIS SOFTWARE, EVEN IF ADVISED OF THE POSSIBILITY OF SUCH DAMAGE.
 */
package io.spine.testing.server.aggregate;

import com.google.common.annotations.VisibleForTesting;
import com.google.errorprone.annotations.CanIgnoreReturnValue;
import com.google.protobuf.Message;
import io.spine.core.CommandEnvelope;
import io.spine.core.EventEnvelope;
import io.spine.core.Events;
import io.spine.server.aggregate.Aggregate;
import io.spine.server.aggregate.AggregateCommandEndpoint;
import io.spine.server.aggregate.AggregateEventEndpoint;
import io.spine.server.aggregate.AggregateRepository;
import io.spine.server.entity.EntityLifecycle;
import io.spine.testing.server.NoOpLifecycle;

import java.util.List;

import static com.google.common.base.Preconditions.checkNotNull;
import static java.util.stream.Collectors.toList;
import static org.mockito.ArgumentMatchers.any;
import static org.mockito.Mockito.mock;
import static org.mockito.Mockito.when;

/**
 * A test utility to dispatch commands to an {@code Aggregate} in test purposes.
 *
 * @author Alex Tymchenko
 */
@VisibleForTesting
public class AggregateMessageDispatcher {

    /** Prevents instantiation of this utility class. */
    private AggregateMessageDispatcher() {
    }

    /**
     * Dispatches the {@linkplain CommandEnvelope command envelope} and applies the resulting events
     * to the given {@code Aggregate}.
     *
     * @return the list of event messages.
     */
    @CanIgnoreReturnValue
    public static List<? extends Message>
    dispatchCommand(Aggregate<?, ?, ?> aggregate, CommandEnvelope command) {
        checkNotNull(aggregate);
        checkNotNull(command);
        return TestAggregateCommandEndpoint.dispatch(aggregate, command);
    }

    /**
     * Dispatches the {@linkplain EventEnvelope event envelope} and applies the resulting events
     * to the given {@code Aggregate}.
     *
     * @return the list of event messages.
     */
    @CanIgnoreReturnValue
    public static List<? extends Message>
    dispatchEvent(Aggregate<?, ?, ?> aggregate, EventEnvelope event) {
        checkNotNull(aggregate);
        checkNotNull(event);
        return TestAggregateEventEndpoint.dispatch(aggregate, event);
    }

    /**
<<<<<<< HEAD
     * Dispatches the {@linkplain RejectionEnvelope rejection envelope} and applies the
     * resulting events to the given {@code Aggregate}.
     *
     * @return the list of event messages.
     */
    @CanIgnoreReturnValue
    public static List<? extends Message>
    dispatchRejection(Aggregate<?, ?, ?> aggregate, RejectionEnvelope rejection) {
        checkNotNull(aggregate);
        checkNotNull(rejection);
        return TestAggregateRejectionEndpoint.dispatch(aggregate, rejection);
    }

    /**
     * A test-only implementation of an {@link AggregateRejectionEndpoint}, that dispatches
     * rejections to an instance of {@code Aggregate} and returns the list of events.
     *
     * @param <I> the type of {@code Aggregate} identifier
     * @param <A> the type of {@code Aggregate}
     */
    private static class TestAggregateRejectionEndpoint<I, A extends Aggregate<I, ?, ?>>
            extends AggregateRejectionEndpoint<I, A> {

        private TestAggregateRejectionEndpoint(RejectionEnvelope envelope) {
            super(mockRepository(), envelope);
        }

        private static <I, A extends Aggregate<I, ?, ?>>
        List<? extends Message> dispatch(A aggregate, RejectionEnvelope envelope) {
            return new TestAggregateRejectionEndpoint<I, A>(envelope)
                    .dispatchInTx(aggregate);
        }
    }

    /**
=======
>>>>>>> 30f0569d
     * A test-only implementation of an {@link AggregateEventEndpoint}, that dispatches
     * events to an instance of {@code Aggregate} into its reactor methods and returns
     * the list of produced events.
     *
     * @param <I> the type of {@code Aggregate} identifier
     * @param <A> the type of {@code Aggregate}
     */
    private static class TestAggregateEventEndpoint<I, A extends Aggregate<I, ?, ?>>
            extends AggregateEventEndpoint<I, A> {

        private TestAggregateEventEndpoint(EventEnvelope envelope) {
            super(mockRepository(), envelope);
        }

        private static <I, A extends Aggregate<I, ?, ?>>
        List<? extends Message> dispatch(A aggregate, EventEnvelope envelope) {
<<<<<<< HEAD
            return new TestAggregateEventEndpoint<I, A>(envelope)
                    .dispatchInTx(aggregate);
=======
            TestAggregateEventEndpoint<I, A> endpoint =
                    new TestAggregateEventEndpoint<>(envelope);
            List<? extends Message> result = endpoint.dispatchInTx(aggregate)
                                                     .stream()
                                                     .map(Events::getMessage)
                                                     .collect(toList());
            return result;
>>>>>>> 30f0569d
        }
    }

    /**
     * A test-only implementation of an {@link AggregateCommandEndpoint}, that dispatches
     * commands to an instance of {@code Aggregate} and returns the list of produced events.
     *
     * @param <I> the type of {@code Aggregate} identifier
     * @param <A> the type of {@code Aggregate}
     */
    private static class TestAggregateCommandEndpoint<I, A extends Aggregate<I, ?, ?>>
            extends AggregateCommandEndpoint<I, A> {

        private TestAggregateCommandEndpoint(CommandEnvelope envelope) {
            super(mockRepository(), envelope);
        }

        private static <I, A extends Aggregate<I, ?, ?>>
        List<? extends Message> dispatch(A aggregate, CommandEnvelope envelope) {
<<<<<<< HEAD
            return new TestAggregateCommandEndpoint<I, A>(envelope)
                    .dispatchInTx(aggregate);
=======
            TestAggregateCommandEndpoint<I, A> endpoint =
                    new TestAggregateCommandEndpoint<>(envelope);
            List<? extends Message> result = endpoint.dispatchInTx(aggregate)
                                                     .stream()
                                                     .map(Events::getMessage)
                                                     .collect(toList());
            return result;
>>>>>>> 30f0569d
        }
    }

    @SuppressWarnings("unchecked") // It is OK when mocking
    private static <I, A extends Aggregate<I, ?, ?>> AggregateRepository<I, A> mockRepository() {
        TestAggregateRepository mockedRepo = mock(TestAggregateRepository.class);
        when(mockedRepo.lifecycleOf(any())).thenCallRealMethod();
        return mockedRepo;
    }

    /**
     * Test-only aggregate repository that exposes {@code Repository.Lifecycle} class.
     */
    private static class TestAggregateRepository<I, A extends Aggregate<I, ?, ?>>
            extends AggregateRepository<I, A> {

        @Override
        protected EntityLifecycle lifecycleOf(I id) {
            return NoOpLifecycle.instance();
        }
    }
}<|MERGE_RESOLUTION|>--- conflicted
+++ resolved
@@ -81,44 +81,6 @@
     }
 
     /**
-<<<<<<< HEAD
-     * Dispatches the {@linkplain RejectionEnvelope rejection envelope} and applies the
-     * resulting events to the given {@code Aggregate}.
-     *
-     * @return the list of event messages.
-     */
-    @CanIgnoreReturnValue
-    public static List<? extends Message>
-    dispatchRejection(Aggregate<?, ?, ?> aggregate, RejectionEnvelope rejection) {
-        checkNotNull(aggregate);
-        checkNotNull(rejection);
-        return TestAggregateRejectionEndpoint.dispatch(aggregate, rejection);
-    }
-
-    /**
-     * A test-only implementation of an {@link AggregateRejectionEndpoint}, that dispatches
-     * rejections to an instance of {@code Aggregate} and returns the list of events.
-     *
-     * @param <I> the type of {@code Aggregate} identifier
-     * @param <A> the type of {@code Aggregate}
-     */
-    private static class TestAggregateRejectionEndpoint<I, A extends Aggregate<I, ?, ?>>
-            extends AggregateRejectionEndpoint<I, A> {
-
-        private TestAggregateRejectionEndpoint(RejectionEnvelope envelope) {
-            super(mockRepository(), envelope);
-        }
-
-        private static <I, A extends Aggregate<I, ?, ?>>
-        List<? extends Message> dispatch(A aggregate, RejectionEnvelope envelope) {
-            return new TestAggregateRejectionEndpoint<I, A>(envelope)
-                    .dispatchInTx(aggregate);
-        }
-    }
-
-    /**
-=======
->>>>>>> 30f0569d
      * A test-only implementation of an {@link AggregateEventEndpoint}, that dispatches
      * events to an instance of {@code Aggregate} into its reactor methods and returns
      * the list of produced events.
@@ -135,10 +97,6 @@
 
         private static <I, A extends Aggregate<I, ?, ?>>
         List<? extends Message> dispatch(A aggregate, EventEnvelope envelope) {
-<<<<<<< HEAD
-            return new TestAggregateEventEndpoint<I, A>(envelope)
-                    .dispatchInTx(aggregate);
-=======
             TestAggregateEventEndpoint<I, A> endpoint =
                     new TestAggregateEventEndpoint<>(envelope);
             List<? extends Message> result = endpoint.dispatchInTx(aggregate)
@@ -146,7 +104,6 @@
                                                      .map(Events::getMessage)
                                                      .collect(toList());
             return result;
->>>>>>> 30f0569d
         }
     }
 
@@ -166,10 +123,6 @@
 
         private static <I, A extends Aggregate<I, ?, ?>>
         List<? extends Message> dispatch(A aggregate, CommandEnvelope envelope) {
-<<<<<<< HEAD
-            return new TestAggregateCommandEndpoint<I, A>(envelope)
-                    .dispatchInTx(aggregate);
-=======
             TestAggregateCommandEndpoint<I, A> endpoint =
                     new TestAggregateCommandEndpoint<>(envelope);
             List<? extends Message> result = endpoint.dispatchInTx(aggregate)
@@ -177,7 +130,6 @@
                                                      .map(Events::getMessage)
                                                      .collect(toList());
             return result;
->>>>>>> 30f0569d
         }
     }
 
