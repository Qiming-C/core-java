--- conflicted
+++ resolved
@@ -35,13 +35,7 @@
 import io.spine.server.event.Enricher;
 import io.spine.server.event.EventBus;
 import io.spine.server.event.EventStreamQuery;
-<<<<<<< HEAD
-import io.spine.server.integration.ExternalMessage;
-import io.spine.server.integration.ExternalMessages;
-import io.spine.server.integration.IntegrationBus;
 import io.spine.server.tenant.TenantAwareOperation;
-=======
->>>>>>> 5df31d8b
 import io.spine.testing.client.TestActorRequestFactory;
 import io.spine.testing.client.blackbox.Acknowledgements;
 import io.spine.testing.client.blackbox.VerifyAcknowledgements;
@@ -52,10 +46,8 @@
 
 import static com.google.common.base.Preconditions.checkNotNull;
 import static com.google.common.collect.Lists.asList;
-<<<<<<< HEAD
+import static com.google.common.collect.Lists.newArrayListWithCapacity;
 import static io.spine.base.Identifier.newUuid;
-=======
->>>>>>> 5df31d8b
 import static io.spine.grpc.StreamObservers.memoizingObserver;
 import static io.spine.testing.client.blackbox.Count.once;
 import static io.spine.util.Exceptions.illegalStateWithCauseOf;
@@ -83,11 +75,6 @@
 
     private final BoundedContext boundedContext;
     private final CommandMemoizingTap commandTap;
-<<<<<<< HEAD
-    private final IntegrationBus integrationBus;
-=======
-    private final MemoizingObserver<Ack> observer;
->>>>>>> 5df31d8b
 
     protected BlackBoxBoundedContext(boolean multitenant, Enricher enricher) {
         this.commandTap = new CommandMemoizingTap();
@@ -99,16 +86,12 @@
                 .setEventBus(EventBus.newBuilder()
                                      .setEnricher(enricher))
                 .build();
-<<<<<<< HEAD
         this.tenantId = newTenantId();
         this.requestFactory = requestFactory(tenantId);
         this.eventFactory = eventFactory(requestFactory);
         this.commandBus = boundedContext.getCommandBus();
         this.eventBus = boundedContext.getEventBus();
         this.importBus = boundedContext.getImportBus();
-        this.integrationBus = boundedContext.getIntegrationBus();
-=======
->>>>>>> 5df31d8b
         this.observer = memoizingObserver();
     }
 
@@ -278,26 +261,20 @@
      *         a list of domain event to be dispatched to the Bounded Context
      * @return current instance
      */
-<<<<<<< HEAD
-    private BlackBoxBoundedContext receivesEvents(Collection<Message> domainEvents) {
-        List<Event> events = toEvents(domainEvents);
-        eventBus.post(events, observer);
-        return this;
-    }
-
-    private List<Event> toEvents(Collection<Message> domainEvents) {
-        return domainEvents.stream()
-                           .map(this::event)
-                           .collect(toList());
-=======
     private T receivesEvents(Collection<Message> domainEvents) {
         setup().postEvents(domainEvents);
         return thisRef();
->>>>>>> 5df31d8b
-    }
-
-    @CanIgnoreReturnValue
-    public T importsEvent(Message eventOrMessage) {
+    }
+
+    private List<Event> toEvents(Collection<Message> domainEvents) {
+        List<Event> events = newArrayListWithCapacity(domainEvents.size());
+        for (Message domainEvent : domainEvents) {
+            events.add(event(domainEvent));
+        }
+        return events;
+    }
+
+    public BlackBoxBoundedContext importsEvent(Message eventOrMessage) {
         return this.importAll(singletonList(eventOrMessage));
     }
 
@@ -311,40 +288,34 @@
         return thisRef();
     }
 
-
-    /**
-     * Sends off a provided event to the Bounded Context.
-     *
-     * @param messageOrEvent
-     *         an event message or {@link Event}. If an instance of {@code Event} is passed, it
-     *         will be posted to {@link EventBus} as is.
-     *         Otherwise, an instance of {@code Event} will be generated basing on the passed
-     *         event message and posted to the bus.
-     * @return current instance
-     */
-    public BlackBoxBoundedContext receivesExternalEvent(Message messageOrEvent) {
-        return this.receivesExternalEvents(singletonList(messageOrEvent));
-    }
-
-    /**
-     * Sends off provided events as external to the Bounded Context.
-     *
-     * @param domainEvents
-     *         a list of domain event to be dispatched to the Bounded Context
-     * @return current instance
-     */
-    private BlackBoxBoundedContext receivesExternalEvents(Collection<Message> domainEvents) {
-        List<ExternalMessage> events = toExternalEvents(domainEvents);
-        integrationBus.post(events, observer);
-        return this;
-    }
-
-    private List<ExternalMessage> toExternalEvents(Collection<Message> domainEvents) {
-        return domainEvents.stream()
-                           .map(this::event)
-                           .map(event -> ExternalMessages.of(event, boundedContext.getName()))
-                           .collect(toList());
-    }
+    /**
+     * Generates {@link Event} with the passed instance is an event message. If the passed
+     * instance is {@code Event} returns it.
+     *
+     * @param eventOrMessage
+     *         a domain event message or {@code Event}
+     * @return a newly created {@code Event} instance or passed {@code Event}
+     */
+    private Event event(Message eventOrMessage) {
+        if (eventOrMessage instanceof Event) {
+            return (Event) eventOrMessage;
+        }
+        EventMessage message = (EventMessage) eventOrMessage;
+        return eventFactory.createEvent(message);
+    }
+
+    private Command command(Message commandOrMessage) {
+        if (commandOrMessage instanceof Command) {
+            return (Command) commandOrMessage;
+        }
+        CommandMessage message = (CommandMessage) commandOrMessage;
+        return requestFactory.command()
+                             .create(message);
+    }
+
+    /*
+     * Methods verifying the bounded context behaviour.
+     ******************************************************************************/
 
     /**
      * Verifies emitted events by the passed verifier.
