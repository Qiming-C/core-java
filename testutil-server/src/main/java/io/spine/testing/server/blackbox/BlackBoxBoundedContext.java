/*
 * Copyright 2018, TeamDev. All rights reserved.
 *
 * Redistribution and use in source and/or binary forms, with or without
 * modification, must retain the above copyright notice and the following
 * disclaimer.
 *
 * THIS SOFTWARE IS PROVIDED BY THE COPYRIGHT HOLDERS AND CONTRIBUTORS
 * "AS IS" AND ANY EXPRESS OR IMPLIED WARRANTIES, INCLUDING, BUT NOT
 * LIMITED TO, THE IMPLIED WARRANTIES OF MERCHANTABILITY AND FITNESS FOR
 * A PARTICULAR PURPOSE ARE DISCLAIMED. IN NO EVENT SHALL THE COPYRIGHT
 * OWNER OR CONTRIBUTORS BE LIABLE FOR ANY DIRECT, INDIRECT, INCIDENTAL,
 * SPECIAL, EXEMPLARY, OR CONSEQUENTIAL DAMAGES (INCLUDING, BUT NOT
 * LIMITED TO, PROCUREMENT OF SUBSTITUTE GOODS OR SERVICES; LOSS OF USE,
 * DATA, OR PROFITS; OR BUSINESS INTERRUPTION) HOWEVER CAUSED AND ON ANY
 * THEORY OF LIABILITY, WHETHER IN CONTRACT, STRICT LIABILITY, OR TORT
 * (INCLUDING NEGLIGENCE OR OTHERWISE) ARISING IN ANY WAY OUT OF THE USE
 * OF THIS SOFTWARE, EVEN IF ADVISED OF THE POSSIBILITY OF SUCH DAMAGE.
 */

package io.spine.testing.server.blackbox;

import com.google.common.annotations.VisibleForTesting;
import com.google.common.collect.ImmutableSet;
import com.google.errorprone.annotations.CanIgnoreReturnValue;
import com.google.protobuf.Message;
import io.spine.base.EventMessage;
import io.spine.base.RejectionMessage;
import io.spine.client.QueryFactory;
import io.spine.core.Ack;
import io.spine.core.Event;
import io.spine.grpc.MemoizingObserver;
import io.spine.option.EntityOption.Visibility;
import io.spine.server.BoundedContext;
import io.spine.server.BoundedContextBuilder;
import io.spine.server.commandbus.CommandBus;
import io.spine.server.entity.Repository;
import io.spine.server.event.Enricher;
import io.spine.server.event.EventBus;
import io.spine.server.event.EventStreamQuery;
import io.spine.testing.client.TestActorRequestFactory;
import io.spine.testing.client.blackbox.Acknowledgements;
import io.spine.testing.client.blackbox.VerifyAcknowledgements;
import io.spine.testing.server.blackbox.verify.state.VerifyState;
import io.spine.type.TypeName;

import java.util.Collection;
import java.util.List;
import java.util.Optional;
import java.util.Set;

import static com.google.common.base.Preconditions.checkNotNull;
import static com.google.common.collect.Lists.asList;
import static io.spine.grpc.StreamObservers.memoizingObserver;
import static io.spine.testing.client.blackbox.Count.once;
import static io.spine.util.Exceptions.illegalStateWithCauseOf;
import static java.util.Collections.singletonList;

/**
 * This class provides means for integration testing of Bounded Contexts.
 *
 * <p>Such a test suite would send commands or events to the Bounded Context under the test,
 * and then verify consequences of handling a command or an event.
 *
 * <p>Handling a command or an event usually results in {@link VerifyEvents emitted events}) and
 * {@linkplain VerifyState updated state} of an entity. This class provides API for testing such
 * effects.
 *
<<<<<<< HEAD
 * @param <T>
 *         the type of a sub-class for return type covariance
 * @apiNote The class provides factory methods for creation of different bounded contexts.
=======
 * @param <T> the type of a sub-class for return type covariance
 * @apiNote It is expected that instances of classes derived from {@code BlackBoxBoundedContext}
 *          are obtained by factory methods provided by this class.
>>>>>>> 53eef02e
 */
@SuppressWarnings({
        "ClassReferencesSubclass", /* See the API note. */
        "ClassWithTooManyMethods",
        "OverlyCoupledClass"})
@VisibleForTesting
public abstract class BlackBoxBoundedContext<T extends BlackBoxBoundedContext> {

    private final BoundedContext boundedContext;
    private final CommandMemoizingTap commandTap;
    private final MemoizingObserver<Ack> observer;

    protected BlackBoxBoundedContext(boolean multitenant, Enricher enricher) {
        this.commandTap = new CommandMemoizingTap();
        EventBus.Builder eventBus = EventBus
                .newBuilder()
                .setEnricher(enricher);
        CommandBus.Builder commandBus = CommandBus
                .newBuilder()
                .appendFilter(commandTap);
        this.boundedContext = BoundedContext
                .newBuilder()
                .setMultitenant(multitenant)
                .setCommandBus(commandBus)
                .setEventBus(eventBus)
                .build();
        this.observer = memoizingObserver();
    }

    /**
     * Creates a single-tenant instance with the default configuration.
     */
    public static SingleTenantBlackBoxContext singleTenant() {
        return new SingleTenantBlackBoxContext(emptyEnricher());
    }

    /**
     * Creates new single-tenant instance with the default configuration.
     *
     * @deprecated use {@link #singleTenant()} or {@link #multiTenant()} instead
     */
    @Deprecated
    public static SingleTenantBlackBoxContext newInstance() {
        return singleTenant();
    }

    /**
     * Creates a single-tenant instance with the specified enricher.
     */
    public static SingleTenantBlackBoxContext singleTenant(Enricher enricher) {
        return new SingleTenantBlackBoxContext(enricher);
    }

    /**
     * Creates a multitenant instance the default configuration.
     */
    public static MultitenantBlackBoxContext multiTenant() {
        return new MultitenantBlackBoxContext(emptyEnricher());
    }

    /**
     * Creates a multitenant instance with the specified enricher.
     */
    public static MultitenantBlackBoxContext multiTenant(Enricher enricher) {
        return new MultitenantBlackBoxContext(enricher);
    }

    /**
     * Creates new instance obtaining configuration parameters from the passed builder.
     *
     * <p>In particular:
     * <ul>
     *     <li>multi-tenancy status;
     *     <li>{@code Enricher};
     *     <li>added repositories.
     * </ul>
     */
    public static BlackBoxBoundedContext from(BoundedContextBuilder builder) {
        Optional<EventBus.Builder> eventBus = builder.getEventBus();
        Enricher enricher =
                eventBus.isPresent()
                ? eventBus.get()
                          .getEnricher()
                          .orElse(emptyEnricher())
                : emptyEnricher();

        BlackBoxBoundedContext<?> result = builder.isMultitenant()
                ? multiTenant(enricher)
                : singleTenant(enricher);

        builder.repositories()
               .forEach(result::with);

        return result;
    }

    /**
     * Obtains set of type names of entities known to this Bounded Context.
     */
    @VisibleForTesting
    Set<TypeName> getAllEntityStateTypes() {
        ImmutableSet.Builder<TypeName> result = ImmutableSet.builder();
        for (Visibility visibility : Visibility.values()) {
            if (visibility == Visibility.VISIBILITY_UNKNOWN) {
                continue;
            }
            result.addAll(boundedContext.getEntityStateTypes(visibility));
        }
        return result.build();
    }

    @VisibleForTesting
    EventBus getEventBus() {
        return boundedContext.getEventBus();
    }

    /**
     * Registers passed repositories with the Bounded Context under the test.
     *
     * @param repositories
     *         repositories to register in the Bounded Context
     * @return current instance
     */
    @CanIgnoreReturnValue
    public final T with(Repository<?, ?>... repositories) {
        checkNotNull(repositories);
        for (Repository<?, ?> repository : repositories) {
            checkNotNull(repository);
            boundedContext.register(repository);
        }
        return thisRef();
    }

    /**
     * Sends off a provided command to the Bounded Context.
     *
     * @param domainCommand
     *         a domain command to be dispatched to the Bounded Context
     * @return current instance
     * @apiNote Returned value can be ignored when this method invoked for test setup.
     */
    @CanIgnoreReturnValue
    public T receivesCommand(Message domainCommand) {
        return this.receivesCommands(singletonList(domainCommand));
    }

    /**
     * Sends off provided commands to the Bounded Context.
     *
     * @param firstCommand
     *         a domain command to be dispatched to the Bounded Context first
     * @param secondCommand
     *         a domain command to be dispatched to the Bounded Context second
     * @param otherCommands
     *         optional domain commands to be dispatched to the Bounded Context in supplied order
     * @return current instance
     * @apiNote Returned value can be ignored when this method invoked for test setup.
     */
    @CanIgnoreReturnValue
    public
    T receivesCommands(Message firstCommand, Message secondCommand, Message... otherCommands) {
        return this.receivesCommands(asList(firstCommand, secondCommand, otherCommands));
    }

    /**
     * Sends off a provided command to the Bounded Context.
     *
     * @param domainCommands
     *         a list of domain commands to be dispatched to the Bounded Context
     * @return current instance
     */
    private T receivesCommands(Collection<Message> domainCommands) {
        setup().postCommands(domainCommands);
        return thisRef();
    }

    /**
     * Sends off a provided event to the Bounded Context.
     *
     * @param messageOrEvent
     *         an event message or {@link io.spine.core.Event}. If an instance of {@code Event} is
     *         passed, it will be posted to {@link EventBus} as is.
     *         Otherwise, an instance of {@code Event} will be generated basing on the passed
     *         event message and posted to the bus.
     * @return current instance
     * @apiNote Returned value can be ignored when this method invoked for test setup.
     */
    @CanIgnoreReturnValue
    public T receivesEvent(Message messageOrEvent) {
        return this.receivesEvents(singletonList(messageOrEvent));
    }

    /**
     * Sends off provided events to the Bounded Context.
     *
     * <p>The method accepts event messages or instances of {@link io.spine.core.Event}.
     * If an instance of {@code Event} is passed, it will be posted to {@link EventBus} as is.
     * Otherwise, an instance of {@code Event} will be generated basing on the passed event
     * message and posted to the bus.
     *
     * @param firstEvent
     *         a domain event to be dispatched to the Bounded Context first
     * @param secondEvent
     *         a domain event to be dispatched to the Bounded Context second
     * @param otherEvents
     *         optional domain events to be dispatched to the Bounded Context in supplied order
     * @return current instance
     * @apiNote Returned value can be ignored when this method invoked for test setup.
     */
    @CanIgnoreReturnValue
    public T receivesEvents(Message firstEvent, Message secondEvent, Message... otherEvents) {
        return this.receivesEvents(asList(firstEvent, secondEvent, otherEvents));
    }


    /**
     * Sends off a provided event to the Bounded Context as event from an external source.
     *
     * @param messageOrEvent
     *         an event message or {@link io.spine.core.Event}. If an instance of {@code Event} is
     *         passed, it will be posted to {@link io.spine.server.integration.IntegrationBus} 
     *         as is.
     *         Otherwise, an instance of {@code Event} will be generated basing on the passed
     *         event message and posted to the bus.
     * @return current instance
     * @apiNote Returned value can be ignored when this method invoked for test setup
     */
    @CanIgnoreReturnValue
    public T receivesExternalEvent(Message messageOrEvent) {
        return this.receivesExternalEvents(singletonList(messageOrEvent));
    }

    /**
     * Sends off provided events to the Bounded Context as events from an external source.
     *
     * <p>The method accepts event messages or instances of {@link io.spine.core.Event}.
     * If an instance of {@code Event} is passed, it will be posted to 
     * {@link io.spine.server.integration.IntegrationBus} as is.
     * Otherwise, an instance of {@code Event} will be generated basing on the passed event
     * message and posted to the bus.
     *
     * @param firstEvent
     *         an external event to be dispatched to the Bounded Context first
     * @param secondEvent
     *         an external event to be dispatched to the Bounded Context second
     * @param otherEvents
     *         optional external events to be dispatched to the Bounded Context
     *         in supplied order
     * @return current instance
     * @apiNote Returned value can be ignored when this method invoked for test setup
     */
    @CanIgnoreReturnValue
    public T receivesExternalEvents(Message firstEvent, Message secondEvent, Message... otherEvents) {
        return this.receivesExternalEvents(asList(firstEvent, secondEvent, otherEvents));
    }
    /**
     * Sends off provided events to the Bounded Context as events from an external source.
     *
     * @param domainEvents
     *         a list of external events to be dispatched to the Bounded Context
     * @return current instance
     */
    private T receivesExternalEvents(Collection<Message> domainEvents) {
        setup().postExternalEvents(domainEvents);
        return thisRef();
    }

    /**
     * Sends off events using the specified producer to the Bounded Context.
     *
     * <p>The method is needed to route events based on a proper producer ID.
     *
     * @param producerId
     *         the {@linkplain io.spine.core.EventContext#getProducerId() producer} for events
     * @param firstEvent
     *         a domain event to be dispatched to the Bounded Context first
     * @param otherEvents
     *         optional domain events to be dispatched to the Bounded Context in supplied order
     * @return current instance
     */
    public T receivesEventsProducedBy(Object producerId,
                                      EventMessage firstEvent,
                                      EventMessage... otherEvents) {
        setup().postEvents(producerId, firstEvent, otherEvents);
        return thisRef();
    }

    /**
     * Sends off provided events to the Bounded Context.
     *
     * @param domainEvents
     *         a list of domain event to be dispatched to the Bounded Context
     * @return current instance
     */
    private T receivesEvents(Collection<Message> domainEvents) {
        setup().postEvents(domainEvents);
        return thisRef();
    }

    @CanIgnoreReturnValue
    public T importsEvent(Message eventOrMessage) {
        return this.importAll(singletonList(eventOrMessage));
    }

    @CanIgnoreReturnValue
    public T importsEvents(Message firstEvent, Message secondEvent, Message... otherEvents) {
        return this.importAll(asList(firstEvent, secondEvent, otherEvents));
    }

    private T importAll(Collection<Message> domainEvents) {
        setup().importEvents(domainEvents);
        return thisRef();
    }

    /**
     * Verifies emitted events by the passed verifier.
     *
     * @param verifier
     *         a verifier that checks the events emitted in this Bounded Context
     * @return current instance
     */
    @CanIgnoreReturnValue
    public T assertThat(VerifyEvents verifier) {
        EmittedEvents events = emittedEvents();
        verifier.verify(events);
        return thisRef();
    }

    /**
     * Asserts that an event of the passed class was emitted once.
     *
     * @param eventClass
     *         the class of events to verify
     * @return current instance
     */
    @CanIgnoreReturnValue
    public T assertEmitted(Class<? extends EventMessage> eventClass) {
        VerifyEvents verifier = VerifyEvents.emittedEvent(eventClass, once());
        EmittedEvents events = emittedEvents();
        verifier.verify(events);
        return thisRef();
    }

    /**
     * Asserts that a rejection of the passed class was emitted once.
     *
     * @param rejectionClass
     *         the class of the rejection to verify
     * @return current instance
     */
    @CanIgnoreReturnValue
    public T assertRejectedWith(Class<? extends RejectionMessage> rejectionClass) {
        VerifyEvents verifier = VerifyEvents.emittedEvent(rejectionClass, once());
        EmittedEvents events = emittedEvents();
        verifier.verify(events);
        return thisRef();
    }

    /**
     * Executes the provided verifier, which throws an assertion error in case of
     * unexpected results.
     *
     * @param verifier
     *         a verifier that checks the acknowledgements in this Bounded Context
     * @return current instance
     */
    @CanIgnoreReturnValue
    public T assertThat(VerifyAcknowledgements verifier) {
        Acknowledgements acks = commandAcknowledgements(observer);
        verifier.verify(acks);
        return thisRef();
    }

    /**
     * Verifies emitted commands by the passed verifier.
     *
     * @param verifier
     *         a verifier that checks the commands emitted in this Bounded Context
     * @return current instance
     */
    @CanIgnoreReturnValue
    public T assertThat(VerifyCommands verifier) {
        EmittedCommands commands = emittedCommands(commandTap);
        verifier.verify(commands);
        return thisRef();
    }

    /**
     * Asserts the state of an entity using the specified tenant ID.
     *
     * @param verifier
     *         a verifier of entity states
     * @return current instance
     */
    @CanIgnoreReturnValue
    public T assertThat(VerifyState verifier) {
        QueryFactory queryFactory = requestFactory().query();
        verifier.verify(boundedContext, queryFactory);
        return thisRef();
    }

    private BlackBoxSetup setup() {
        return new BlackBoxSetup(boundedContext, requestFactory(), observer);
    }

    /**
     * Closes the bounded context so that it shutting down all of its repositories.
     *
     * <p>Instead of a checked {@link java.io.IOException IOException}, wraps any issues
     * that may occur while closing, into an {@link IllegalStateException}.
     */
    public void close() {
        try {
            boundedContext.close();
        } catch (Exception e) {
            throw illegalStateWithCauseOf(e);
        }
    }

    /** Casts this to generic type to provide type covariance in the derived classes. */
    @SuppressWarnings("unchecked" /* See Javadoc. */)
    private T thisRef() {
        return (T) this;
    }

    /**
     * Obtains the request factory to operate with.
     */
    protected abstract TestActorRequestFactory requestFactory();

    /**
     * Obtains commands emitted in the bounded context.
     */
    protected abstract EmittedCommands emittedCommands(CommandMemoizingTap commandTap);

    /**
     * Obtains acknowledgements of {@linkplain #emittedCommands(CommandMemoizingTap)
     * emitted commands}.
     */
    protected Acknowledgements commandAcknowledgements(MemoizingObserver<Ack> observer) {
        List<Ack> acknowledgements = observer.responses();
        return new Acknowledgements(acknowledgements);
    }

    /**
     * Obtains events emitted in the bounded context.
     */
    protected EmittedEvents emittedEvents() {
        MemoizingObserver<Event> queryObserver = memoizingObserver();
        boundedContext.getEventBus()
                      .getEventStore()
                      .read(allEventsQuery(), queryObserver);
        List<Event> responses = queryObserver.responses();
        return new EmittedEvents(responses);
    }

    /**
     * Creates a new {@link io.spine.server.event.EventStreamQuery} without any filters.
     */
    private static EventStreamQuery allEventsQuery() {
        return EventStreamQuery.newBuilder()
                               .build();
    }

    private static Enricher emptyEnricher() {
        return Enricher.newBuilder()
                       .build();
    }
}<|MERGE_RESOLUTION|>--- conflicted
+++ resolved
@@ -66,15 +66,9 @@
  * {@linkplain VerifyState updated state} of an entity. This class provides API for testing such
  * effects.
  *
-<<<<<<< HEAD
- * @param <T>
- *         the type of a sub-class for return type covariance
- * @apiNote The class provides factory methods for creation of different bounded contexts.
-=======
  * @param <T> the type of a sub-class for return type covariance
  * @apiNote It is expected that instances of classes derived from {@code BlackBoxBoundedContext}
- *          are obtained by factory methods provided by this class.
->>>>>>> 53eef02e
+ *         are obtained by factory methods provided by this class.
  */
 @SuppressWarnings({
         "ClassReferencesSubclass", /* See the API note. */
@@ -147,9 +141,9 @@
      *
      * <p>In particular:
      * <ul>
-     *     <li>multi-tenancy status;
-     *     <li>{@code Enricher};
-     *     <li>added repositories.
+     * <li>multi-tenancy status;
+     * <li>{@code Enricher};
+     * <li>added repositories.
      * </ul>
      */
     public static BlackBoxBoundedContext from(BoundedContextBuilder builder) {
@@ -162,8 +156,8 @@
                 : emptyEnricher();
 
         BlackBoxBoundedContext<?> result = builder.isMultitenant()
-                ? multiTenant(enricher)
-                : singleTenant(enricher);
+                                           ? multiTenant(enricher)
+                                           : singleTenant(enricher);
 
         builder.repositories()
                .forEach(result::with);
@@ -234,8 +228,8 @@
      * @apiNote Returned value can be ignored when this method invoked for test setup.
      */
     @CanIgnoreReturnValue
-    public
-    T receivesCommands(Message firstCommand, Message secondCommand, Message... otherCommands) {
+    public T receivesCommands(Message firstCommand, Message secondCommand,
+                              Message... otherCommands) {
         return this.receivesCommands(asList(firstCommand, secondCommand, otherCommands));
     }
 
@@ -289,13 +283,12 @@
         return this.receivesEvents(asList(firstEvent, secondEvent, otherEvents));
     }
 
-
     /**
      * Sends off a provided event to the Bounded Context as event from an external source.
      *
      * @param messageOrEvent
      *         an event message or {@link io.spine.core.Event}. If an instance of {@code Event} is
-     *         passed, it will be posted to {@link io.spine.server.integration.IntegrationBus} 
+     *         passed, it will be posted to {@link io.spine.server.integration.IntegrationBus}
      *         as is.
      *         Otherwise, an instance of {@code Event} will be generated basing on the passed
      *         event message and posted to the bus.
@@ -311,7 +304,7 @@
      * Sends off provided events to the Bounded Context as events from an external source.
      *
      * <p>The method accepts event messages or instances of {@link io.spine.core.Event}.
-     * If an instance of {@code Event} is passed, it will be posted to 
+     * If an instance of {@code Event} is passed, it will be posted to
      * {@link io.spine.server.integration.IntegrationBus} as is.
      * Otherwise, an instance of {@code Event} will be generated basing on the passed event
      * message and posted to the bus.
@@ -327,9 +320,11 @@
      * @apiNote Returned value can be ignored when this method invoked for test setup
      */
     @CanIgnoreReturnValue
-    public T receivesExternalEvents(Message firstEvent, Message secondEvent, Message... otherEvents) {
+    public T receivesExternalEvents(Message firstEvent, Message secondEvent,
+                                    Message... otherEvents) {
         return this.receivesExternalEvents(asList(firstEvent, secondEvent, otherEvents));
     }
+
     /**
      * Sends off provided events to the Bounded Context as events from an external source.
      *
