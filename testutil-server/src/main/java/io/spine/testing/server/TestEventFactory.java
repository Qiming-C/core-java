--- conflicted
+++ resolved
@@ -65,11 +65,7 @@
         checkNotNull(requestFactory);
         Any id = toAny(producerId);
         CommandEnvelope cmd = requestFactory.generateEnvelope();
-<<<<<<< HEAD
-        return new TestEventFactory(cmd, producerId);
-=======
         return new TestEventFactory(cmd, id);
->>>>>>> f6268d43
     }
 
     public static TestEventFactory newInstance(TestActorRequestFactory requestFactory) {
