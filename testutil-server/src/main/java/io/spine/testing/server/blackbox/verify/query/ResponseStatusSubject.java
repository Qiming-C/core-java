/*
 * Copyright 2019, TeamDev. All rights reserved.
 *
 * Redistribution and use in source and/or binary forms, with or without
 * modification, must retain the above copyright notice and the following
 * disclaimer.
 *
 * THIS SOFTWARE IS PROVIDED BY THE COPYRIGHT HOLDERS AND CONTRIBUTORS
 * "AS IS" AND ANY EXPRESS OR IMPLIED WARRANTIES, INCLUDING, BUT NOT
 * LIMITED TO, THE IMPLIED WARRANTIES OF MERCHANTABILITY AND FITNESS FOR
 * A PARTICULAR PURPOSE ARE DISCLAIMED. IN NO EVENT SHALL THE COPYRIGHT
 * OWNER OR CONTRIBUTORS BE LIABLE FOR ANY DIRECT, INDIRECT, INCIDENTAL,
 * SPECIAL, EXEMPLARY, OR CONSEQUENTIAL DAMAGES (INCLUDING, BUT NOT
 * LIMITED TO, PROCUREMENT OF SUBSTITUTE GOODS OR SERVICES; LOSS OF USE,
 * DATA, OR PROFITS; OR BUSINESS INTERRUPTION) HOWEVER CAUSED AND ON ANY
 * THEORY OF LIABILITY, WHETHER IN CONTRACT, STRICT LIABILITY, OR TORT
 * (INCLUDING NEGLIGENCE OR OTHERWISE) ARISING IN ANY WAY OUT OF THE USE
 * OF THIS SOFTWARE, EVEN IF ADVISED OF THE POSSIBILITY OF SUCH DAMAGE.
 */

package io.spine.testing.server.blackbox.verify.query;

import com.google.common.annotations.VisibleForTesting;
import com.google.common.truth.FailureMetadata;
import com.google.common.truth.Subject;
import com.google.common.truth.extensions.proto.ProtoSubject;
import io.spine.core.Status;
import io.spine.core.Status.StatusCase;
import org.checkerframework.checker.nullness.qual.Nullable;

import static com.google.common.base.Preconditions.checkNotNull;
import static com.google.common.truth.Truth.assertAbout;
import static io.spine.core.Status.StatusCase.ERROR;
import static io.spine.core.Status.StatusCase.OK;
import static io.spine.core.Status.StatusCase.REJECTION;

/**
 * A set of checks for the {@linkplain io.spine.client.QueryResponse query response} status.
 */
@VisibleForTesting
public final class ResponseStatusSubject extends ProtoSubject {
<<<<<<< HEAD

    private final @Nullable Status actual;

    private ResponseStatusSubject(FailureMetadata failureMetadata,
                                  @Nullable Status actual) {
        super(failureMetadata, actual);
        this.actual = actual;
=======

    private final @Nullable Status actual;

    private ResponseStatusSubject(FailureMetadata failureMetadata, @Nullable Status message) {
        super(failureMetadata, message);
        this.actual = message;
>>>>>>> 2a735096
    }

    public static ResponseStatusSubject assertResponseStatus(@Nullable Status status) {
        return assertAbout(responseStatus()).that(status);
    }

    /**
     * Verifies that the response status is {@link StatusCase#OK OK}.
     */
    public void isOk() {
        hasStatusCase(OK);
    }

    /**
     * Verifies that the response status is {@link StatusCase#ERROR ERROR}.
     */
    public void isError() {
        hasStatusCase(ERROR);
    }

    /**
     * Verifies that the response status is {@link StatusCase#REJECTION REJECTION}.
     */
    public void isRejection() {
        hasStatusCase(REJECTION);
    }

    void hasStatusCase(StatusCase statusCase) {
<<<<<<< HEAD
        check("statusCase()").that(statusCase())
                             .isEqualTo(statusCase);
=======
        if (actual() == null) {
            assertExists();
        } else {
            check("statusCase()").that(statusCase())
                                 .isEqualTo(statusCase);
        }
    }

    private @Nullable Status actual() {
        return actual;
>>>>>>> 2a735096
    }

    @SuppressWarnings("ConstantConditions") // Logically checked by `assertExists()`.
    private StatusCase statusCase() {
<<<<<<< HEAD
        assertExists();
        return actual.getStatusCase();
=======
        return checkNotNull(actual).getStatusCase();
>>>>>>> 2a735096
    }

    private void assertExists() {
        isNotNull();
    }

    static Subject.Factory<ResponseStatusSubject, Status> responseStatus() {
        return ResponseStatusSubject::new;
    }
}<|MERGE_RESOLUTION|>--- conflicted
+++ resolved
@@ -39,22 +39,12 @@
  */
 @VisibleForTesting
 public final class ResponseStatusSubject extends ProtoSubject {
-<<<<<<< HEAD
-
-    private final @Nullable Status actual;
-
-    private ResponseStatusSubject(FailureMetadata failureMetadata,
-                                  @Nullable Status actual) {
-        super(failureMetadata, actual);
-        this.actual = actual;
-=======
 
     private final @Nullable Status actual;
 
     private ResponseStatusSubject(FailureMetadata failureMetadata, @Nullable Status message) {
         super(failureMetadata, message);
         this.actual = message;
->>>>>>> 2a735096
     }
 
     public static ResponseStatusSubject assertResponseStatus(@Nullable Status status) {
@@ -83,10 +73,6 @@
     }
 
     void hasStatusCase(StatusCase statusCase) {
-<<<<<<< HEAD
-        check("statusCase()").that(statusCase())
-                             .isEqualTo(statusCase);
-=======
         if (actual() == null) {
             assertExists();
         } else {
@@ -97,17 +83,10 @@
 
     private @Nullable Status actual() {
         return actual;
->>>>>>> 2a735096
     }
 
-    @SuppressWarnings("ConstantConditions") // Logically checked by `assertExists()`.
     private StatusCase statusCase() {
-<<<<<<< HEAD
-        assertExists();
-        return actual.getStatusCase();
-=======
         return checkNotNull(actual).getStatusCase();
->>>>>>> 2a735096
     }
 
     private void assertExists() {
