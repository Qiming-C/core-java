
    
<<<<<<< HEAD
# Dependencies of `io.spine:spine-client:1.5.1`
=======
# Dependencies of `io.spine:spine-client:1.5.15`
>>>>>>> ed31f7e8

## Runtime
1. **Group:** com.google.android **Name:** annotations **Version:** 4.1.1.4
     * **POM Project URL:** [http://source.android.com/](http://source.android.com/)
     * **POM License: Apache 2.0** - [http://www.apache.org/licenses/LICENSE-2.0](http://www.apache.org/licenses/LICENSE-2.0)

1. **Group:** com.google.api.grpc **Name:** proto-google-common-protos **Version:** 1.17.0
     * **POM Project URL:** [https://github.com/googleapis/api-client-staging](https://github.com/googleapis/api-client-staging)
     * **POM License: Apache-2.0** - [https://www.apache.org/licenses/LICENSE-2.0.txt](https://www.apache.org/licenses/LICENSE-2.0.txt)

1. **Group:** com.google.code.findbugs **Name:** jsr305 **Version:** 3.0.2
     * **POM Project URL:** [http://findbugs.sourceforge.net/](http://findbugs.sourceforge.net/)
     * **POM License: The Apache Software License, Version 2.0** - [http://www.apache.org/licenses/LICENSE-2.0.txt](http://www.apache.org/licenses/LICENSE-2.0.txt)

1. **Group:** com.google.code.gson **Name:** gson **Version:** 2.8.6
     * **POM License: Apache 2.0** - [http://www.apache.org/licenses/LICENSE-2.0.txt](http://www.apache.org/licenses/LICENSE-2.0.txt)

1. **Group:** com.google.errorprone **Name:** error_prone_annotations **Version:** 2.3.4
     * **POM License: Apache 2.0** - [http://www.apache.org/licenses/LICENSE-2.0.txt](http://www.apache.org/licenses/LICENSE-2.0.txt)

1. **Group:** com.google.errorprone **Name:** error_prone_type_annotations **Version:** 2.3.4
     * **POM License: Apache 2.0** - [http://www.apache.org/licenses/LICENSE-2.0.txt](http://www.apache.org/licenses/LICENSE-2.0.txt)

1. **Group:** com.google.flogger **Name:** flogger **Version:** 0.5.1
     * **POM Project URL:** [https://github.com/google/flogger](https://github.com/google/flogger)
     * **POM License: Apache 2.0** - [https://www.apache.org/licenses/LICENSE-2.0.txt](https://www.apache.org/licenses/LICENSE-2.0.txt)

1. **Group:** com.google.flogger **Name:** flogger-system-backend **Version:** 0.5.1
     * **POM Project URL:** [https://github.com/google/flogger](https://github.com/google/flogger)
     * **POM License: Apache 2.0** - [https://www.apache.org/licenses/LICENSE-2.0.txt](https://www.apache.org/licenses/LICENSE-2.0.txt)

1. **Group:** com.google.guava **Name:** failureaccess **Version:** 1.0.1
     * **Manifest Project URL:** [https://github.com/google/guava/](https://github.com/google/guava/)
     * **POM License: The Apache Software License, Version 2.0** - [http://www.apache.org/licenses/LICENSE-2.0.txt](http://www.apache.org/licenses/LICENSE-2.0.txt)

1. **Group:** com.google.guava **Name:** guava **Version:** 29.0-jre
     * **Manifest Project URL:** [https://github.com/google/guava/](https://github.com/google/guava/)
     * **POM License: Apache License, Version 2.0** - [http://www.apache.org/licenses/LICENSE-2.0.txt](http://www.apache.org/licenses/LICENSE-2.0.txt)

1. **Group:** com.google.guava **Name:** listenablefuture **Version:** 9999.0-empty-to-avoid-conflict-with-guava
     * **POM License: The Apache Software License, Version 2.0** - [http://www.apache.org/licenses/LICENSE-2.0.txt](http://www.apache.org/licenses/LICENSE-2.0.txt)

1. **Group:** com.google.j2objc **Name:** j2objc-annotations **Version:** 1.3
     * **POM Project URL:** [https://github.com/google/j2objc/](https://github.com/google/j2objc/)
     * **POM License: The Apache Software License, Version 2.0** - [http://www.apache.org/licenses/LICENSE-2.0.txt](http://www.apache.org/licenses/LICENSE-2.0.txt)

1. **Group:** com.google.protobuf **Name:** protobuf-java **Version:** 3.11.4
     * **Manifest Project URL:** [https://developers.google.com/protocol-buffers/](https://developers.google.com/protocol-buffers/)
     * **POM License: 3-Clause BSD License** - [https://opensource.org/licenses/BSD-3-Clause](https://opensource.org/licenses/BSD-3-Clause)

1. **Group:** com.google.protobuf **Name:** protobuf-java-util **Version:** 3.11.4
     * **Manifest Project URL:** [https://developers.google.com/protocol-buffers/](https://developers.google.com/protocol-buffers/)
     * **POM License: 3-Clause BSD License** - [https://opensource.org/licenses/BSD-3-Clause](https://opensource.org/licenses/BSD-3-Clause)

1. **Group:** io.grpc **Name:** grpc-api **Version:** 1.28.1
     * **POM Project URL:** [https://github.com/grpc/grpc-java](https://github.com/grpc/grpc-java)
     * **POM License: Apache 2.0** - [https://opensource.org/licenses/Apache-2.0](https://opensource.org/licenses/Apache-2.0)

1. **Group:** io.grpc **Name:** grpc-context **Version:** 1.28.1
     * **POM Project URL:** [https://github.com/grpc/grpc-java](https://github.com/grpc/grpc-java)
     * **POM License: Apache 2.0** - [https://opensource.org/licenses/Apache-2.0](https://opensource.org/licenses/Apache-2.0)

1. **Group:** io.grpc **Name:** grpc-core **Version:** 1.28.1
     * **POM Project URL:** [https://github.com/grpc/grpc-java](https://github.com/grpc/grpc-java)
     * **POM License: Apache 2.0** - [https://opensource.org/licenses/Apache-2.0](https://opensource.org/licenses/Apache-2.0)

1. **Group:** io.grpc **Name:** grpc-protobuf **Version:** 1.28.1
     * **POM Project URL:** [https://github.com/grpc/grpc-java](https://github.com/grpc/grpc-java)
     * **POM License: Apache 2.0** - [https://opensource.org/licenses/Apache-2.0](https://opensource.org/licenses/Apache-2.0)

1. **Group:** io.grpc **Name:** grpc-protobuf-lite **Version:** 1.28.1
     * **POM Project URL:** [https://github.com/grpc/grpc-java](https://github.com/grpc/grpc-java)
     * **POM License: Apache 2.0** - [https://opensource.org/licenses/Apache-2.0](https://opensource.org/licenses/Apache-2.0)

1. **Group:** io.grpc **Name:** grpc-stub **Version:** 1.28.1
     * **POM Project URL:** [https://github.com/grpc/grpc-java](https://github.com/grpc/grpc-java)
     * **POM License: Apache 2.0** - [https://opensource.org/licenses/Apache-2.0](https://opensource.org/licenses/Apache-2.0)

1. **Group:** io.perfmark **Name:** perfmark-api **Version:** 0.19.0
     * **POM Project URL:** [https://github.com/perfmark/perfmark](https://github.com/perfmark/perfmark)
     * **POM License: Apache 2.0** - [https://opensource.org/licenses/Apache-2.0](https://opensource.org/licenses/Apache-2.0)

1. **Group:** org.checkerframework **Name:** checker-compat-qual **Version:** 2.5.5
     * **POM Project URL:** [https://checkerframework.org](https://checkerframework.org)
     * **POM License: GNU General Public License, version 2 (GPL2), with the classpath exception** - [http://www.gnu.org/software/classpath/license.html](http://www.gnu.org/software/classpath/license.html)
     * **POM License: The MIT License** - [http://opensource.org/licenses/MIT](http://opensource.org/licenses/MIT)

1. **Group:** org.checkerframework **Name:** checker-qual **Version:** 3.3.0
     * **Manifest License:** MIT (Not packaged)
     * **POM Project URL:** [https://checkerframework.org](https://checkerframework.org)
     * **POM License: The MIT License** - [http://opensource.org/licenses/MIT](http://opensource.org/licenses/MIT)

1. **Group:** org.codehaus.mojo **Name:** animal-sniffer-annotations **Version:** 1.18
     * **POM License: MIT license** - [http://www.opensource.org/licenses/mit-license.php](http://www.opensource.org/licenses/mit-license.php)
     * **POM License: The Apache Software License, Version 2.0** - [http://www.apache.org/licenses/LICENSE-2.0.txt](http://www.apache.org/licenses/LICENSE-2.0.txt)

## Compile, tests and tooling
1. **Group:** com.beust **Name:** jcommander **Version:** 1.72
     * **POM Project URL:** [http://jcommander.org](http://jcommander.org)
     * **POM License: Apache 2.0** - [http://www.apache.org/licenses/LICENSE-2.0](http://www.apache.org/licenses/LICENSE-2.0)

1. **Group:** com.github.ben-manes.caffeine **Name:** caffeine **Version:** 2.7.0
     * **POM Project URL:** [https://github.com/ben-manes/caffeine](https://github.com/ben-manes/caffeine)
     * **POM License: Apache License, Version 2.0** - [https://www.apache.org/licenses/LICENSE-2.0.txt](https://www.apache.org/licenses/LICENSE-2.0.txt)

1. **Group:** com.github.kevinstern **Name:** software-and-algorithms **Version:** 1.0
     * **POM Project URL:** [https://www.github.com/KevinStern/software-and-algorithms](https://www.github.com/KevinStern/software-and-algorithms)
     * **POM License: MIT License** - [http://www.opensource.org/licenses/mit-license.php](http://www.opensource.org/licenses/mit-license.php)

1. **Group:** com.google.android **Name:** annotations **Version:** 4.1.1.4
     * **POM Project URL:** [http://source.android.com/](http://source.android.com/)
     * **POM License: Apache 2.0** - [http://www.apache.org/licenses/LICENSE-2.0](http://www.apache.org/licenses/LICENSE-2.0)

1. **Group:** com.google.api.grpc **Name:** proto-google-common-protos **Version:** 1.17.0
     * **POM Project URL:** [https://github.com/googleapis/api-client-staging](https://github.com/googleapis/api-client-staging)
     * **POM License: Apache-2.0** - [https://www.apache.org/licenses/LICENSE-2.0.txt](https://www.apache.org/licenses/LICENSE-2.0.txt)

1. **Group:** com.google.auto **Name:** auto-common **Version:** 0.10
     * **POM License: Apache 2.0** - [http://www.apache.org/licenses/LICENSE-2.0.txt](http://www.apache.org/licenses/LICENSE-2.0.txt)

1. **Group:** com.google.auto.value **Name:** auto-value-annotations **Version:** 1.6.3
     * **POM License: Apache 2.0** - [http://www.apache.org/licenses/LICENSE-2.0.txt](http://www.apache.org/licenses/LICENSE-2.0.txt)

1. **Group:** com.google.code.findbugs **Name:** jFormatString **Version:** 3.0.0
     * **POM Project URL:** [http://findbugs.sourceforge.net/](http://findbugs.sourceforge.net/)
     * **POM License: GNU Lesser Public License** - [http://www.gnu.org/licenses/lgpl.html](http://www.gnu.org/licenses/lgpl.html)

1. **Group:** com.google.code.findbugs **Name:** jsr305 **Version:** 3.0.2
     * **POM Project URL:** [http://findbugs.sourceforge.net/](http://findbugs.sourceforge.net/)
     * **POM License: The Apache Software License, Version 2.0** - [http://www.apache.org/licenses/LICENSE-2.0.txt](http://www.apache.org/licenses/LICENSE-2.0.txt)

1. **Group:** com.google.code.gson **Name:** gson **Version:** 2.8.6
     * **POM License: Apache 2.0** - [http://www.apache.org/licenses/LICENSE-2.0.txt](http://www.apache.org/licenses/LICENSE-2.0.txt)

1. **Group:** com.google.errorprone **Name:** error_prone_annotation **Version:** 2.3.4
     * **POM License: Apache 2.0** - [http://www.apache.org/licenses/LICENSE-2.0.txt](http://www.apache.org/licenses/LICENSE-2.0.txt)

1. **Group:** com.google.errorprone **Name:** error_prone_annotations **Version:** 2.3.4
     * **POM License: Apache 2.0** - [http://www.apache.org/licenses/LICENSE-2.0.txt](http://www.apache.org/licenses/LICENSE-2.0.txt)

1. **Group:** com.google.errorprone **Name:** error_prone_check_api **Version:** 2.3.4
     * **POM License: Apache 2.0** - [http://www.apache.org/licenses/LICENSE-2.0.txt](http://www.apache.org/licenses/LICENSE-2.0.txt)

1. **Group:** com.google.errorprone **Name:** error_prone_core **Version:** 2.3.4
     * **POM License: Apache 2.0** - [http://www.apache.org/licenses/LICENSE-2.0.txt](http://www.apache.org/licenses/LICENSE-2.0.txt)

1. **Group:** com.google.errorprone **Name:** error_prone_type_annotations **Version:** 2.3.4
     * **POM License: Apache 2.0** - [http://www.apache.org/licenses/LICENSE-2.0.txt](http://www.apache.org/licenses/LICENSE-2.0.txt)

1. **Group:** com.google.errorprone **Name:** javac **Version:** 9+181-r4173-1
     * **POM Project URL:** [https://github.com/google/error-prone-javac](https://github.com/google/error-prone-javac)
     * **POM License: GNU General Public License, version 2, with the Classpath Exception** - [http://openjdk.java.net/legal/gplv2+ce.html](http://openjdk.java.net/legal/gplv2+ce.html)

1. **Group:** com.google.flogger **Name:** flogger **Version:** 0.5.1
     * **POM Project URL:** [https://github.com/google/flogger](https://github.com/google/flogger)
     * **POM License: Apache 2.0** - [https://www.apache.org/licenses/LICENSE-2.0.txt](https://www.apache.org/licenses/LICENSE-2.0.txt)

1. **Group:** com.google.flogger **Name:** flogger-system-backend **Version:** 0.5.1
     * **POM Project URL:** [https://github.com/google/flogger](https://github.com/google/flogger)
     * **POM License: Apache 2.0** - [https://www.apache.org/licenses/LICENSE-2.0.txt](https://www.apache.org/licenses/LICENSE-2.0.txt)

1. **Group:** com.google.guava **Name:** failureaccess **Version:** 1.0.1
     * **Manifest Project URL:** [https://github.com/google/guava/](https://github.com/google/guava/)
     * **POM License: The Apache Software License, Version 2.0** - [http://www.apache.org/licenses/LICENSE-2.0.txt](http://www.apache.org/licenses/LICENSE-2.0.txt)

1. **Group:** com.google.guava **Name:** guava **Version:** 29.0-jre
     * **Manifest Project URL:** [https://github.com/google/guava/](https://github.com/google/guava/)
     * **POM License: Apache License, Version 2.0** - [http://www.apache.org/licenses/LICENSE-2.0.txt](http://www.apache.org/licenses/LICENSE-2.0.txt)

1. **Group:** com.google.guava **Name:** guava-testlib **Version:** 29.0-jre
     * **POM License: Apache License, Version 2.0** - [http://www.apache.org/licenses/LICENSE-2.0.txt](http://www.apache.org/licenses/LICENSE-2.0.txt)

1. **Group:** com.google.guava **Name:** listenablefuture **Version:** 9999.0-empty-to-avoid-conflict-with-guava
     * **POM License: The Apache Software License, Version 2.0** - [http://www.apache.org/licenses/LICENSE-2.0.txt](http://www.apache.org/licenses/LICENSE-2.0.txt)

1. **Group:** com.google.j2objc **Name:** j2objc-annotations **Version:** 1.3
     * **POM Project URL:** [https://github.com/google/j2objc/](https://github.com/google/j2objc/)
     * **POM License: The Apache Software License, Version 2.0** - [http://www.apache.org/licenses/LICENSE-2.0.txt](http://www.apache.org/licenses/LICENSE-2.0.txt)

1. **Group:** com.google.protobuf **Name:** protobuf-java **Version:** 3.11.4
     * **Manifest Project URL:** [https://developers.google.com/protocol-buffers/](https://developers.google.com/protocol-buffers/)
     * **POM License: 3-Clause BSD License** - [https://opensource.org/licenses/BSD-3-Clause](https://opensource.org/licenses/BSD-3-Clause)

1. **Group:** com.google.protobuf **Name:** protobuf-java-util **Version:** 3.11.4
     * **Manifest Project URL:** [https://developers.google.com/protocol-buffers/](https://developers.google.com/protocol-buffers/)
     * **POM License: 3-Clause BSD License** - [https://opensource.org/licenses/BSD-3-Clause](https://opensource.org/licenses/BSD-3-Clause)

1. **Group:** com.google.protobuf **Name:** protoc **Version:** 3.11.4
     * **POM Project URL:** [https://developers.google.com/protocol-buffers/](https://developers.google.com/protocol-buffers/)
     * **POM License: 3-Clause BSD License** - [https://opensource.org/licenses/BSD-3-Clause](https://opensource.org/licenses/BSD-3-Clause)
     * **POM License: The Apache Software License, Version 2.0** - [http://www.apache.org/licenses/LICENSE-2.0.txt](http://www.apache.org/licenses/LICENSE-2.0.txt)

1. **Group:** com.google.truth **Name:** truth **Version:** 1.0.1
     * **POM License: The Apache Software License, Version 2.0** - [http://www.apache.org/licenses/LICENSE-2.0.txt](http://www.apache.org/licenses/LICENSE-2.0.txt)

1. **Group:** com.google.truth.extensions **Name:** truth-java8-extension **Version:** 1.0.1
     * **POM License: The Apache Software License, Version 2.0** - [http://www.apache.org/licenses/LICENSE-2.0.txt](http://www.apache.org/licenses/LICENSE-2.0.txt)

1. **Group:** com.google.truth.extensions **Name:** truth-liteproto-extension **Version:** 1.0.1
     * **POM License: The Apache Software License, Version 2.0** - [http://www.apache.org/licenses/LICENSE-2.0.txt](http://www.apache.org/licenses/LICENSE-2.0.txt)

1. **Group:** com.google.truth.extensions **Name:** truth-proto-extension **Version:** 1.0.1
     * **POM License: The Apache Software License, Version 2.0** - [http://www.apache.org/licenses/LICENSE-2.0.txt](http://www.apache.org/licenses/LICENSE-2.0.txt)

1. **Group:** com.googlecode.java-diff-utils **Name:** diffutils **Version:** 1.3.0
     * **POM Project URL:** [http://code.google.com/p/java-diff-utils/](http://code.google.com/p/java-diff-utils/)
     * **POM License: The Apache Software License, Version 2.0** - [http://www.apache.org/licenses/LICENSE-2.0.txt](http://www.apache.org/licenses/LICENSE-2.0.txt)

1. **Group:** commons-io **Name:** commons-io **Version:** 2.6
     * **Project URL:** [http://commons.apache.org/proper/commons-io/](http://commons.apache.org/proper/commons-io/)
     * **POM License: Apache License, Version 2.0** - [https://www.apache.org/licenses/LICENSE-2.0.txt](https://www.apache.org/licenses/LICENSE-2.0.txt)

1. **Group:** io.grpc **Name:** grpc-api **Version:** 1.28.1
     * **POM Project URL:** [https://github.com/grpc/grpc-java](https://github.com/grpc/grpc-java)
     * **POM License: Apache 2.0** - [https://opensource.org/licenses/Apache-2.0](https://opensource.org/licenses/Apache-2.0)

1. **Group:** io.grpc **Name:** grpc-context **Version:** 1.28.1
     * **POM Project URL:** [https://github.com/grpc/grpc-java](https://github.com/grpc/grpc-java)
     * **POM License: Apache 2.0** - [https://opensource.org/licenses/Apache-2.0](https://opensource.org/licenses/Apache-2.0)

1. **Group:** io.grpc **Name:** grpc-core **Version:** 1.28.1
     * **POM Project URL:** [https://github.com/grpc/grpc-java](https://github.com/grpc/grpc-java)
     * **POM License: Apache 2.0** - [https://opensource.org/licenses/Apache-2.0](https://opensource.org/licenses/Apache-2.0)

1. **Group:** io.grpc **Name:** grpc-protobuf **Version:** 1.28.1
     * **POM Project URL:** [https://github.com/grpc/grpc-java](https://github.com/grpc/grpc-java)
     * **POM License: Apache 2.0** - [https://opensource.org/licenses/Apache-2.0](https://opensource.org/licenses/Apache-2.0)

1. **Group:** io.grpc **Name:** grpc-protobuf-lite **Version:** 1.28.1
     * **POM Project URL:** [https://github.com/grpc/grpc-java](https://github.com/grpc/grpc-java)
     * **POM License: Apache 2.0** - [https://opensource.org/licenses/Apache-2.0](https://opensource.org/licenses/Apache-2.0)

1. **Group:** io.grpc **Name:** grpc-stub **Version:** 1.28.1
     * **POM Project URL:** [https://github.com/grpc/grpc-java](https://github.com/grpc/grpc-java)
     * **POM License: Apache 2.0** - [https://opensource.org/licenses/Apache-2.0](https://opensource.org/licenses/Apache-2.0)

1. **Group:** io.grpc **Name:** protoc-gen-grpc-java **Version:** 1.28.1
     * **POM Project URL:** [https://github.com/grpc/grpc-java](https://github.com/grpc/grpc-java)
     * **POM License: Apache 2.0** - [https://opensource.org/licenses/Apache-2.0](https://opensource.org/licenses/Apache-2.0)

1. **Group:** io.perfmark **Name:** perfmark-api **Version:** 0.19.0
     * **POM Project URL:** [https://github.com/perfmark/perfmark](https://github.com/perfmark/perfmark)
     * **POM License: Apache 2.0** - [https://opensource.org/licenses/Apache-2.0](https://opensource.org/licenses/Apache-2.0)

1. **Group:** javax.annotation **Name:** javax.annotation-api **Version:** 1.3.1
     * **Manifest Project URL:** [https://javaee.github.io/glassfish](https://javaee.github.io/glassfish)
     * **POM Project URL:** [http://jcp.org/en/jsr/detail?id=250](http://jcp.org/en/jsr/detail?id=250)
     * **POM License: CDDL + GPLv2 with classpath exception** - [https://github.com/javaee/javax.annotation/blob/master/LICENSE](https://github.com/javaee/javax.annotation/blob/master/LICENSE)

1. **Group:** junit **Name:** junit **Version:** 4.12
     * **POM Project URL:** [http://junit.org](http://junit.org)
     * **POM License: Eclipse Public License 1.0** - [http://www.eclipse.org/legal/epl-v10.html](http://www.eclipse.org/legal/epl-v10.html)

1. **Group:** net.java.dev.javacc **Name:** javacc **Version:** 5.0
     * **POM Project URL:** [https://javacc.dev.java.net/](https://javacc.dev.java.net/)
     * **POM License: Berkeley Software Distribution (BSD) License** - [http://www.opensource.org/licenses/bsd-license.html](http://www.opensource.org/licenses/bsd-license.html)

1. **Group:** net.sourceforge.pmd **Name:** pmd-core **Version:** 6.24.0
     * **POM License: BSD-style** - [http://pmd.sourceforge.net/license.html](http://pmd.sourceforge.net/license.html)

1. **Group:** net.sourceforge.pmd **Name:** pmd-java **Version:** 6.24.0
     * **POM License: BSD-style** - [http://pmd.sourceforge.net/license.html](http://pmd.sourceforge.net/license.html)

1. **Group:** net.sourceforge.saxon **Name:** saxon **Version:** 9.1.0.8
     * **POM Project URL:** [http://saxon.sourceforge.net/](http://saxon.sourceforge.net/)
     * **POM License: Mozilla Public License Version 1.0** - [http://www.mozilla.org/MPL/MPL-1.0.txt](http://www.mozilla.org/MPL/MPL-1.0.txt)

1. **Group:** org.antlr **Name:** antlr4-runtime **Version:** 4.7
     * **Manifest Project URL:** [http://www.antlr.org](http://www.antlr.org)
     * **POM License: The BSD License** - [http://www.antlr.org/license.html](http://www.antlr.org/license.html)

1. **Group:** org.apache.commons **Name:** commons-lang3 **Version:** 3.8.1
     * **Project URL:** [http://commons.apache.org/proper/commons-lang/](http://commons.apache.org/proper/commons-lang/)
     * **POM License: Apache License, Version 2.0** - [https://www.apache.org/licenses/LICENSE-2.0.txt](https://www.apache.org/licenses/LICENSE-2.0.txt)

1. **Group:** org.apiguardian **Name:** apiguardian-api **Version:** 1.1.0
     * **POM Project URL:** [https://github.com/apiguardian-team/apiguardian](https://github.com/apiguardian-team/apiguardian)
     * **POM License: The Apache License, Version 2.0** - [http://www.apache.org/licenses/LICENSE-2.0.txt](http://www.apache.org/licenses/LICENSE-2.0.txt)

1. **Group:** org.checkerframework **Name:** checker-compat-qual **Version:** 2.5.5
     * **POM Project URL:** [https://checkerframework.org](https://checkerframework.org)
     * **POM License: GNU General Public License, version 2 (GPL2), with the classpath exception** - [http://www.gnu.org/software/classpath/license.html](http://www.gnu.org/software/classpath/license.html)
     * **POM License: The MIT License** - [http://opensource.org/licenses/MIT](http://opensource.org/licenses/MIT)

1. **Group:** org.checkerframework **Name:** checker-qual **Version:** 3.3.0
     * **Manifest License:** MIT (Not packaged)
     * **POM Project URL:** [https://checkerframework.org](https://checkerframework.org)
     * **POM License: The MIT License** - [http://opensource.org/licenses/MIT](http://opensource.org/licenses/MIT)

1. **Group:** org.checkerframework **Name:** dataflow **Version:** 3.0.0
     * **Manifest License:** (GPL-2.0-only WITH Classpath-exception-2.0) (Not packaged)
     * **POM Project URL:** [https://checkerframework.org](https://checkerframework.org)
     * **POM License: GNU General Public License, version 2 (GPL2), with the classpath exception** - [http://www.gnu.org/software/classpath/license.html](http://www.gnu.org/software/classpath/license.html)
     * **POM License: The MIT License** - [http://opensource.org/licenses/MIT](http://opensource.org/licenses/MIT)

1. **Group:** org.checkerframework **Name:** javacutil **Version:** 3.0.0
     * **Manifest License:** (GPL-2.0-only WITH Classpath-exception-2.0) (Not packaged)
     * **POM Project URL:** [https://checkerframework.org](https://checkerframework.org)
     * **POM License: GNU General Public License, version 2 (GPL2), with the classpath exception** - [http://www.gnu.org/software/classpath/license.html](http://www.gnu.org/software/classpath/license.html)
     * **POM License: The MIT License** - [http://opensource.org/licenses/MIT](http://opensource.org/licenses/MIT)

1. **Group:** org.codehaus.mojo **Name:** animal-sniffer-annotations **Version:** 1.18
     * **POM License: MIT license** - [http://www.opensource.org/licenses/mit-license.php](http://www.opensource.org/licenses/mit-license.php)
     * **POM License: The Apache Software License, Version 2.0** - [http://www.apache.org/licenses/LICENSE-2.0.txt](http://www.apache.org/licenses/LICENSE-2.0.txt)

1. **Group:** org.hamcrest **Name:** hamcrest-all **Version:** 1.3
     * **POM License: New BSD License** - [http://www.opensource.org/licenses/bsd-license.php](http://www.opensource.org/licenses/bsd-license.php)

1. **Group:** org.hamcrest **Name:** hamcrest-core **Version:** 1.3
     * **POM License: New BSD License** - [http://www.opensource.org/licenses/bsd-license.php](http://www.opensource.org/licenses/bsd-license.php)

1. **Group:** org.jacoco **Name:** org.jacoco.agent **Version:** 0.8.5
     * **POM License: Eclipse Public License 2.0** - [https://www.eclipse.org/legal/epl-2.0/](https://www.eclipse.org/legal/epl-2.0/)

1. **Group:** org.jacoco **Name:** org.jacoco.ant **Version:** 0.8.5
     * **POM License: Eclipse Public License 2.0** - [https://www.eclipse.org/legal/epl-2.0/](https://www.eclipse.org/legal/epl-2.0/)

1. **Group:** org.jacoco **Name:** org.jacoco.core **Version:** 0.8.5
     * **POM License: Eclipse Public License 2.0** - [https://www.eclipse.org/legal/epl-2.0/](https://www.eclipse.org/legal/epl-2.0/)

1. **Group:** org.jacoco **Name:** org.jacoco.report **Version:** 0.8.5
     * **POM License: Eclipse Public License 2.0** - [https://www.eclipse.org/legal/epl-2.0/](https://www.eclipse.org/legal/epl-2.0/)

1. **Group:** org.junit **Name:** junit-bom **Version:** 5.6.2 **No license information found**
1. **Group:** org.junit.jupiter **Name:** junit-jupiter-api **Version:** 5.6.2
     * **POM Project URL:** [https://junit.org/junit5/](https://junit.org/junit5/)
     * **POM License: Eclipse Public License v2.0** - [https://www.eclipse.org/legal/epl-v20.html](https://www.eclipse.org/legal/epl-v20.html)

1. **Group:** org.junit.jupiter **Name:** junit-jupiter-engine **Version:** 5.6.2
     * **POM Project URL:** [https://junit.org/junit5/](https://junit.org/junit5/)
     * **POM License: Eclipse Public License v2.0** - [https://www.eclipse.org/legal/epl-v20.html](https://www.eclipse.org/legal/epl-v20.html)

1. **Group:** org.junit.jupiter **Name:** junit-jupiter-params **Version:** 5.6.2
     * **POM Project URL:** [https://junit.org/junit5/](https://junit.org/junit5/)
     * **POM License: Eclipse Public License v2.0** - [https://www.eclipse.org/legal/epl-v20.html](https://www.eclipse.org/legal/epl-v20.html)

1. **Group:** org.junit.platform **Name:** junit-platform-commons **Version:** 1.6.2
     * **POM Project URL:** [https://junit.org/junit5/](https://junit.org/junit5/)
     * **POM License: Eclipse Public License v2.0** - [https://www.eclipse.org/legal/epl-v20.html](https://www.eclipse.org/legal/epl-v20.html)

1. **Group:** org.junit.platform **Name:** junit-platform-engine **Version:** 1.6.2
     * **POM Project URL:** [https://junit.org/junit5/](https://junit.org/junit5/)
     * **POM License: Eclipse Public License v2.0** - [https://www.eclipse.org/legal/epl-v20.html](https://www.eclipse.org/legal/epl-v20.html)

1. **Group:** org.opentest4j **Name:** opentest4j **Version:** 1.2.0
     * **Manifest License:** The Apache License, Version 2.0 (Not packaged)
     * **POM Project URL:** [https://github.com/ota4j-team/opentest4j](https://github.com/ota4j-team/opentest4j)
     * **POM License: The Apache License, Version 2.0** - [http://www.apache.org/licenses/LICENSE-2.0.txt](http://www.apache.org/licenses/LICENSE-2.0.txt)

1. **Group:** org.ow2.asm **Name:** asm **Version:** 7.2
     * **Manifest Project URL:** [http://asm.ow2.org](http://asm.ow2.org)
     * **Manifest License:** BSD-3-Clause;link=https://asm.ow2.io/LICENSE.txt (Not packaged)
     * **POM Project URL:** [http://asm.ow2.io/](http://asm.ow2.io/)
     * **POM License: BSD-3-Clause** - [https://asm.ow2.io/license.html](https://asm.ow2.io/license.html)
     * **POM License: The Apache Software License, Version 2.0** - [http://www.apache.org/licenses/LICENSE-2.0.txt](http://www.apache.org/licenses/LICENSE-2.0.txt)

1. **Group:** org.ow2.asm **Name:** asm **Version:** 7.3.1
     * **Manifest Project URL:** [http://asm.ow2.org](http://asm.ow2.org)
     * **Manifest License:** BSD-3-Clause;link=https://asm.ow2.io/LICENSE.txt (Not packaged)
     * **POM Project URL:** [http://asm.ow2.io/](http://asm.ow2.io/)
     * **POM License: BSD-3-Clause** - [https://asm.ow2.io/license.html](https://asm.ow2.io/license.html)
     * **POM License: The Apache Software License, Version 2.0** - [http://www.apache.org/licenses/LICENSE-2.0.txt](http://www.apache.org/licenses/LICENSE-2.0.txt)

1. **Group:** org.ow2.asm **Name:** asm-analysis **Version:** 7.2
     * **Manifest Project URL:** [http://asm.ow2.org](http://asm.ow2.org)
     * **Manifest License:** BSD-3-Clause;link=https://asm.ow2.io/LICENSE.txt (Not packaged)
     * **POM Project URL:** [http://asm.ow2.io/](http://asm.ow2.io/)
     * **POM License: BSD-3-Clause** - [https://asm.ow2.io/license.html](https://asm.ow2.io/license.html)
     * **POM License: The Apache Software License, Version 2.0** - [http://www.apache.org/licenses/LICENSE-2.0.txt](http://www.apache.org/licenses/LICENSE-2.0.txt)

1. **Group:** org.ow2.asm **Name:** asm-commons **Version:** 7.2
     * **Manifest Project URL:** [http://asm.ow2.org](http://asm.ow2.org)
     * **Manifest License:** BSD-3-Clause;link=https://asm.ow2.io/LICENSE.txt (Not packaged)
     * **POM Project URL:** [http://asm.ow2.io/](http://asm.ow2.io/)
     * **POM License: BSD-3-Clause** - [https://asm.ow2.io/license.html](https://asm.ow2.io/license.html)
     * **POM License: The Apache Software License, Version 2.0** - [http://www.apache.org/licenses/LICENSE-2.0.txt](http://www.apache.org/licenses/LICENSE-2.0.txt)

1. **Group:** org.ow2.asm **Name:** asm-tree **Version:** 7.2
     * **Manifest Project URL:** [http://asm.ow2.org](http://asm.ow2.org)
     * **Manifest License:** BSD-3-Clause;link=https://asm.ow2.io/LICENSE.txt (Not packaged)
     * **POM Project URL:** [http://asm.ow2.io/](http://asm.ow2.io/)
     * **POM License: BSD-3-Clause** - [https://asm.ow2.io/license.html](https://asm.ow2.io/license.html)
     * **POM License: The Apache Software License, Version 2.0** - [http://www.apache.org/licenses/LICENSE-2.0.txt](http://www.apache.org/licenses/LICENSE-2.0.txt)

1. **Group:** org.pcollections **Name:** pcollections **Version:** 2.1.2
     * **POM Project URL:** [http://pcollections.org](http://pcollections.org)
     * **POM License: The MIT License** - [http://www.opensource.org/licenses/mit-license.php](http://www.opensource.org/licenses/mit-license.php)

1. **Group:** org.plumelib **Name:** plume-util **Version:** 1.0.6
     * **POM Project URL:** [https://github.com/plume-lib/plume-util](https://github.com/plume-lib/plume-util)
     * **POM License: MIT License** - [https://opensource.org/licenses/MIT](https://opensource.org/licenses/MIT)

1. **Group:** org.plumelib **Name:** reflection-util **Version:** 0.0.2
     * **POM Project URL:** [https://github.com/plume-lib/reflection-util](https://github.com/plume-lib/reflection-util)
     * **POM License: MIT License** - [https://opensource.org/licenses/MIT](https://opensource.org/licenses/MIT)

1. **Group:** org.plumelib **Name:** require-javadoc **Version:** 0.1.0
     * **POM Project URL:** [https://github.com/plume-lib/require-javadoc](https://github.com/plume-lib/require-javadoc)
     * **POM License: MIT License** - [https://opensource.org/licenses/MIT](https://opensource.org/licenses/MIT)

    
        
 The dependencies distributed under several licenses, are used according their commercial-use-friendly license.


<<<<<<< HEAD
This report was generated on **Mon Apr 27 18:04:02 EEST 2020** using [Gradle-License-Report plugin](https://github.com/jk1/Gradle-License-Report) by Evgeny Naumenko, licensed under [Apache 2.0 License](https://github.com/jk1/Gradle-License-Report/blob/master/LICENSE).



    
# Dependencies of `io.spine:spine-core:1.5.1`
=======
This report was generated on **Fri Jun 12 13:10:57 EEST 2020** using [Gradle-License-Report plugin](https://github.com/jk1/Gradle-License-Report) by Evgeny Naumenko, licensed under [Apache 2.0 License](https://github.com/jk1/Gradle-License-Report/blob/master/LICENSE).



    
# Dependencies of `io.spine:spine-core:1.5.15`
>>>>>>> ed31f7e8

## Runtime
1. **Group:** com.google.code.findbugs **Name:** jsr305 **Version:** 3.0.2
     * **POM Project URL:** [http://findbugs.sourceforge.net/](http://findbugs.sourceforge.net/)
     * **POM License: The Apache Software License, Version 2.0** - [http://www.apache.org/licenses/LICENSE-2.0.txt](http://www.apache.org/licenses/LICENSE-2.0.txt)

1. **Group:** com.google.code.gson **Name:** gson **Version:** 2.8.6
     * **POM License: Apache 2.0** - [http://www.apache.org/licenses/LICENSE-2.0.txt](http://www.apache.org/licenses/LICENSE-2.0.txt)

1. **Group:** com.google.errorprone **Name:** error_prone_annotations **Version:** 2.3.4
     * **POM License: Apache 2.0** - [http://www.apache.org/licenses/LICENSE-2.0.txt](http://www.apache.org/licenses/LICENSE-2.0.txt)

1. **Group:** com.google.errorprone **Name:** error_prone_type_annotations **Version:** 2.3.4
     * **POM License: Apache 2.0** - [http://www.apache.org/licenses/LICENSE-2.0.txt](http://www.apache.org/licenses/LICENSE-2.0.txt)

1. **Group:** com.google.flogger **Name:** flogger **Version:** 0.5.1
     * **POM Project URL:** [https://github.com/google/flogger](https://github.com/google/flogger)
     * **POM License: Apache 2.0** - [https://www.apache.org/licenses/LICENSE-2.0.txt](https://www.apache.org/licenses/LICENSE-2.0.txt)

1. **Group:** com.google.flogger **Name:** flogger-system-backend **Version:** 0.5.1
     * **POM Project URL:** [https://github.com/google/flogger](https://github.com/google/flogger)
     * **POM License: Apache 2.0** - [https://www.apache.org/licenses/LICENSE-2.0.txt](https://www.apache.org/licenses/LICENSE-2.0.txt)

1. **Group:** com.google.guava **Name:** failureaccess **Version:** 1.0.1
     * **Manifest Project URL:** [https://github.com/google/guava/](https://github.com/google/guava/)
     * **POM License: The Apache Software License, Version 2.0** - [http://www.apache.org/licenses/LICENSE-2.0.txt](http://www.apache.org/licenses/LICENSE-2.0.txt)

1. **Group:** com.google.guava **Name:** guava **Version:** 29.0-jre
     * **Manifest Project URL:** [https://github.com/google/guava/](https://github.com/google/guava/)
     * **POM License: Apache License, Version 2.0** - [http://www.apache.org/licenses/LICENSE-2.0.txt](http://www.apache.org/licenses/LICENSE-2.0.txt)

1. **Group:** com.google.guava **Name:** listenablefuture **Version:** 9999.0-empty-to-avoid-conflict-with-guava
     * **POM License: The Apache Software License, Version 2.0** - [http://www.apache.org/licenses/LICENSE-2.0.txt](http://www.apache.org/licenses/LICENSE-2.0.txt)

1. **Group:** com.google.j2objc **Name:** j2objc-annotations **Version:** 1.3
     * **POM Project URL:** [https://github.com/google/j2objc/](https://github.com/google/j2objc/)
     * **POM License: The Apache Software License, Version 2.0** - [http://www.apache.org/licenses/LICENSE-2.0.txt](http://www.apache.org/licenses/LICENSE-2.0.txt)

1. **Group:** com.google.protobuf **Name:** protobuf-java **Version:** 3.11.4
     * **Manifest Project URL:** [https://developers.google.com/protocol-buffers/](https://developers.google.com/protocol-buffers/)
     * **POM License: 3-Clause BSD License** - [https://opensource.org/licenses/BSD-3-Clause](https://opensource.org/licenses/BSD-3-Clause)

1. **Group:** com.google.protobuf **Name:** protobuf-java-util **Version:** 3.11.4
     * **Manifest Project URL:** [https://developers.google.com/protocol-buffers/](https://developers.google.com/protocol-buffers/)
     * **POM License: 3-Clause BSD License** - [https://opensource.org/licenses/BSD-3-Clause](https://opensource.org/licenses/BSD-3-Clause)

1. **Group:** org.checkerframework **Name:** checker-compat-qual **Version:** 2.5.5
     * **POM Project URL:** [https://checkerframework.org](https://checkerframework.org)
     * **POM License: GNU General Public License, version 2 (GPL2), with the classpath exception** - [http://www.gnu.org/software/classpath/license.html](http://www.gnu.org/software/classpath/license.html)
     * **POM License: The MIT License** - [http://opensource.org/licenses/MIT](http://opensource.org/licenses/MIT)

1. **Group:** org.checkerframework **Name:** checker-qual **Version:** 3.3.0
     * **Manifest License:** MIT (Not packaged)
     * **POM Project URL:** [https://checkerframework.org](https://checkerframework.org)
     * **POM License: The MIT License** - [http://opensource.org/licenses/MIT](http://opensource.org/licenses/MIT)

## Compile, tests and tooling
1. **Group:** com.beust **Name:** jcommander **Version:** 1.72
     * **POM Project URL:** [http://jcommander.org](http://jcommander.org)
     * **POM License: Apache 2.0** - [http://www.apache.org/licenses/LICENSE-2.0](http://www.apache.org/licenses/LICENSE-2.0)

1. **Group:** com.github.ben-manes.caffeine **Name:** caffeine **Version:** 2.7.0
     * **POM Project URL:** [https://github.com/ben-manes/caffeine](https://github.com/ben-manes/caffeine)
     * **POM License: Apache License, Version 2.0** - [https://www.apache.org/licenses/LICENSE-2.0.txt](https://www.apache.org/licenses/LICENSE-2.0.txt)

1. **Group:** com.github.kevinstern **Name:** software-and-algorithms **Version:** 1.0
     * **POM Project URL:** [https://www.github.com/KevinStern/software-and-algorithms](https://www.github.com/KevinStern/software-and-algorithms)
     * **POM License: MIT License** - [http://www.opensource.org/licenses/mit-license.php](http://www.opensource.org/licenses/mit-license.php)

1. **Group:** com.google.android **Name:** annotations **Version:** 4.1.1.4
     * **POM Project URL:** [http://source.android.com/](http://source.android.com/)
     * **POM License: Apache 2.0** - [http://www.apache.org/licenses/LICENSE-2.0](http://www.apache.org/licenses/LICENSE-2.0)

1. **Group:** com.google.api.grpc **Name:** proto-google-common-protos **Version:** 1.17.0
     * **POM Project URL:** [https://github.com/googleapis/api-client-staging](https://github.com/googleapis/api-client-staging)
     * **POM License: Apache-2.0** - [https://www.apache.org/licenses/LICENSE-2.0.txt](https://www.apache.org/licenses/LICENSE-2.0.txt)

1. **Group:** com.google.auto **Name:** auto-common **Version:** 0.10
     * **POM License: Apache 2.0** - [http://www.apache.org/licenses/LICENSE-2.0.txt](http://www.apache.org/licenses/LICENSE-2.0.txt)

1. **Group:** com.google.auto.value **Name:** auto-value-annotations **Version:** 1.6.3
     * **POM License: Apache 2.0** - [http://www.apache.org/licenses/LICENSE-2.0.txt](http://www.apache.org/licenses/LICENSE-2.0.txt)

1. **Group:** com.google.code.findbugs **Name:** jFormatString **Version:** 3.0.0
     * **POM Project URL:** [http://findbugs.sourceforge.net/](http://findbugs.sourceforge.net/)
     * **POM License: GNU Lesser Public License** - [http://www.gnu.org/licenses/lgpl.html](http://www.gnu.org/licenses/lgpl.html)

1. **Group:** com.google.code.findbugs **Name:** jsr305 **Version:** 3.0.2
     * **POM Project URL:** [http://findbugs.sourceforge.net/](http://findbugs.sourceforge.net/)
     * **POM License: The Apache Software License, Version 2.0** - [http://www.apache.org/licenses/LICENSE-2.0.txt](http://www.apache.org/licenses/LICENSE-2.0.txt)

1. **Group:** com.google.code.gson **Name:** gson **Version:** 2.8.6
     * **POM License: Apache 2.0** - [http://www.apache.org/licenses/LICENSE-2.0.txt](http://www.apache.org/licenses/LICENSE-2.0.txt)

1. **Group:** com.google.errorprone **Name:** error_prone_annotation **Version:** 2.3.4
     * **POM License: Apache 2.0** - [http://www.apache.org/licenses/LICENSE-2.0.txt](http://www.apache.org/licenses/LICENSE-2.0.txt)

1. **Group:** com.google.errorprone **Name:** error_prone_annotations **Version:** 2.3.4
     * **POM License: Apache 2.0** - [http://www.apache.org/licenses/LICENSE-2.0.txt](http://www.apache.org/licenses/LICENSE-2.0.txt)

1. **Group:** com.google.errorprone **Name:** error_prone_check_api **Version:** 2.3.4
     * **POM License: Apache 2.0** - [http://www.apache.org/licenses/LICENSE-2.0.txt](http://www.apache.org/licenses/LICENSE-2.0.txt)

1. **Group:** com.google.errorprone **Name:** error_prone_core **Version:** 2.3.4
     * **POM License: Apache 2.0** - [http://www.apache.org/licenses/LICENSE-2.0.txt](http://www.apache.org/licenses/LICENSE-2.0.txt)

1. **Group:** com.google.errorprone **Name:** error_prone_type_annotations **Version:** 2.3.4
     * **POM License: Apache 2.0** - [http://www.apache.org/licenses/LICENSE-2.0.txt](http://www.apache.org/licenses/LICENSE-2.0.txt)

1. **Group:** com.google.errorprone **Name:** javac **Version:** 9+181-r4173-1
     * **POM Project URL:** [https://github.com/google/error-prone-javac](https://github.com/google/error-prone-javac)
     * **POM License: GNU General Public License, version 2, with the Classpath Exception** - [http://openjdk.java.net/legal/gplv2+ce.html](http://openjdk.java.net/legal/gplv2+ce.html)

1. **Group:** com.google.flogger **Name:** flogger **Version:** 0.5.1
     * **POM Project URL:** [https://github.com/google/flogger](https://github.com/google/flogger)
     * **POM License: Apache 2.0** - [https://www.apache.org/licenses/LICENSE-2.0.txt](https://www.apache.org/licenses/LICENSE-2.0.txt)

1. **Group:** com.google.flogger **Name:** flogger-system-backend **Version:** 0.5.1
     * **POM Project URL:** [https://github.com/google/flogger](https://github.com/google/flogger)
     * **POM License: Apache 2.0** - [https://www.apache.org/licenses/LICENSE-2.0.txt](https://www.apache.org/licenses/LICENSE-2.0.txt)

1. **Group:** com.google.guava **Name:** failureaccess **Version:** 1.0.1
     * **Manifest Project URL:** [https://github.com/google/guava/](https://github.com/google/guava/)
     * **POM License: The Apache Software License, Version 2.0** - [http://www.apache.org/licenses/LICENSE-2.0.txt](http://www.apache.org/licenses/LICENSE-2.0.txt)

1. **Group:** com.google.guava **Name:** guava **Version:** 29.0-jre
     * **Manifest Project URL:** [https://github.com/google/guava/](https://github.com/google/guava/)
     * **POM License: Apache License, Version 2.0** - [http://www.apache.org/licenses/LICENSE-2.0.txt](http://www.apache.org/licenses/LICENSE-2.0.txt)

1. **Group:** com.google.guava **Name:** guava-testlib **Version:** 29.0-jre
     * **POM License: Apache License, Version 2.0** - [http://www.apache.org/licenses/LICENSE-2.0.txt](http://www.apache.org/licenses/LICENSE-2.0.txt)

1. **Group:** com.google.guava **Name:** listenablefuture **Version:** 9999.0-empty-to-avoid-conflict-with-guava
     * **POM License: The Apache Software License, Version 2.0** - [http://www.apache.org/licenses/LICENSE-2.0.txt](http://www.apache.org/licenses/LICENSE-2.0.txt)

1. **Group:** com.google.j2objc **Name:** j2objc-annotations **Version:** 1.3
     * **POM Project URL:** [https://github.com/google/j2objc/](https://github.com/google/j2objc/)
     * **POM License: The Apache Software License, Version 2.0** - [http://www.apache.org/licenses/LICENSE-2.0.txt](http://www.apache.org/licenses/LICENSE-2.0.txt)

1. **Group:** com.google.protobuf **Name:** protobuf-java **Version:** 3.11.4
     * **Manifest Project URL:** [https://developers.google.com/protocol-buffers/](https://developers.google.com/protocol-buffers/)
     * **POM License: 3-Clause BSD License** - [https://opensource.org/licenses/BSD-3-Clause](https://opensource.org/licenses/BSD-3-Clause)

1. **Group:** com.google.protobuf **Name:** protobuf-java-util **Version:** 3.11.4
     * **Manifest Project URL:** [https://developers.google.com/protocol-buffers/](https://developers.google.com/protocol-buffers/)
     * **POM License: 3-Clause BSD License** - [https://opensource.org/licenses/BSD-3-Clause](https://opensource.org/licenses/BSD-3-Clause)

1. **Group:** com.google.protobuf **Name:** protoc **Version:** 3.11.4
     * **POM Project URL:** [https://developers.google.com/protocol-buffers/](https://developers.google.com/protocol-buffers/)
     * **POM License: 3-Clause BSD License** - [https://opensource.org/licenses/BSD-3-Clause](https://opensource.org/licenses/BSD-3-Clause)
     * **POM License: The Apache Software License, Version 2.0** - [http://www.apache.org/licenses/LICENSE-2.0.txt](http://www.apache.org/licenses/LICENSE-2.0.txt)

1. **Group:** com.google.truth **Name:** truth **Version:** 1.0.1
     * **POM License: The Apache Software License, Version 2.0** - [http://www.apache.org/licenses/LICENSE-2.0.txt](http://www.apache.org/licenses/LICENSE-2.0.txt)

1. **Group:** com.google.truth.extensions **Name:** truth-java8-extension **Version:** 1.0.1
     * **POM License: The Apache Software License, Version 2.0** - [http://www.apache.org/licenses/LICENSE-2.0.txt](http://www.apache.org/licenses/LICENSE-2.0.txt)

1. **Group:** com.google.truth.extensions **Name:** truth-liteproto-extension **Version:** 1.0.1
     * **POM License: The Apache Software License, Version 2.0** - [http://www.apache.org/licenses/LICENSE-2.0.txt](http://www.apache.org/licenses/LICENSE-2.0.txt)

1. **Group:** com.google.truth.extensions **Name:** truth-proto-extension **Version:** 1.0.1
     * **POM License: The Apache Software License, Version 2.0** - [http://www.apache.org/licenses/LICENSE-2.0.txt](http://www.apache.org/licenses/LICENSE-2.0.txt)

1. **Group:** com.googlecode.java-diff-utils **Name:** diffutils **Version:** 1.3.0
     * **POM Project URL:** [http://code.google.com/p/java-diff-utils/](http://code.google.com/p/java-diff-utils/)
     * **POM License: The Apache Software License, Version 2.0** - [http://www.apache.org/licenses/LICENSE-2.0.txt](http://www.apache.org/licenses/LICENSE-2.0.txt)

1. **Group:** commons-io **Name:** commons-io **Version:** 2.6
     * **Project URL:** [http://commons.apache.org/proper/commons-io/](http://commons.apache.org/proper/commons-io/)
     * **POM License: Apache License, Version 2.0** - [https://www.apache.org/licenses/LICENSE-2.0.txt](https://www.apache.org/licenses/LICENSE-2.0.txt)

1. **Group:** io.grpc **Name:** grpc-api **Version:** 1.28.1
     * **POM Project URL:** [https://github.com/grpc/grpc-java](https://github.com/grpc/grpc-java)
     * **POM License: Apache 2.0** - [https://opensource.org/licenses/Apache-2.0](https://opensource.org/licenses/Apache-2.0)

1. **Group:** io.grpc **Name:** grpc-context **Version:** 1.28.1
     * **POM Project URL:** [https://github.com/grpc/grpc-java](https://github.com/grpc/grpc-java)
     * **POM License: Apache 2.0** - [https://opensource.org/licenses/Apache-2.0](https://opensource.org/licenses/Apache-2.0)

1. **Group:** io.grpc **Name:** grpc-core **Version:** 1.28.1
     * **POM Project URL:** [https://github.com/grpc/grpc-java](https://github.com/grpc/grpc-java)
     * **POM License: Apache 2.0** - [https://opensource.org/licenses/Apache-2.0](https://opensource.org/licenses/Apache-2.0)

1. **Group:** io.grpc **Name:** grpc-protobuf **Version:** 1.28.1
     * **POM Project URL:** [https://github.com/grpc/grpc-java](https://github.com/grpc/grpc-java)
     * **POM License: Apache 2.0** - [https://opensource.org/licenses/Apache-2.0](https://opensource.org/licenses/Apache-2.0)

1. **Group:** io.grpc **Name:** grpc-protobuf-lite **Version:** 1.28.1
     * **POM Project URL:** [https://github.com/grpc/grpc-java](https://github.com/grpc/grpc-java)
     * **POM License: Apache 2.0** - [https://opensource.org/licenses/Apache-2.0](https://opensource.org/licenses/Apache-2.0)

1. **Group:** io.grpc **Name:** grpc-stub **Version:** 1.28.1
     * **POM Project URL:** [https://github.com/grpc/grpc-java](https://github.com/grpc/grpc-java)
     * **POM License: Apache 2.0** - [https://opensource.org/licenses/Apache-2.0](https://opensource.org/licenses/Apache-2.0)

1. **Group:** io.grpc **Name:** protoc-gen-grpc-java **Version:** 1.28.1
     * **POM Project URL:** [https://github.com/grpc/grpc-java](https://github.com/grpc/grpc-java)
     * **POM License: Apache 2.0** - [https://opensource.org/licenses/Apache-2.0](https://opensource.org/licenses/Apache-2.0)

1. **Group:** io.perfmark **Name:** perfmark-api **Version:** 0.19.0
     * **POM Project URL:** [https://github.com/perfmark/perfmark](https://github.com/perfmark/perfmark)
     * **POM License: Apache 2.0** - [https://opensource.org/licenses/Apache-2.0](https://opensource.org/licenses/Apache-2.0)

1. **Group:** javax.annotation **Name:** javax.annotation-api **Version:** 1.3.1
     * **Manifest Project URL:** [https://javaee.github.io/glassfish](https://javaee.github.io/glassfish)
     * **POM Project URL:** [http://jcp.org/en/jsr/detail?id=250](http://jcp.org/en/jsr/detail?id=250)
     * **POM License: CDDL + GPLv2 with classpath exception** - [https://github.com/javaee/javax.annotation/blob/master/LICENSE](https://github.com/javaee/javax.annotation/blob/master/LICENSE)

1. **Group:** junit **Name:** junit **Version:** 4.12
     * **POM Project URL:** [http://junit.org](http://junit.org)
     * **POM License: Eclipse Public License 1.0** - [http://www.eclipse.org/legal/epl-v10.html](http://www.eclipse.org/legal/epl-v10.html)

1. **Group:** net.java.dev.javacc **Name:** javacc **Version:** 5.0
     * **POM Project URL:** [https://javacc.dev.java.net/](https://javacc.dev.java.net/)
     * **POM License: Berkeley Software Distribution (BSD) License** - [http://www.opensource.org/licenses/bsd-license.html](http://www.opensource.org/licenses/bsd-license.html)

1. **Group:** net.sourceforge.pmd **Name:** pmd-core **Version:** 6.24.0
     * **POM License: BSD-style** - [http://pmd.sourceforge.net/license.html](http://pmd.sourceforge.net/license.html)

1. **Group:** net.sourceforge.pmd **Name:** pmd-java **Version:** 6.24.0
     * **POM License: BSD-style** - [http://pmd.sourceforge.net/license.html](http://pmd.sourceforge.net/license.html)

1. **Group:** net.sourceforge.saxon **Name:** saxon **Version:** 9.1.0.8
     * **POM Project URL:** [http://saxon.sourceforge.net/](http://saxon.sourceforge.net/)
     * **POM License: Mozilla Public License Version 1.0** - [http://www.mozilla.org/MPL/MPL-1.0.txt](http://www.mozilla.org/MPL/MPL-1.0.txt)

1. **Group:** org.antlr **Name:** antlr4-runtime **Version:** 4.7
     * **Manifest Project URL:** [http://www.antlr.org](http://www.antlr.org)
     * **POM License: The BSD License** - [http://www.antlr.org/license.html](http://www.antlr.org/license.html)

1. **Group:** org.apache.commons **Name:** commons-lang3 **Version:** 3.8.1
     * **Project URL:** [http://commons.apache.org/proper/commons-lang/](http://commons.apache.org/proper/commons-lang/)
     * **POM License: Apache License, Version 2.0** - [https://www.apache.org/licenses/LICENSE-2.0.txt](https://www.apache.org/licenses/LICENSE-2.0.txt)

1. **Group:** org.apiguardian **Name:** apiguardian-api **Version:** 1.1.0
     * **POM Project URL:** [https://github.com/apiguardian-team/apiguardian](https://github.com/apiguardian-team/apiguardian)
     * **POM License: The Apache License, Version 2.0** - [http://www.apache.org/licenses/LICENSE-2.0.txt](http://www.apache.org/licenses/LICENSE-2.0.txt)

1. **Group:** org.checkerframework **Name:** checker-compat-qual **Version:** 2.5.5
     * **POM Project URL:** [https://checkerframework.org](https://checkerframework.org)
     * **POM License: GNU General Public License, version 2 (GPL2), with the classpath exception** - [http://www.gnu.org/software/classpath/license.html](http://www.gnu.org/software/classpath/license.html)
     * **POM License: The MIT License** - [http://opensource.org/licenses/MIT](http://opensource.org/licenses/MIT)

1. **Group:** org.checkerframework **Name:** checker-qual **Version:** 3.3.0
     * **Manifest License:** MIT (Not packaged)
     * **POM Project URL:** [https://checkerframework.org](https://checkerframework.org)
     * **POM License: The MIT License** - [http://opensource.org/licenses/MIT](http://opensource.org/licenses/MIT)

1. **Group:** org.checkerframework **Name:** dataflow **Version:** 3.0.0
     * **Manifest License:** (GPL-2.0-only WITH Classpath-exception-2.0) (Not packaged)
     * **POM Project URL:** [https://checkerframework.org](https://checkerframework.org)
     * **POM License: GNU General Public License, version 2 (GPL2), with the classpath exception** - [http://www.gnu.org/software/classpath/license.html](http://www.gnu.org/software/classpath/license.html)
     * **POM License: The MIT License** - [http://opensource.org/licenses/MIT](http://opensource.org/licenses/MIT)

1. **Group:** org.checkerframework **Name:** javacutil **Version:** 3.0.0
     * **Manifest License:** (GPL-2.0-only WITH Classpath-exception-2.0) (Not packaged)
     * **POM Project URL:** [https://checkerframework.org](https://checkerframework.org)
     * **POM License: GNU General Public License, version 2 (GPL2), with the classpath exception** - [http://www.gnu.org/software/classpath/license.html](http://www.gnu.org/software/classpath/license.html)
     * **POM License: The MIT License** - [http://opensource.org/licenses/MIT](http://opensource.org/licenses/MIT)

1. **Group:** org.codehaus.mojo **Name:** animal-sniffer-annotations **Version:** 1.18
     * **POM License: MIT license** - [http://www.opensource.org/licenses/mit-license.php](http://www.opensource.org/licenses/mit-license.php)
     * **POM License: The Apache Software License, Version 2.0** - [http://www.apache.org/licenses/LICENSE-2.0.txt](http://www.apache.org/licenses/LICENSE-2.0.txt)

1. **Group:** org.hamcrest **Name:** hamcrest-all **Version:** 1.3
     * **POM License: New BSD License** - [http://www.opensource.org/licenses/bsd-license.php](http://www.opensource.org/licenses/bsd-license.php)

1. **Group:** org.hamcrest **Name:** hamcrest-core **Version:** 1.3
     * **POM License: New BSD License** - [http://www.opensource.org/licenses/bsd-license.php](http://www.opensource.org/licenses/bsd-license.php)

1. **Group:** org.jacoco **Name:** org.jacoco.agent **Version:** 0.8.5
     * **POM License: Eclipse Public License 2.0** - [https://www.eclipse.org/legal/epl-2.0/](https://www.eclipse.org/legal/epl-2.0/)

1. **Group:** org.jacoco **Name:** org.jacoco.ant **Version:** 0.8.5
     * **POM License: Eclipse Public License 2.0** - [https://www.eclipse.org/legal/epl-2.0/](https://www.eclipse.org/legal/epl-2.0/)

1. **Group:** org.jacoco **Name:** org.jacoco.core **Version:** 0.8.5
     * **POM License: Eclipse Public License 2.0** - [https://www.eclipse.org/legal/epl-2.0/](https://www.eclipse.org/legal/epl-2.0/)

1. **Group:** org.jacoco **Name:** org.jacoco.report **Version:** 0.8.5
     * **POM License: Eclipse Public License 2.0** - [https://www.eclipse.org/legal/epl-2.0/](https://www.eclipse.org/legal/epl-2.0/)

1. **Group:** org.junit **Name:** junit-bom **Version:** 5.6.2 **No license information found**
1. **Group:** org.junit.jupiter **Name:** junit-jupiter-api **Version:** 5.6.2
     * **POM Project URL:** [https://junit.org/junit5/](https://junit.org/junit5/)
     * **POM License: Eclipse Public License v2.0** - [https://www.eclipse.org/legal/epl-v20.html](https://www.eclipse.org/legal/epl-v20.html)

1. **Group:** org.junit.jupiter **Name:** junit-jupiter-engine **Version:** 5.6.2
     * **POM Project URL:** [https://junit.org/junit5/](https://junit.org/junit5/)
     * **POM License: Eclipse Public License v2.0** - [https://www.eclipse.org/legal/epl-v20.html](https://www.eclipse.org/legal/epl-v20.html)

1. **Group:** org.junit.jupiter **Name:** junit-jupiter-params **Version:** 5.6.2
     * **POM Project URL:** [https://junit.org/junit5/](https://junit.org/junit5/)
     * **POM License: Eclipse Public License v2.0** - [https://www.eclipse.org/legal/epl-v20.html](https://www.eclipse.org/legal/epl-v20.html)

1. **Group:** org.junit.platform **Name:** junit-platform-commons **Version:** 1.6.2
     * **POM Project URL:** [https://junit.org/junit5/](https://junit.org/junit5/)
     * **POM License: Eclipse Public License v2.0** - [https://www.eclipse.org/legal/epl-v20.html](https://www.eclipse.org/legal/epl-v20.html)

1. **Group:** org.junit.platform **Name:** junit-platform-engine **Version:** 1.6.2
     * **POM Project URL:** [https://junit.org/junit5/](https://junit.org/junit5/)
     * **POM License: Eclipse Public License v2.0** - [https://www.eclipse.org/legal/epl-v20.html](https://www.eclipse.org/legal/epl-v20.html)

1. **Group:** org.opentest4j **Name:** opentest4j **Version:** 1.2.0
     * **Manifest License:** The Apache License, Version 2.0 (Not packaged)
     * **POM Project URL:** [https://github.com/ota4j-team/opentest4j](https://github.com/ota4j-team/opentest4j)
     * **POM License: The Apache License, Version 2.0** - [http://www.apache.org/licenses/LICENSE-2.0.txt](http://www.apache.org/licenses/LICENSE-2.0.txt)

1. **Group:** org.ow2.asm **Name:** asm **Version:** 7.2
     * **Manifest Project URL:** [http://asm.ow2.org](http://asm.ow2.org)
     * **Manifest License:** BSD-3-Clause;link=https://asm.ow2.io/LICENSE.txt (Not packaged)
     * **POM Project URL:** [http://asm.ow2.io/](http://asm.ow2.io/)
     * **POM License: BSD-3-Clause** - [https://asm.ow2.io/license.html](https://asm.ow2.io/license.html)
     * **POM License: The Apache Software License, Version 2.0** - [http://www.apache.org/licenses/LICENSE-2.0.txt](http://www.apache.org/licenses/LICENSE-2.0.txt)

1. **Group:** org.ow2.asm **Name:** asm **Version:** 7.3.1
     * **Manifest Project URL:** [http://asm.ow2.org](http://asm.ow2.org)
     * **Manifest License:** BSD-3-Clause;link=https://asm.ow2.io/LICENSE.txt (Not packaged)
     * **POM Project URL:** [http://asm.ow2.io/](http://asm.ow2.io/)
     * **POM License: BSD-3-Clause** - [https://asm.ow2.io/license.html](https://asm.ow2.io/license.html)
     * **POM License: The Apache Software License, Version 2.0** - [http://www.apache.org/licenses/LICENSE-2.0.txt](http://www.apache.org/licenses/LICENSE-2.0.txt)

1. **Group:** org.ow2.asm **Name:** asm-analysis **Version:** 7.2
     * **Manifest Project URL:** [http://asm.ow2.org](http://asm.ow2.org)
     * **Manifest License:** BSD-3-Clause;link=https://asm.ow2.io/LICENSE.txt (Not packaged)
     * **POM Project URL:** [http://asm.ow2.io/](http://asm.ow2.io/)
     * **POM License: BSD-3-Clause** - [https://asm.ow2.io/license.html](https://asm.ow2.io/license.html)
     * **POM License: The Apache Software License, Version 2.0** - [http://www.apache.org/licenses/LICENSE-2.0.txt](http://www.apache.org/licenses/LICENSE-2.0.txt)

1. **Group:** org.ow2.asm **Name:** asm-commons **Version:** 7.2
     * **Manifest Project URL:** [http://asm.ow2.org](http://asm.ow2.org)
     * **Manifest License:** BSD-3-Clause;link=https://asm.ow2.io/LICENSE.txt (Not packaged)
     * **POM Project URL:** [http://asm.ow2.io/](http://asm.ow2.io/)
     * **POM License: BSD-3-Clause** - [https://asm.ow2.io/license.html](https://asm.ow2.io/license.html)
     * **POM License: The Apache Software License, Version 2.0** - [http://www.apache.org/licenses/LICENSE-2.0.txt](http://www.apache.org/licenses/LICENSE-2.0.txt)

1. **Group:** org.ow2.asm **Name:** asm-tree **Version:** 7.2
     * **Manifest Project URL:** [http://asm.ow2.org](http://asm.ow2.org)
     * **Manifest License:** BSD-3-Clause;link=https://asm.ow2.io/LICENSE.txt (Not packaged)
     * **POM Project URL:** [http://asm.ow2.io/](http://asm.ow2.io/)
     * **POM License: BSD-3-Clause** - [https://asm.ow2.io/license.html](https://asm.ow2.io/license.html)
     * **POM License: The Apache Software License, Version 2.0** - [http://www.apache.org/licenses/LICENSE-2.0.txt](http://www.apache.org/licenses/LICENSE-2.0.txt)

1. **Group:** org.pcollections **Name:** pcollections **Version:** 2.1.2
     * **POM Project URL:** [http://pcollections.org](http://pcollections.org)
     * **POM License: The MIT License** - [http://www.opensource.org/licenses/mit-license.php](http://www.opensource.org/licenses/mit-license.php)

1. **Group:** org.plumelib **Name:** plume-util **Version:** 1.0.6
     * **POM Project URL:** [https://github.com/plume-lib/plume-util](https://github.com/plume-lib/plume-util)
     * **POM License: MIT License** - [https://opensource.org/licenses/MIT](https://opensource.org/licenses/MIT)

1. **Group:** org.plumelib **Name:** reflection-util **Version:** 0.0.2
     * **POM Project URL:** [https://github.com/plume-lib/reflection-util](https://github.com/plume-lib/reflection-util)
     * **POM License: MIT License** - [https://opensource.org/licenses/MIT](https://opensource.org/licenses/MIT)

1. **Group:** org.plumelib **Name:** require-javadoc **Version:** 0.1.0
     * **POM Project URL:** [https://github.com/plume-lib/require-javadoc](https://github.com/plume-lib/require-javadoc)
     * **POM License: MIT License** - [https://opensource.org/licenses/MIT](https://opensource.org/licenses/MIT)

    
        
 The dependencies distributed under several licenses, are used according their commercial-use-friendly license.


<<<<<<< HEAD
This report was generated on **Mon Apr 27 18:04:02 EEST 2020** using [Gradle-License-Report plugin](https://github.com/jk1/Gradle-License-Report) by Evgeny Naumenko, licensed under [Apache 2.0 License](https://github.com/jk1/Gradle-License-Report/blob/master/LICENSE).



    
# Dependencies of `io.spine.tools:spine-model-assembler:1.5.1`
=======
This report was generated on **Fri Jun 12 13:10:57 EEST 2020** using [Gradle-License-Report plugin](https://github.com/jk1/Gradle-License-Report) by Evgeny Naumenko, licensed under [Apache 2.0 License](https://github.com/jk1/Gradle-License-Report/blob/master/LICENSE).



    
# Dependencies of `io.spine.tools:spine-model-assembler:1.5.15`
>>>>>>> ed31f7e8

## Runtime
1. **Group:** com.google.android **Name:** annotations **Version:** 4.1.1.4
     * **POM Project URL:** [http://source.android.com/](http://source.android.com/)
     * **POM License: Apache 2.0** - [http://www.apache.org/licenses/LICENSE-2.0](http://www.apache.org/licenses/LICENSE-2.0)

1. **Group:** com.google.api.grpc **Name:** proto-google-common-protos **Version:** 1.17.0
     * **POM Project URL:** [https://github.com/googleapis/api-client-staging](https://github.com/googleapis/api-client-staging)
     * **POM License: Apache-2.0** - [https://www.apache.org/licenses/LICENSE-2.0.txt](https://www.apache.org/licenses/LICENSE-2.0.txt)

1. **Group:** com.google.code.findbugs **Name:** jsr305 **Version:** 3.0.2
     * **POM Project URL:** [http://findbugs.sourceforge.net/](http://findbugs.sourceforge.net/)
     * **POM License: The Apache Software License, Version 2.0** - [http://www.apache.org/licenses/LICENSE-2.0.txt](http://www.apache.org/licenses/LICENSE-2.0.txt)

1. **Group:** com.google.code.gson **Name:** gson **Version:** 2.8.6
     * **POM License: Apache 2.0** - [http://www.apache.org/licenses/LICENSE-2.0.txt](http://www.apache.org/licenses/LICENSE-2.0.txt)

1. **Group:** com.google.errorprone **Name:** error_prone_annotations **Version:** 2.3.4
     * **POM License: Apache 2.0** - [http://www.apache.org/licenses/LICENSE-2.0.txt](http://www.apache.org/licenses/LICENSE-2.0.txt)

1. **Group:** com.google.errorprone **Name:** error_prone_type_annotations **Version:** 2.3.4
     * **POM License: Apache 2.0** - [http://www.apache.org/licenses/LICENSE-2.0.txt](http://www.apache.org/licenses/LICENSE-2.0.txt)

1. **Group:** com.google.flogger **Name:** flogger **Version:** 0.5.1
     * **POM Project URL:** [https://github.com/google/flogger](https://github.com/google/flogger)
     * **POM License: Apache 2.0** - [https://www.apache.org/licenses/LICENSE-2.0.txt](https://www.apache.org/licenses/LICENSE-2.0.txt)

1. **Group:** com.google.flogger **Name:** flogger-system-backend **Version:** 0.5.1
     * **POM Project URL:** [https://github.com/google/flogger](https://github.com/google/flogger)
     * **POM License: Apache 2.0** - [https://www.apache.org/licenses/LICENSE-2.0.txt](https://www.apache.org/licenses/LICENSE-2.0.txt)

1. **Group:** com.google.guava **Name:** failureaccess **Version:** 1.0.1
     * **Manifest Project URL:** [https://github.com/google/guava/](https://github.com/google/guava/)
     * **POM License: The Apache Software License, Version 2.0** - [http://www.apache.org/licenses/LICENSE-2.0.txt](http://www.apache.org/licenses/LICENSE-2.0.txt)

1. **Group:** com.google.guava **Name:** guava **Version:** 29.0-jre
     * **Manifest Project URL:** [https://github.com/google/guava/](https://github.com/google/guava/)
     * **POM License: Apache License, Version 2.0** - [http://www.apache.org/licenses/LICENSE-2.0.txt](http://www.apache.org/licenses/LICENSE-2.0.txt)

1. **Group:** com.google.guava **Name:** listenablefuture **Version:** 9999.0-empty-to-avoid-conflict-with-guava
     * **POM License: The Apache Software License, Version 2.0** - [http://www.apache.org/licenses/LICENSE-2.0.txt](http://www.apache.org/licenses/LICENSE-2.0.txt)

1. **Group:** com.google.j2objc **Name:** j2objc-annotations **Version:** 1.3
     * **POM Project URL:** [https://github.com/google/j2objc/](https://github.com/google/j2objc/)
     * **POM License: The Apache Software License, Version 2.0** - [http://www.apache.org/licenses/LICENSE-2.0.txt](http://www.apache.org/licenses/LICENSE-2.0.txt)

1. **Group:** com.google.protobuf **Name:** protobuf-java **Version:** 3.11.4
     * **Manifest Project URL:** [https://developers.google.com/protocol-buffers/](https://developers.google.com/protocol-buffers/)
     * **POM License: 3-Clause BSD License** - [https://opensource.org/licenses/BSD-3-Clause](https://opensource.org/licenses/BSD-3-Clause)

1. **Group:** com.google.protobuf **Name:** protobuf-java-util **Version:** 3.11.4
     * **Manifest Project URL:** [https://developers.google.com/protocol-buffers/](https://developers.google.com/protocol-buffers/)
     * **POM License: 3-Clause BSD License** - [https://opensource.org/licenses/BSD-3-Clause](https://opensource.org/licenses/BSD-3-Clause)

1. **Group:** io.grpc **Name:** grpc-api **Version:** 1.28.1
     * **POM Project URL:** [https://github.com/grpc/grpc-java](https://github.com/grpc/grpc-java)
     * **POM License: Apache 2.0** - [https://opensource.org/licenses/Apache-2.0](https://opensource.org/licenses/Apache-2.0)

1. **Group:** io.grpc **Name:** grpc-context **Version:** 1.28.1
     * **POM Project URL:** [https://github.com/grpc/grpc-java](https://github.com/grpc/grpc-java)
     * **POM License: Apache 2.0** - [https://opensource.org/licenses/Apache-2.0](https://opensource.org/licenses/Apache-2.0)

1. **Group:** io.grpc **Name:** grpc-core **Version:** 1.28.1
     * **POM Project URL:** [https://github.com/grpc/grpc-java](https://github.com/grpc/grpc-java)
     * **POM License: Apache 2.0** - [https://opensource.org/licenses/Apache-2.0](https://opensource.org/licenses/Apache-2.0)

1. **Group:** io.grpc **Name:** grpc-protobuf **Version:** 1.28.1
     * **POM Project URL:** [https://github.com/grpc/grpc-java](https://github.com/grpc/grpc-java)
     * **POM License: Apache 2.0** - [https://opensource.org/licenses/Apache-2.0](https://opensource.org/licenses/Apache-2.0)

1. **Group:** io.grpc **Name:** grpc-protobuf-lite **Version:** 1.28.1
     * **POM Project URL:** [https://github.com/grpc/grpc-java](https://github.com/grpc/grpc-java)
     * **POM License: Apache 2.0** - [https://opensource.org/licenses/Apache-2.0](https://opensource.org/licenses/Apache-2.0)

1. **Group:** io.grpc **Name:** grpc-stub **Version:** 1.28.1
     * **POM Project URL:** [https://github.com/grpc/grpc-java](https://github.com/grpc/grpc-java)
     * **POM License: Apache 2.0** - [https://opensource.org/licenses/Apache-2.0](https://opensource.org/licenses/Apache-2.0)

1. **Group:** io.perfmark **Name:** perfmark-api **Version:** 0.19.0
     * **POM Project URL:** [https://github.com/perfmark/perfmark](https://github.com/perfmark/perfmark)
     * **POM License: Apache 2.0** - [https://opensource.org/licenses/Apache-2.0](https://opensource.org/licenses/Apache-2.0)

1. **Group:** org.checkerframework **Name:** checker-compat-qual **Version:** 2.5.5
     * **POM Project URL:** [https://checkerframework.org](https://checkerframework.org)
     * **POM License: GNU General Public License, version 2 (GPL2), with the classpath exception** - [http://www.gnu.org/software/classpath/license.html](http://www.gnu.org/software/classpath/license.html)
     * **POM License: The MIT License** - [http://opensource.org/licenses/MIT](http://opensource.org/licenses/MIT)

1. **Group:** org.checkerframework **Name:** checker-qual **Version:** 3.3.0
     * **Manifest License:** MIT (Not packaged)
     * **POM Project URL:** [https://checkerframework.org](https://checkerframework.org)
     * **POM License: The MIT License** - [http://opensource.org/licenses/MIT](http://opensource.org/licenses/MIT)

1. **Group:** org.codehaus.mojo **Name:** animal-sniffer-annotations **Version:** 1.18
     * **POM License: MIT license** - [http://www.opensource.org/licenses/mit-license.php](http://www.opensource.org/licenses/mit-license.php)
     * **POM License: The Apache Software License, Version 2.0** - [http://www.apache.org/licenses/LICENSE-2.0.txt](http://www.apache.org/licenses/LICENSE-2.0.txt)

## Compile, tests and tooling
1. **Group:** com.beust **Name:** jcommander **Version:** 1.72
     * **POM Project URL:** [http://jcommander.org](http://jcommander.org)
     * **POM License: Apache 2.0** - [http://www.apache.org/licenses/LICENSE-2.0](http://www.apache.org/licenses/LICENSE-2.0)

1. **Group:** com.github.ben-manes.caffeine **Name:** caffeine **Version:** 2.7.0
     * **POM Project URL:** [https://github.com/ben-manes/caffeine](https://github.com/ben-manes/caffeine)
     * **POM License: Apache License, Version 2.0** - [https://www.apache.org/licenses/LICENSE-2.0.txt](https://www.apache.org/licenses/LICENSE-2.0.txt)

1. **Group:** com.github.kevinstern **Name:** software-and-algorithms **Version:** 1.0
     * **POM Project URL:** [https://www.github.com/KevinStern/software-and-algorithms](https://www.github.com/KevinStern/software-and-algorithms)
     * **POM License: MIT License** - [http://www.opensource.org/licenses/mit-license.php](http://www.opensource.org/licenses/mit-license.php)

1. **Group:** com.google.android **Name:** annotations **Version:** 4.1.1.4
     * **POM Project URL:** [http://source.android.com/](http://source.android.com/)
     * **POM License: Apache 2.0** - [http://www.apache.org/licenses/LICENSE-2.0](http://www.apache.org/licenses/LICENSE-2.0)

1. **Group:** com.google.api.grpc **Name:** proto-google-common-protos **Version:** 1.17.0
     * **POM Project URL:** [https://github.com/googleapis/api-client-staging](https://github.com/googleapis/api-client-staging)
     * **POM License: Apache-2.0** - [https://www.apache.org/licenses/LICENSE-2.0.txt](https://www.apache.org/licenses/LICENSE-2.0.txt)

1. **Group:** com.google.auto **Name:** auto-common **Version:** 0.10
     * **POM License: Apache 2.0** - [http://www.apache.org/licenses/LICENSE-2.0.txt](http://www.apache.org/licenses/LICENSE-2.0.txt)

1. **Group:** com.google.auto.value **Name:** auto-value-annotations **Version:** 1.6.3
     * **POM License: Apache 2.0** - [http://www.apache.org/licenses/LICENSE-2.0.txt](http://www.apache.org/licenses/LICENSE-2.0.txt)

1. **Group:** com.google.code.findbugs **Name:** jFormatString **Version:** 3.0.0
     * **POM Project URL:** [http://findbugs.sourceforge.net/](http://findbugs.sourceforge.net/)
     * **POM License: GNU Lesser Public License** - [http://www.gnu.org/licenses/lgpl.html](http://www.gnu.org/licenses/lgpl.html)

1. **Group:** com.google.code.findbugs **Name:** jsr305 **Version:** 3.0.2
     * **POM Project URL:** [http://findbugs.sourceforge.net/](http://findbugs.sourceforge.net/)
     * **POM License: The Apache Software License, Version 2.0** - [http://www.apache.org/licenses/LICENSE-2.0.txt](http://www.apache.org/licenses/LICENSE-2.0.txt)

1. **Group:** com.google.code.gson **Name:** gson **Version:** 2.8.6
     * **POM License: Apache 2.0** - [http://www.apache.org/licenses/LICENSE-2.0.txt](http://www.apache.org/licenses/LICENSE-2.0.txt)

1. **Group:** com.google.errorprone **Name:** error_prone_annotation **Version:** 2.3.4
     * **POM License: Apache 2.0** - [http://www.apache.org/licenses/LICENSE-2.0.txt](http://www.apache.org/licenses/LICENSE-2.0.txt)

1. **Group:** com.google.errorprone **Name:** error_prone_annotations **Version:** 2.3.4
     * **POM License: Apache 2.0** - [http://www.apache.org/licenses/LICENSE-2.0.txt](http://www.apache.org/licenses/LICENSE-2.0.txt)

1. **Group:** com.google.errorprone **Name:** error_prone_check_api **Version:** 2.3.4
     * **POM License: Apache 2.0** - [http://www.apache.org/licenses/LICENSE-2.0.txt](http://www.apache.org/licenses/LICENSE-2.0.txt)

1. **Group:** com.google.errorprone **Name:** error_prone_core **Version:** 2.3.4
     * **POM License: Apache 2.0** - [http://www.apache.org/licenses/LICENSE-2.0.txt](http://www.apache.org/licenses/LICENSE-2.0.txt)

1. **Group:** com.google.errorprone **Name:** error_prone_type_annotations **Version:** 2.3.4
     * **POM License: Apache 2.0** - [http://www.apache.org/licenses/LICENSE-2.0.txt](http://www.apache.org/licenses/LICENSE-2.0.txt)

1. **Group:** com.google.errorprone **Name:** javac **Version:** 9+181-r4173-1
     * **POM Project URL:** [https://github.com/google/error-prone-javac](https://github.com/google/error-prone-javac)
     * **POM License: GNU General Public License, version 2, with the Classpath Exception** - [http://openjdk.java.net/legal/gplv2+ce.html](http://openjdk.java.net/legal/gplv2+ce.html)

1. **Group:** com.google.flogger **Name:** flogger **Version:** 0.5.1
     * **POM Project URL:** [https://github.com/google/flogger](https://github.com/google/flogger)
     * **POM License: Apache 2.0** - [https://www.apache.org/licenses/LICENSE-2.0.txt](https://www.apache.org/licenses/LICENSE-2.0.txt)

1. **Group:** com.google.flogger **Name:** flogger-system-backend **Version:** 0.5.1
     * **POM Project URL:** [https://github.com/google/flogger](https://github.com/google/flogger)
     * **POM License: Apache 2.0** - [https://www.apache.org/licenses/LICENSE-2.0.txt](https://www.apache.org/licenses/LICENSE-2.0.txt)

1. **Group:** com.google.guava **Name:** failureaccess **Version:** 1.0.1
     * **Manifest Project URL:** [https://github.com/google/guava/](https://github.com/google/guava/)
     * **POM License: The Apache Software License, Version 2.0** - [http://www.apache.org/licenses/LICENSE-2.0.txt](http://www.apache.org/licenses/LICENSE-2.0.txt)

1. **Group:** com.google.guava **Name:** guava **Version:** 29.0-jre
     * **Manifest Project URL:** [https://github.com/google/guava/](https://github.com/google/guava/)
     * **POM License: Apache License, Version 2.0** - [http://www.apache.org/licenses/LICENSE-2.0.txt](http://www.apache.org/licenses/LICENSE-2.0.txt)

1. **Group:** com.google.guava **Name:** guava-testlib **Version:** 29.0-jre
     * **POM License: Apache License, Version 2.0** - [http://www.apache.org/licenses/LICENSE-2.0.txt](http://www.apache.org/licenses/LICENSE-2.0.txt)

1. **Group:** com.google.guava **Name:** listenablefuture **Version:** 9999.0-empty-to-avoid-conflict-with-guava
     * **POM License: The Apache Software License, Version 2.0** - [http://www.apache.org/licenses/LICENSE-2.0.txt](http://www.apache.org/licenses/LICENSE-2.0.txt)

1. **Group:** com.google.j2objc **Name:** j2objc-annotations **Version:** 1.3
     * **POM Project URL:** [https://github.com/google/j2objc/](https://github.com/google/j2objc/)
     * **POM License: The Apache Software License, Version 2.0** - [http://www.apache.org/licenses/LICENSE-2.0.txt](http://www.apache.org/licenses/LICENSE-2.0.txt)

1. **Group:** com.google.protobuf **Name:** protobuf-java **Version:** 3.11.4
     * **Manifest Project URL:** [https://developers.google.com/protocol-buffers/](https://developers.google.com/protocol-buffers/)
     * **POM License: 3-Clause BSD License** - [https://opensource.org/licenses/BSD-3-Clause](https://opensource.org/licenses/BSD-3-Clause)

1. **Group:** com.google.protobuf **Name:** protobuf-java-util **Version:** 3.11.4
     * **Manifest Project URL:** [https://developers.google.com/protocol-buffers/](https://developers.google.com/protocol-buffers/)
     * **POM License: 3-Clause BSD License** - [https://opensource.org/licenses/BSD-3-Clause](https://opensource.org/licenses/BSD-3-Clause)

1. **Group:** com.google.protobuf **Name:** protoc **Version:** 3.11.4
     * **POM Project URL:** [https://developers.google.com/protocol-buffers/](https://developers.google.com/protocol-buffers/)
     * **POM License: 3-Clause BSD License** - [https://opensource.org/licenses/BSD-3-Clause](https://opensource.org/licenses/BSD-3-Clause)
     * **POM License: The Apache Software License, Version 2.0** - [http://www.apache.org/licenses/LICENSE-2.0.txt](http://www.apache.org/licenses/LICENSE-2.0.txt)

1. **Group:** com.google.truth **Name:** truth **Version:** 1.0.1
     * **POM License: The Apache Software License, Version 2.0** - [http://www.apache.org/licenses/LICENSE-2.0.txt](http://www.apache.org/licenses/LICENSE-2.0.txt)

1. **Group:** com.google.truth.extensions **Name:** truth-java8-extension **Version:** 1.0.1
     * **POM License: The Apache Software License, Version 2.0** - [http://www.apache.org/licenses/LICENSE-2.0.txt](http://www.apache.org/licenses/LICENSE-2.0.txt)

1. **Group:** com.google.truth.extensions **Name:** truth-liteproto-extension **Version:** 1.0.1
     * **POM License: The Apache Software License, Version 2.0** - [http://www.apache.org/licenses/LICENSE-2.0.txt](http://www.apache.org/licenses/LICENSE-2.0.txt)

1. **Group:** com.google.truth.extensions **Name:** truth-proto-extension **Version:** 1.0.1
     * **POM License: The Apache Software License, Version 2.0** - [http://www.apache.org/licenses/LICENSE-2.0.txt](http://www.apache.org/licenses/LICENSE-2.0.txt)

1. **Group:** com.googlecode.java-diff-utils **Name:** diffutils **Version:** 1.3.0
     * **POM Project URL:** [http://code.google.com/p/java-diff-utils/](http://code.google.com/p/java-diff-utils/)
     * **POM License: The Apache Software License, Version 2.0** - [http://www.apache.org/licenses/LICENSE-2.0.txt](http://www.apache.org/licenses/LICENSE-2.0.txt)

1. **Group:** commons-io **Name:** commons-io **Version:** 2.6
     * **Project URL:** [http://commons.apache.org/proper/commons-io/](http://commons.apache.org/proper/commons-io/)
     * **POM License: Apache License, Version 2.0** - [https://www.apache.org/licenses/LICENSE-2.0.txt](https://www.apache.org/licenses/LICENSE-2.0.txt)

1. **Group:** io.grpc **Name:** grpc-api **Version:** 1.28.1
     * **POM Project URL:** [https://github.com/grpc/grpc-java](https://github.com/grpc/grpc-java)
     * **POM License: Apache 2.0** - [https://opensource.org/licenses/Apache-2.0](https://opensource.org/licenses/Apache-2.0)

1. **Group:** io.grpc **Name:** grpc-context **Version:** 1.28.1
     * **POM Project URL:** [https://github.com/grpc/grpc-java](https://github.com/grpc/grpc-java)
     * **POM License: Apache 2.0** - [https://opensource.org/licenses/Apache-2.0](https://opensource.org/licenses/Apache-2.0)

1. **Group:** io.grpc **Name:** grpc-core **Version:** 1.28.1
     * **POM Project URL:** [https://github.com/grpc/grpc-java](https://github.com/grpc/grpc-java)
     * **POM License: Apache 2.0** - [https://opensource.org/licenses/Apache-2.0](https://opensource.org/licenses/Apache-2.0)

1. **Group:** io.grpc **Name:** grpc-protobuf **Version:** 1.28.1
     * **POM Project URL:** [https://github.com/grpc/grpc-java](https://github.com/grpc/grpc-java)
     * **POM License: Apache 2.0** - [https://opensource.org/licenses/Apache-2.0](https://opensource.org/licenses/Apache-2.0)

1. **Group:** io.grpc **Name:** grpc-protobuf-lite **Version:** 1.28.1
     * **POM Project URL:** [https://github.com/grpc/grpc-java](https://github.com/grpc/grpc-java)
     * **POM License: Apache 2.0** - [https://opensource.org/licenses/Apache-2.0](https://opensource.org/licenses/Apache-2.0)

1. **Group:** io.grpc **Name:** grpc-stub **Version:** 1.28.1
     * **POM Project URL:** [https://github.com/grpc/grpc-java](https://github.com/grpc/grpc-java)
     * **POM License: Apache 2.0** - [https://opensource.org/licenses/Apache-2.0](https://opensource.org/licenses/Apache-2.0)

1. **Group:** io.grpc **Name:** protoc-gen-grpc-java **Version:** 1.28.1
     * **POM Project URL:** [https://github.com/grpc/grpc-java](https://github.com/grpc/grpc-java)
     * **POM License: Apache 2.0** - [https://opensource.org/licenses/Apache-2.0](https://opensource.org/licenses/Apache-2.0)

1. **Group:** io.perfmark **Name:** perfmark-api **Version:** 0.19.0
     * **POM Project URL:** [https://github.com/perfmark/perfmark](https://github.com/perfmark/perfmark)
     * **POM License: Apache 2.0** - [https://opensource.org/licenses/Apache-2.0](https://opensource.org/licenses/Apache-2.0)

1. **Group:** junit **Name:** junit **Version:** 4.12
     * **POM Project URL:** [http://junit.org](http://junit.org)
     * **POM License: Eclipse Public License 1.0** - [http://www.eclipse.org/legal/epl-v10.html](http://www.eclipse.org/legal/epl-v10.html)

1. **Group:** net.java.dev.javacc **Name:** javacc **Version:** 5.0
     * **POM Project URL:** [https://javacc.dev.java.net/](https://javacc.dev.java.net/)
     * **POM License: Berkeley Software Distribution (BSD) License** - [http://www.opensource.org/licenses/bsd-license.html](http://www.opensource.org/licenses/bsd-license.html)

1. **Group:** net.sourceforge.pmd **Name:** pmd-core **Version:** 6.24.0
     * **POM License: BSD-style** - [http://pmd.sourceforge.net/license.html](http://pmd.sourceforge.net/license.html)

1. **Group:** net.sourceforge.pmd **Name:** pmd-java **Version:** 6.24.0
     * **POM License: BSD-style** - [http://pmd.sourceforge.net/license.html](http://pmd.sourceforge.net/license.html)

1. **Group:** net.sourceforge.saxon **Name:** saxon **Version:** 9.1.0.8
     * **POM Project URL:** [http://saxon.sourceforge.net/](http://saxon.sourceforge.net/)
     * **POM License: Mozilla Public License Version 1.0** - [http://www.mozilla.org/MPL/MPL-1.0.txt](http://www.mozilla.org/MPL/MPL-1.0.txt)

1. **Group:** org.antlr **Name:** antlr4-runtime **Version:** 4.7
     * **Manifest Project URL:** [http://www.antlr.org](http://www.antlr.org)
     * **POM License: The BSD License** - [http://www.antlr.org/license.html](http://www.antlr.org/license.html)

1. **Group:** org.apache.commons **Name:** commons-lang3 **Version:** 3.8.1
     * **Project URL:** [http://commons.apache.org/proper/commons-lang/](http://commons.apache.org/proper/commons-lang/)
     * **POM License: Apache License, Version 2.0** - [https://www.apache.org/licenses/LICENSE-2.0.txt](https://www.apache.org/licenses/LICENSE-2.0.txt)

1. **Group:** org.apiguardian **Name:** apiguardian-api **Version:** 1.1.0
     * **POM Project URL:** [https://github.com/apiguardian-team/apiguardian](https://github.com/apiguardian-team/apiguardian)
     * **POM License: The Apache License, Version 2.0** - [http://www.apache.org/licenses/LICENSE-2.0.txt](http://www.apache.org/licenses/LICENSE-2.0.txt)

1. **Group:** org.checkerframework **Name:** checker-compat-qual **Version:** 2.5.5
     * **POM Project URL:** [https://checkerframework.org](https://checkerframework.org)
     * **POM License: GNU General Public License, version 2 (GPL2), with the classpath exception** - [http://www.gnu.org/software/classpath/license.html](http://www.gnu.org/software/classpath/license.html)
     * **POM License: The MIT License** - [http://opensource.org/licenses/MIT](http://opensource.org/licenses/MIT)

1. **Group:** org.checkerframework **Name:** checker-qual **Version:** 3.3.0
     * **Manifest License:** MIT (Not packaged)
     * **POM Project URL:** [https://checkerframework.org](https://checkerframework.org)
     * **POM License: The MIT License** - [http://opensource.org/licenses/MIT](http://opensource.org/licenses/MIT)

1. **Group:** org.checkerframework **Name:** dataflow **Version:** 3.0.0
     * **Manifest License:** (GPL-2.0-only WITH Classpath-exception-2.0) (Not packaged)
     * **POM Project URL:** [https://checkerframework.org](https://checkerframework.org)
     * **POM License: GNU General Public License, version 2 (GPL2), with the classpath exception** - [http://www.gnu.org/software/classpath/license.html](http://www.gnu.org/software/classpath/license.html)
     * **POM License: The MIT License** - [http://opensource.org/licenses/MIT](http://opensource.org/licenses/MIT)

1. **Group:** org.checkerframework **Name:** javacutil **Version:** 3.0.0
     * **Manifest License:** (GPL-2.0-only WITH Classpath-exception-2.0) (Not packaged)
     * **POM Project URL:** [https://checkerframework.org](https://checkerframework.org)
     * **POM License: GNU General Public License, version 2 (GPL2), with the classpath exception** - [http://www.gnu.org/software/classpath/license.html](http://www.gnu.org/software/classpath/license.html)
     * **POM License: The MIT License** - [http://opensource.org/licenses/MIT](http://opensource.org/licenses/MIT)

1. **Group:** org.codehaus.mojo **Name:** animal-sniffer-annotations **Version:** 1.18
     * **POM License: MIT license** - [http://www.opensource.org/licenses/mit-license.php](http://www.opensource.org/licenses/mit-license.php)
     * **POM License: The Apache Software License, Version 2.0** - [http://www.apache.org/licenses/LICENSE-2.0.txt](http://www.apache.org/licenses/LICENSE-2.0.txt)

1. **Group:** org.hamcrest **Name:** hamcrest-all **Version:** 1.3
     * **POM License: New BSD License** - [http://www.opensource.org/licenses/bsd-license.php](http://www.opensource.org/licenses/bsd-license.php)

1. **Group:** org.hamcrest **Name:** hamcrest-core **Version:** 1.3
     * **POM License: New BSD License** - [http://www.opensource.org/licenses/bsd-license.php](http://www.opensource.org/licenses/bsd-license.php)

1. **Group:** org.jacoco **Name:** org.jacoco.agent **Version:** 0.8.5
     * **POM License: Eclipse Public License 2.0** - [https://www.eclipse.org/legal/epl-2.0/](https://www.eclipse.org/legal/epl-2.0/)

1. **Group:** org.jacoco **Name:** org.jacoco.ant **Version:** 0.8.5
     * **POM License: Eclipse Public License 2.0** - [https://www.eclipse.org/legal/epl-2.0/](https://www.eclipse.org/legal/epl-2.0/)

1. **Group:** org.jacoco **Name:** org.jacoco.core **Version:** 0.8.5
     * **POM License: Eclipse Public License 2.0** - [https://www.eclipse.org/legal/epl-2.0/](https://www.eclipse.org/legal/epl-2.0/)

1. **Group:** org.jacoco **Name:** org.jacoco.report **Version:** 0.8.5
     * **POM License: Eclipse Public License 2.0** - [https://www.eclipse.org/legal/epl-2.0/](https://www.eclipse.org/legal/epl-2.0/)

1. **Group:** org.junit **Name:** junit-bom **Version:** 5.6.2 **No license information found**
1. **Group:** org.junit.jupiter **Name:** junit-jupiter-api **Version:** 5.6.2
     * **POM Project URL:** [https://junit.org/junit5/](https://junit.org/junit5/)
     * **POM License: Eclipse Public License v2.0** - [https://www.eclipse.org/legal/epl-v20.html](https://www.eclipse.org/legal/epl-v20.html)

1. **Group:** org.junit.jupiter **Name:** junit-jupiter-engine **Version:** 5.6.2
     * **POM Project URL:** [https://junit.org/junit5/](https://junit.org/junit5/)
     * **POM License: Eclipse Public License v2.0** - [https://www.eclipse.org/legal/epl-v20.html](https://www.eclipse.org/legal/epl-v20.html)

1. **Group:** org.junit.jupiter **Name:** junit-jupiter-params **Version:** 5.6.2
     * **POM Project URL:** [https://junit.org/junit5/](https://junit.org/junit5/)
     * **POM License: Eclipse Public License v2.0** - [https://www.eclipse.org/legal/epl-v20.html](https://www.eclipse.org/legal/epl-v20.html)

1. **Group:** org.junit.platform **Name:** junit-platform-commons **Version:** 1.6.2
     * **POM Project URL:** [https://junit.org/junit5/](https://junit.org/junit5/)
     * **POM License: Eclipse Public License v2.0** - [https://www.eclipse.org/legal/epl-v20.html](https://www.eclipse.org/legal/epl-v20.html)

1. **Group:** org.junit.platform **Name:** junit-platform-engine **Version:** 1.6.2
     * **POM Project URL:** [https://junit.org/junit5/](https://junit.org/junit5/)
     * **POM License: Eclipse Public License v2.0** - [https://www.eclipse.org/legal/epl-v20.html](https://www.eclipse.org/legal/epl-v20.html)

1. **Group:** org.opentest4j **Name:** opentest4j **Version:** 1.2.0
     * **Manifest License:** The Apache License, Version 2.0 (Not packaged)
     * **POM Project URL:** [https://github.com/ota4j-team/opentest4j](https://github.com/ota4j-team/opentest4j)
     * **POM License: The Apache License, Version 2.0** - [http://www.apache.org/licenses/LICENSE-2.0.txt](http://www.apache.org/licenses/LICENSE-2.0.txt)

1. **Group:** org.ow2.asm **Name:** asm **Version:** 7.2
     * **Manifest Project URL:** [http://asm.ow2.org](http://asm.ow2.org)
     * **Manifest License:** BSD-3-Clause;link=https://asm.ow2.io/LICENSE.txt (Not packaged)
     * **POM Project URL:** [http://asm.ow2.io/](http://asm.ow2.io/)
     * **POM License: BSD-3-Clause** - [https://asm.ow2.io/license.html](https://asm.ow2.io/license.html)
     * **POM License: The Apache Software License, Version 2.0** - [http://www.apache.org/licenses/LICENSE-2.0.txt](http://www.apache.org/licenses/LICENSE-2.0.txt)

1. **Group:** org.ow2.asm **Name:** asm **Version:** 7.3.1
     * **Manifest Project URL:** [http://asm.ow2.org](http://asm.ow2.org)
     * **Manifest License:** BSD-3-Clause;link=https://asm.ow2.io/LICENSE.txt (Not packaged)
     * **POM Project URL:** [http://asm.ow2.io/](http://asm.ow2.io/)
     * **POM License: BSD-3-Clause** - [https://asm.ow2.io/license.html](https://asm.ow2.io/license.html)
     * **POM License: The Apache Software License, Version 2.0** - [http://www.apache.org/licenses/LICENSE-2.0.txt](http://www.apache.org/licenses/LICENSE-2.0.txt)

1. **Group:** org.ow2.asm **Name:** asm-analysis **Version:** 7.2
     * **Manifest Project URL:** [http://asm.ow2.org](http://asm.ow2.org)
     * **Manifest License:** BSD-3-Clause;link=https://asm.ow2.io/LICENSE.txt (Not packaged)
     * **POM Project URL:** [http://asm.ow2.io/](http://asm.ow2.io/)
     * **POM License: BSD-3-Clause** - [https://asm.ow2.io/license.html](https://asm.ow2.io/license.html)
     * **POM License: The Apache Software License, Version 2.0** - [http://www.apache.org/licenses/LICENSE-2.0.txt](http://www.apache.org/licenses/LICENSE-2.0.txt)

1. **Group:** org.ow2.asm **Name:** asm-commons **Version:** 7.2
     * **Manifest Project URL:** [http://asm.ow2.org](http://asm.ow2.org)
     * **Manifest License:** BSD-3-Clause;link=https://asm.ow2.io/LICENSE.txt (Not packaged)
     * **POM Project URL:** [http://asm.ow2.io/](http://asm.ow2.io/)
     * **POM License: BSD-3-Clause** - [https://asm.ow2.io/license.html](https://asm.ow2.io/license.html)
     * **POM License: The Apache Software License, Version 2.0** - [http://www.apache.org/licenses/LICENSE-2.0.txt](http://www.apache.org/licenses/LICENSE-2.0.txt)

1. **Group:** org.ow2.asm **Name:** asm-tree **Version:** 7.2
     * **Manifest Project URL:** [http://asm.ow2.org](http://asm.ow2.org)
     * **Manifest License:** BSD-3-Clause;link=https://asm.ow2.io/LICENSE.txt (Not packaged)
     * **POM Project URL:** [http://asm.ow2.io/](http://asm.ow2.io/)
     * **POM License: BSD-3-Clause** - [https://asm.ow2.io/license.html](https://asm.ow2.io/license.html)
     * **POM License: The Apache Software License, Version 2.0** - [http://www.apache.org/licenses/LICENSE-2.0.txt](http://www.apache.org/licenses/LICENSE-2.0.txt)

1. **Group:** org.pcollections **Name:** pcollections **Version:** 2.1.2
     * **POM Project URL:** [http://pcollections.org](http://pcollections.org)
     * **POM License: The MIT License** - [http://www.opensource.org/licenses/mit-license.php](http://www.opensource.org/licenses/mit-license.php)

1. **Group:** org.plumelib **Name:** plume-util **Version:** 1.0.6
     * **POM Project URL:** [https://github.com/plume-lib/plume-util](https://github.com/plume-lib/plume-util)
     * **POM License: MIT License** - [https://opensource.org/licenses/MIT](https://opensource.org/licenses/MIT)

1. **Group:** org.plumelib **Name:** reflection-util **Version:** 0.0.2
     * **POM Project URL:** [https://github.com/plume-lib/reflection-util](https://github.com/plume-lib/reflection-util)
     * **POM License: MIT License** - [https://opensource.org/licenses/MIT](https://opensource.org/licenses/MIT)

1. **Group:** org.plumelib **Name:** require-javadoc **Version:** 0.1.0
     * **POM Project URL:** [https://github.com/plume-lib/require-javadoc](https://github.com/plume-lib/require-javadoc)
     * **POM License: MIT License** - [https://opensource.org/licenses/MIT](https://opensource.org/licenses/MIT)

    
        
 The dependencies distributed under several licenses, are used according their commercial-use-friendly license.


<<<<<<< HEAD
This report was generated on **Mon Apr 27 18:04:03 EEST 2020** using [Gradle-License-Report plugin](https://github.com/jk1/Gradle-License-Report) by Evgeny Naumenko, licensed under [Apache 2.0 License](https://github.com/jk1/Gradle-License-Report/blob/master/LICENSE).



    
# Dependencies of `io.spine.tools:spine-model-verifier:1.5.1`
=======
This report was generated on **Fri Jun 12 13:10:58 EEST 2020** using [Gradle-License-Report plugin](https://github.com/jk1/Gradle-License-Report) by Evgeny Naumenko, licensed under [Apache 2.0 License](https://github.com/jk1/Gradle-License-Report/blob/master/LICENSE).



    
# Dependencies of `io.spine.tools:spine-model-verifier:1.5.15`
>>>>>>> ed31f7e8

## Runtime
1. **Group:** com.google.android **Name:** annotations **Version:** 4.1.1.4
     * **POM Project URL:** [http://source.android.com/](http://source.android.com/)
     * **POM License: Apache 2.0** - [http://www.apache.org/licenses/LICENSE-2.0](http://www.apache.org/licenses/LICENSE-2.0)

1. **Group:** com.google.api.grpc **Name:** proto-google-common-protos **Version:** 1.17.0
     * **POM Project URL:** [https://github.com/googleapis/api-client-staging](https://github.com/googleapis/api-client-staging)
     * **POM License: Apache-2.0** - [https://www.apache.org/licenses/LICENSE-2.0.txt](https://www.apache.org/licenses/LICENSE-2.0.txt)

1. **Group:** com.google.code.findbugs **Name:** jsr305 **Version:** 3.0.2
     * **POM Project URL:** [http://findbugs.sourceforge.net/](http://findbugs.sourceforge.net/)
     * **POM License: The Apache Software License, Version 2.0** - [http://www.apache.org/licenses/LICENSE-2.0.txt](http://www.apache.org/licenses/LICENSE-2.0.txt)

1. **Group:** com.google.code.gson **Name:** gson **Version:** 2.8.6
     * **POM License: Apache 2.0** - [http://www.apache.org/licenses/LICENSE-2.0.txt](http://www.apache.org/licenses/LICENSE-2.0.txt)

1. **Group:** com.google.errorprone **Name:** error_prone_annotations **Version:** 2.3.4
     * **POM License: Apache 2.0** - [http://www.apache.org/licenses/LICENSE-2.0.txt](http://www.apache.org/licenses/LICENSE-2.0.txt)

1. **Group:** com.google.errorprone **Name:** error_prone_type_annotations **Version:** 2.3.4
     * **POM License: Apache 2.0** - [http://www.apache.org/licenses/LICENSE-2.0.txt](http://www.apache.org/licenses/LICENSE-2.0.txt)

1. **Group:** com.google.flogger **Name:** flogger **Version:** 0.5.1
     * **POM Project URL:** [https://github.com/google/flogger](https://github.com/google/flogger)
     * **POM License: Apache 2.0** - [https://www.apache.org/licenses/LICENSE-2.0.txt](https://www.apache.org/licenses/LICENSE-2.0.txt)

1. **Group:** com.google.flogger **Name:** flogger-system-backend **Version:** 0.5.1
     * **POM Project URL:** [https://github.com/google/flogger](https://github.com/google/flogger)
     * **POM License: Apache 2.0** - [https://www.apache.org/licenses/LICENSE-2.0.txt](https://www.apache.org/licenses/LICENSE-2.0.txt)

1. **Group:** com.google.gradle **Name:** osdetector-gradle-plugin **Version:** 1.6.2
     * **POM Project URL:** [https://github.com/google/osdetector-gradle-plugin](https://github.com/google/osdetector-gradle-plugin)
     * **POM License: Apache License 2.0** - [http://opensource.org/licenses/Apache-2.0](http://opensource.org/licenses/Apache-2.0)

1. **Group:** com.google.guava **Name:** failureaccess **Version:** 1.0.1
     * **Manifest Project URL:** [https://github.com/google/guava/](https://github.com/google/guava/)
     * **POM License: The Apache Software License, Version 2.0** - [http://www.apache.org/licenses/LICENSE-2.0.txt](http://www.apache.org/licenses/LICENSE-2.0.txt)

1. **Group:** com.google.guava **Name:** guava **Version:** 29.0-jre
     * **Manifest Project URL:** [https://github.com/google/guava/](https://github.com/google/guava/)
     * **POM License: Apache License, Version 2.0** - [http://www.apache.org/licenses/LICENSE-2.0.txt](http://www.apache.org/licenses/LICENSE-2.0.txt)

1. **Group:** com.google.guava **Name:** listenablefuture **Version:** 9999.0-empty-to-avoid-conflict-with-guava
     * **POM License: The Apache Software License, Version 2.0** - [http://www.apache.org/licenses/LICENSE-2.0.txt](http://www.apache.org/licenses/LICENSE-2.0.txt)

1. **Group:** com.google.j2objc **Name:** j2objc-annotations **Version:** 1.3
     * **POM Project URL:** [https://github.com/google/j2objc/](https://github.com/google/j2objc/)
     * **POM License: The Apache Software License, Version 2.0** - [http://www.apache.org/licenses/LICENSE-2.0.txt](http://www.apache.org/licenses/LICENSE-2.0.txt)

1. **Group:** com.google.protobuf **Name:** protobuf-gradle-plugin **Version:** 0.8.12
     * **POM Project URL:** [https://github.com/google/protobuf-gradle-plugin](https://github.com/google/protobuf-gradle-plugin)
     * **POM License: BSD 3-Clause** - [http://opensource.org/licenses/BSD-3-Clause](http://opensource.org/licenses/BSD-3-Clause)

1. **Group:** com.google.protobuf **Name:** protobuf-java **Version:** 3.11.4
     * **Manifest Project URL:** [https://developers.google.com/protocol-buffers/](https://developers.google.com/protocol-buffers/)
     * **POM License: 3-Clause BSD License** - [https://opensource.org/licenses/BSD-3-Clause](https://opensource.org/licenses/BSD-3-Clause)

1. **Group:** com.google.protobuf **Name:** protobuf-java-util **Version:** 3.11.4
     * **Manifest Project URL:** [https://developers.google.com/protocol-buffers/](https://developers.google.com/protocol-buffers/)
     * **POM License: 3-Clause BSD License** - [https://opensource.org/licenses/BSD-3-Clause](https://opensource.org/licenses/BSD-3-Clause)

1. **Group:** com.squareup **Name:** javapoet **Version:** 1.12.1
     * **POM Project URL:** [http://github.com/square/javapoet/](http://github.com/square/javapoet/)
     * **POM License: Apache 2.0** - [http://www.apache.org/licenses/LICENSE-2.0.txt](http://www.apache.org/licenses/LICENSE-2.0.txt)

1. **Group:** commons-lang **Name:** commons-lang **Version:** 2.6
     * **Project URL:** [http://commons.apache.org/lang/](http://commons.apache.org/lang/)
     * **POM License: The Apache Software License, Version 2.0** - [http://www.apache.org/licenses/LICENSE-2.0.txt](http://www.apache.org/licenses/LICENSE-2.0.txt)

1. **Group:** io.grpc **Name:** grpc-api **Version:** 1.28.1
     * **POM Project URL:** [https://github.com/grpc/grpc-java](https://github.com/grpc/grpc-java)
     * **POM License: Apache 2.0** - [https://opensource.org/licenses/Apache-2.0](https://opensource.org/licenses/Apache-2.0)

1. **Group:** io.grpc **Name:** grpc-context **Version:** 1.28.1
     * **POM Project URL:** [https://github.com/grpc/grpc-java](https://github.com/grpc/grpc-java)
     * **POM License: Apache 2.0** - [https://opensource.org/licenses/Apache-2.0](https://opensource.org/licenses/Apache-2.0)

1. **Group:** io.grpc **Name:** grpc-core **Version:** 1.28.1
     * **POM Project URL:** [https://github.com/grpc/grpc-java](https://github.com/grpc/grpc-java)
     * **POM License: Apache 2.0** - [https://opensource.org/licenses/Apache-2.0](https://opensource.org/licenses/Apache-2.0)

1. **Group:** io.grpc **Name:** grpc-protobuf **Version:** 1.28.1
     * **POM Project URL:** [https://github.com/grpc/grpc-java](https://github.com/grpc/grpc-java)
     * **POM License: Apache 2.0** - [https://opensource.org/licenses/Apache-2.0](https://opensource.org/licenses/Apache-2.0)

1. **Group:** io.grpc **Name:** grpc-protobuf-lite **Version:** 1.28.1
     * **POM Project URL:** [https://github.com/grpc/grpc-java](https://github.com/grpc/grpc-java)
     * **POM License: Apache 2.0** - [https://opensource.org/licenses/Apache-2.0](https://opensource.org/licenses/Apache-2.0)

1. **Group:** io.grpc **Name:** grpc-stub **Version:** 1.28.1
     * **POM Project URL:** [https://github.com/grpc/grpc-java](https://github.com/grpc/grpc-java)
     * **POM License: Apache 2.0** - [https://opensource.org/licenses/Apache-2.0](https://opensource.org/licenses/Apache-2.0)

1. **Group:** io.perfmark **Name:** perfmark-api **Version:** 0.19.0
     * **POM Project URL:** [https://github.com/perfmark/perfmark](https://github.com/perfmark/perfmark)
     * **POM License: Apache 2.0** - [https://opensource.org/licenses/Apache-2.0](https://opensource.org/licenses/Apache-2.0)

1. **Group:** kr.motd.maven **Name:** os-maven-plugin **Version:** 1.6.2
     * **POM Project URL:** [https://github.com/trustin/os-maven-plugin/](https://github.com/trustin/os-maven-plugin/)
     * **POM License: Apache License, Version 2.0** - [http://www.apache.org/licenses/LICENSE-2.0](http://www.apache.org/licenses/LICENSE-2.0)

1. **Group:** org.checkerframework **Name:** checker-compat-qual **Version:** 2.5.5
     * **POM Project URL:** [https://checkerframework.org](https://checkerframework.org)
     * **POM License: GNU General Public License, version 2 (GPL2), with the classpath exception** - [http://www.gnu.org/software/classpath/license.html](http://www.gnu.org/software/classpath/license.html)
     * **POM License: The MIT License** - [http://opensource.org/licenses/MIT](http://opensource.org/licenses/MIT)

1. **Group:** org.checkerframework **Name:** checker-qual **Version:** 3.3.0
     * **Manifest License:** MIT (Not packaged)
     * **POM Project URL:** [https://checkerframework.org](https://checkerframework.org)
     * **POM License: The MIT License** - [http://opensource.org/licenses/MIT](http://opensource.org/licenses/MIT)

1. **Group:** org.codehaus.mojo **Name:** animal-sniffer-annotations **Version:** 1.18
     * **POM License: MIT license** - [http://www.opensource.org/licenses/mit-license.php](http://www.opensource.org/licenses/mit-license.php)
     * **POM License: The Apache Software License, Version 2.0** - [http://www.apache.org/licenses/LICENSE-2.0.txt](http://www.apache.org/licenses/LICENSE-2.0.txt)

1. **Group:** org.jboss.forge.roaster **Name:** roaster-api **Version:** 2.21.2.Final
     * **POM License: Eclipse Public License version 1.0** - [http://www.eclipse.org/legal/epl-v10.html](http://www.eclipse.org/legal/epl-v10.html)
     * **POM License: Public Domain** - [http://repository.jboss.org/licenses/cc0-1.0.txt](http://repository.jboss.org/licenses/cc0-1.0.txt)

1. **Group:** org.jboss.forge.roaster **Name:** roaster-jdt **Version:** 2.21.2.Final
     * **POM License: Eclipse Public License version 1.0** - [http://www.eclipse.org/legal/epl-v10.html](http://www.eclipse.org/legal/epl-v10.html)
     * **POM License: Public Domain** - [http://repository.jboss.org/licenses/cc0-1.0.txt](http://repository.jboss.org/licenses/cc0-1.0.txt)

## Compile, tests and tooling
1. **Group:** com.beust **Name:** jcommander **Version:** 1.72
     * **POM Project URL:** [http://jcommander.org](http://jcommander.org)
     * **POM License: Apache 2.0** - [http://www.apache.org/licenses/LICENSE-2.0](http://www.apache.org/licenses/LICENSE-2.0)

1. **Group:** com.github.ben-manes.caffeine **Name:** caffeine **Version:** 2.7.0
     * **POM Project URL:** [https://github.com/ben-manes/caffeine](https://github.com/ben-manes/caffeine)
     * **POM License: Apache License, Version 2.0** - [https://www.apache.org/licenses/LICENSE-2.0.txt](https://www.apache.org/licenses/LICENSE-2.0.txt)

1. **Group:** com.github.kevinstern **Name:** software-and-algorithms **Version:** 1.0
     * **POM Project URL:** [https://www.github.com/KevinStern/software-and-algorithms](https://www.github.com/KevinStern/software-and-algorithms)
     * **POM License: MIT License** - [http://www.opensource.org/licenses/mit-license.php](http://www.opensource.org/licenses/mit-license.php)

1. **Group:** com.google.android **Name:** annotations **Version:** 4.1.1.4
     * **POM Project URL:** [http://source.android.com/](http://source.android.com/)
     * **POM License: Apache 2.0** - [http://www.apache.org/licenses/LICENSE-2.0](http://www.apache.org/licenses/LICENSE-2.0)

1. **Group:** com.google.api.grpc **Name:** proto-google-common-protos **Version:** 1.17.0
     * **POM Project URL:** [https://github.com/googleapis/api-client-staging](https://github.com/googleapis/api-client-staging)
     * **POM License: Apache-2.0** - [https://www.apache.org/licenses/LICENSE-2.0.txt](https://www.apache.org/licenses/LICENSE-2.0.txt)

1. **Group:** com.google.auto **Name:** auto-common **Version:** 0.10
     * **POM License: Apache 2.0** - [http://www.apache.org/licenses/LICENSE-2.0.txt](http://www.apache.org/licenses/LICENSE-2.0.txt)

1. **Group:** com.google.auto.value **Name:** auto-value-annotations **Version:** 1.6.3
     * **POM License: Apache 2.0** - [http://www.apache.org/licenses/LICENSE-2.0.txt](http://www.apache.org/licenses/LICENSE-2.0.txt)

1. **Group:** com.google.code.findbugs **Name:** jFormatString **Version:** 3.0.0
     * **POM Project URL:** [http://findbugs.sourceforge.net/](http://findbugs.sourceforge.net/)
     * **POM License: GNU Lesser Public License** - [http://www.gnu.org/licenses/lgpl.html](http://www.gnu.org/licenses/lgpl.html)

1. **Group:** com.google.code.findbugs **Name:** jsr305 **Version:** 3.0.2
     * **POM Project URL:** [http://findbugs.sourceforge.net/](http://findbugs.sourceforge.net/)
     * **POM License: The Apache Software License, Version 2.0** - [http://www.apache.org/licenses/LICENSE-2.0.txt](http://www.apache.org/licenses/LICENSE-2.0.txt)

1. **Group:** com.google.code.gson **Name:** gson **Version:** 2.8.6
     * **POM License: Apache 2.0** - [http://www.apache.org/licenses/LICENSE-2.0.txt](http://www.apache.org/licenses/LICENSE-2.0.txt)

1. **Group:** com.google.errorprone **Name:** error_prone_annotation **Version:** 2.3.4
     * **POM License: Apache 2.0** - [http://www.apache.org/licenses/LICENSE-2.0.txt](http://www.apache.org/licenses/LICENSE-2.0.txt)

1. **Group:** com.google.errorprone **Name:** error_prone_annotations **Version:** 2.3.4
     * **POM License: Apache 2.0** - [http://www.apache.org/licenses/LICENSE-2.0.txt](http://www.apache.org/licenses/LICENSE-2.0.txt)

1. **Group:** com.google.errorprone **Name:** error_prone_check_api **Version:** 2.3.4
     * **POM License: Apache 2.0** - [http://www.apache.org/licenses/LICENSE-2.0.txt](http://www.apache.org/licenses/LICENSE-2.0.txt)

1. **Group:** com.google.errorprone **Name:** error_prone_core **Version:** 2.3.4
     * **POM License: Apache 2.0** - [http://www.apache.org/licenses/LICENSE-2.0.txt](http://www.apache.org/licenses/LICENSE-2.0.txt)

1. **Group:** com.google.errorprone **Name:** error_prone_type_annotations **Version:** 2.3.4
     * **POM License: Apache 2.0** - [http://www.apache.org/licenses/LICENSE-2.0.txt](http://www.apache.org/licenses/LICENSE-2.0.txt)

1. **Group:** com.google.errorprone **Name:** javac **Version:** 9+181-r4173-1
     * **POM Project URL:** [https://github.com/google/error-prone-javac](https://github.com/google/error-prone-javac)
     * **POM License: GNU General Public License, version 2, with the Classpath Exception** - [http://openjdk.java.net/legal/gplv2+ce.html](http://openjdk.java.net/legal/gplv2+ce.html)

1. **Group:** com.google.flogger **Name:** flogger **Version:** 0.5.1
     * **POM Project URL:** [https://github.com/google/flogger](https://github.com/google/flogger)
     * **POM License: Apache 2.0** - [https://www.apache.org/licenses/LICENSE-2.0.txt](https://www.apache.org/licenses/LICENSE-2.0.txt)

1. **Group:** com.google.flogger **Name:** flogger-system-backend **Version:** 0.5.1
     * **POM Project URL:** [https://github.com/google/flogger](https://github.com/google/flogger)
     * **POM License: Apache 2.0** - [https://www.apache.org/licenses/LICENSE-2.0.txt](https://www.apache.org/licenses/LICENSE-2.0.txt)

1. **Group:** com.google.gradle **Name:** osdetector-gradle-plugin **Version:** 1.6.2
     * **POM Project URL:** [https://github.com/google/osdetector-gradle-plugin](https://github.com/google/osdetector-gradle-plugin)
     * **POM License: Apache License 2.0** - [http://opensource.org/licenses/Apache-2.0](http://opensource.org/licenses/Apache-2.0)

1. **Group:** com.google.guava **Name:** failureaccess **Version:** 1.0.1
     * **Manifest Project URL:** [https://github.com/google/guava/](https://github.com/google/guava/)
     * **POM License: The Apache Software License, Version 2.0** - [http://www.apache.org/licenses/LICENSE-2.0.txt](http://www.apache.org/licenses/LICENSE-2.0.txt)

1. **Group:** com.google.guava **Name:** guava **Version:** 29.0-jre
     * **Manifest Project URL:** [https://github.com/google/guava/](https://github.com/google/guava/)
     * **POM License: Apache License, Version 2.0** - [http://www.apache.org/licenses/LICENSE-2.0.txt](http://www.apache.org/licenses/LICENSE-2.0.txt)

1. **Group:** com.google.guava **Name:** guava-testlib **Version:** 29.0-jre
     * **POM License: Apache License, Version 2.0** - [http://www.apache.org/licenses/LICENSE-2.0.txt](http://www.apache.org/licenses/LICENSE-2.0.txt)

1. **Group:** com.google.guava **Name:** listenablefuture **Version:** 9999.0-empty-to-avoid-conflict-with-guava
     * **POM License: The Apache Software License, Version 2.0** - [http://www.apache.org/licenses/LICENSE-2.0.txt](http://www.apache.org/licenses/LICENSE-2.0.txt)

1. **Group:** com.google.j2objc **Name:** j2objc-annotations **Version:** 1.3
     * **POM Project URL:** [https://github.com/google/j2objc/](https://github.com/google/j2objc/)
     * **POM License: The Apache Software License, Version 2.0** - [http://www.apache.org/licenses/LICENSE-2.0.txt](http://www.apache.org/licenses/LICENSE-2.0.txt)

1. **Group:** com.google.protobuf **Name:** protobuf-gradle-plugin **Version:** 0.8.12
     * **POM Project URL:** [https://github.com/google/protobuf-gradle-plugin](https://github.com/google/protobuf-gradle-plugin)
     * **POM License: BSD 3-Clause** - [http://opensource.org/licenses/BSD-3-Clause](http://opensource.org/licenses/BSD-3-Clause)

1. **Group:** com.google.protobuf **Name:** protobuf-java **Version:** 3.11.4
     * **Manifest Project URL:** [https://developers.google.com/protocol-buffers/](https://developers.google.com/protocol-buffers/)
     * **POM License: 3-Clause BSD License** - [https://opensource.org/licenses/BSD-3-Clause](https://opensource.org/licenses/BSD-3-Clause)

1. **Group:** com.google.protobuf **Name:** protobuf-java-util **Version:** 3.11.4
     * **Manifest Project URL:** [https://developers.google.com/protocol-buffers/](https://developers.google.com/protocol-buffers/)
     * **POM License: 3-Clause BSD License** - [https://opensource.org/licenses/BSD-3-Clause](https://opensource.org/licenses/BSD-3-Clause)

1. **Group:** com.google.protobuf **Name:** protoc **Version:** 3.11.4
     * **POM Project URL:** [https://developers.google.com/protocol-buffers/](https://developers.google.com/protocol-buffers/)
     * **POM License: 3-Clause BSD License** - [https://opensource.org/licenses/BSD-3-Clause](https://opensource.org/licenses/BSD-3-Clause)
     * **POM License: The Apache Software License, Version 2.0** - [http://www.apache.org/licenses/LICENSE-2.0.txt](http://www.apache.org/licenses/LICENSE-2.0.txt)

1. **Group:** com.google.truth **Name:** truth **Version:** 1.0.1
     * **POM License: The Apache Software License, Version 2.0** - [http://www.apache.org/licenses/LICENSE-2.0.txt](http://www.apache.org/licenses/LICENSE-2.0.txt)

1. **Group:** com.google.truth.extensions **Name:** truth-java8-extension **Version:** 1.0.1
     * **POM License: The Apache Software License, Version 2.0** - [http://www.apache.org/licenses/LICENSE-2.0.txt](http://www.apache.org/licenses/LICENSE-2.0.txt)

1. **Group:** com.google.truth.extensions **Name:** truth-liteproto-extension **Version:** 1.0.1
     * **POM License: The Apache Software License, Version 2.0** - [http://www.apache.org/licenses/LICENSE-2.0.txt](http://www.apache.org/licenses/LICENSE-2.0.txt)

1. **Group:** com.google.truth.extensions **Name:** truth-proto-extension **Version:** 1.0.1
     * **POM License: The Apache Software License, Version 2.0** - [http://www.apache.org/licenses/LICENSE-2.0.txt](http://www.apache.org/licenses/LICENSE-2.0.txt)

1. **Group:** com.googlecode.java-diff-utils **Name:** diffutils **Version:** 1.3.0
     * **POM Project URL:** [http://code.google.com/p/java-diff-utils/](http://code.google.com/p/java-diff-utils/)
     * **POM License: The Apache Software License, Version 2.0** - [http://www.apache.org/licenses/LICENSE-2.0.txt](http://www.apache.org/licenses/LICENSE-2.0.txt)

1. **Group:** com.squareup **Name:** javapoet **Version:** 1.12.1
     * **POM Project URL:** [http://github.com/square/javapoet/](http://github.com/square/javapoet/)
     * **POM License: Apache 2.0** - [http://www.apache.org/licenses/LICENSE-2.0.txt](http://www.apache.org/licenses/LICENSE-2.0.txt)

1. **Group:** commons-io **Name:** commons-io **Version:** 2.6
     * **Project URL:** [http://commons.apache.org/proper/commons-io/](http://commons.apache.org/proper/commons-io/)
     * **POM License: Apache License, Version 2.0** - [https://www.apache.org/licenses/LICENSE-2.0.txt](https://www.apache.org/licenses/LICENSE-2.0.txt)

1. **Group:** commons-lang **Name:** commons-lang **Version:** 2.6
     * **Project URL:** [http://commons.apache.org/lang/](http://commons.apache.org/lang/)
     * **POM License: The Apache Software License, Version 2.0** - [http://www.apache.org/licenses/LICENSE-2.0.txt](http://www.apache.org/licenses/LICENSE-2.0.txt)

1. **Group:** io.grpc **Name:** grpc-api **Version:** 1.28.1
     * **POM Project URL:** [https://github.com/grpc/grpc-java](https://github.com/grpc/grpc-java)
     * **POM License: Apache 2.0** - [https://opensource.org/licenses/Apache-2.0](https://opensource.org/licenses/Apache-2.0)

1. **Group:** io.grpc **Name:** grpc-context **Version:** 1.28.1
     * **POM Project URL:** [https://github.com/grpc/grpc-java](https://github.com/grpc/grpc-java)
     * **POM License: Apache 2.0** - [https://opensource.org/licenses/Apache-2.0](https://opensource.org/licenses/Apache-2.0)

1. **Group:** io.grpc **Name:** grpc-core **Version:** 1.28.1
     * **POM Project URL:** [https://github.com/grpc/grpc-java](https://github.com/grpc/grpc-java)
     * **POM License: Apache 2.0** - [https://opensource.org/licenses/Apache-2.0](https://opensource.org/licenses/Apache-2.0)

1. **Group:** io.grpc **Name:** grpc-protobuf **Version:** 1.28.1
     * **POM Project URL:** [https://github.com/grpc/grpc-java](https://github.com/grpc/grpc-java)
     * **POM License: Apache 2.0** - [https://opensource.org/licenses/Apache-2.0](https://opensource.org/licenses/Apache-2.0)

1. **Group:** io.grpc **Name:** grpc-protobuf-lite **Version:** 1.28.1
     * **POM Project URL:** [https://github.com/grpc/grpc-java](https://github.com/grpc/grpc-java)
     * **POM License: Apache 2.0** - [https://opensource.org/licenses/Apache-2.0](https://opensource.org/licenses/Apache-2.0)

1. **Group:** io.grpc **Name:** grpc-stub **Version:** 1.28.1
     * **POM Project URL:** [https://github.com/grpc/grpc-java](https://github.com/grpc/grpc-java)
     * **POM License: Apache 2.0** - [https://opensource.org/licenses/Apache-2.0](https://opensource.org/licenses/Apache-2.0)

1. **Group:** io.grpc **Name:** protoc-gen-grpc-java **Version:** 1.28.1
     * **POM Project URL:** [https://github.com/grpc/grpc-java](https://github.com/grpc/grpc-java)
     * **POM License: Apache 2.0** - [https://opensource.org/licenses/Apache-2.0](https://opensource.org/licenses/Apache-2.0)

1. **Group:** io.perfmark **Name:** perfmark-api **Version:** 0.19.0
     * **POM Project URL:** [https://github.com/perfmark/perfmark](https://github.com/perfmark/perfmark)
     * **POM License: Apache 2.0** - [https://opensource.org/licenses/Apache-2.0](https://opensource.org/licenses/Apache-2.0)

1. **Group:** junit **Name:** junit **Version:** 4.12
     * **POM Project URL:** [http://junit.org](http://junit.org)
     * **POM License: Eclipse Public License 1.0** - [http://www.eclipse.org/legal/epl-v10.html](http://www.eclipse.org/legal/epl-v10.html)

1. **Group:** kr.motd.maven **Name:** os-maven-plugin **Version:** 1.6.2
     * **POM Project URL:** [https://github.com/trustin/os-maven-plugin/](https://github.com/trustin/os-maven-plugin/)
     * **POM License: Apache License, Version 2.0** - [http://www.apache.org/licenses/LICENSE-2.0](http://www.apache.org/licenses/LICENSE-2.0)

1. **Group:** net.java.dev.javacc **Name:** javacc **Version:** 5.0
     * **POM Project URL:** [https://javacc.dev.java.net/](https://javacc.dev.java.net/)
     * **POM License: Berkeley Software Distribution (BSD) License** - [http://www.opensource.org/licenses/bsd-license.html](http://www.opensource.org/licenses/bsd-license.html)

1. **Group:** net.sourceforge.pmd **Name:** pmd-core **Version:** 6.24.0
     * **POM License: BSD-style** - [http://pmd.sourceforge.net/license.html](http://pmd.sourceforge.net/license.html)

1. **Group:** net.sourceforge.pmd **Name:** pmd-java **Version:** 6.24.0
     * **POM License: BSD-style** - [http://pmd.sourceforge.net/license.html](http://pmd.sourceforge.net/license.html)

1. **Group:** net.sourceforge.saxon **Name:** saxon **Version:** 9.1.0.8
     * **POM Project URL:** [http://saxon.sourceforge.net/](http://saxon.sourceforge.net/)
     * **POM License: Mozilla Public License Version 1.0** - [http://www.mozilla.org/MPL/MPL-1.0.txt](http://www.mozilla.org/MPL/MPL-1.0.txt)

1. **Group:** org.antlr **Name:** antlr4-runtime **Version:** 4.7
     * **Manifest Project URL:** [http://www.antlr.org](http://www.antlr.org)
     * **POM License: The BSD License** - [http://www.antlr.org/license.html](http://www.antlr.org/license.html)

1. **Group:** org.apache.commons **Name:** commons-lang3 **Version:** 3.8.1
     * **Project URL:** [http://commons.apache.org/proper/commons-lang/](http://commons.apache.org/proper/commons-lang/)
     * **POM License: Apache License, Version 2.0** - [https://www.apache.org/licenses/LICENSE-2.0.txt](https://www.apache.org/licenses/LICENSE-2.0.txt)

1. **Group:** org.apiguardian **Name:** apiguardian-api **Version:** 1.1.0
     * **POM Project URL:** [https://github.com/apiguardian-team/apiguardian](https://github.com/apiguardian-team/apiguardian)
     * **POM License: The Apache License, Version 2.0** - [http://www.apache.org/licenses/LICENSE-2.0.txt](http://www.apache.org/licenses/LICENSE-2.0.txt)

1. **Group:** org.checkerframework **Name:** checker-compat-qual **Version:** 2.5.5
     * **POM Project URL:** [https://checkerframework.org](https://checkerframework.org)
     * **POM License: GNU General Public License, version 2 (GPL2), with the classpath exception** - [http://www.gnu.org/software/classpath/license.html](http://www.gnu.org/software/classpath/license.html)
     * **POM License: The MIT License** - [http://opensource.org/licenses/MIT](http://opensource.org/licenses/MIT)

1. **Group:** org.checkerframework **Name:** checker-qual **Version:** 3.3.0
     * **Manifest License:** MIT (Not packaged)
     * **POM Project URL:** [https://checkerframework.org](https://checkerframework.org)
     * **POM License: The MIT License** - [http://opensource.org/licenses/MIT](http://opensource.org/licenses/MIT)

1. **Group:** org.checkerframework **Name:** dataflow **Version:** 3.0.0
     * **Manifest License:** (GPL-2.0-only WITH Classpath-exception-2.0) (Not packaged)
     * **POM Project URL:** [https://checkerframework.org](https://checkerframework.org)
     * **POM License: GNU General Public License, version 2 (GPL2), with the classpath exception** - [http://www.gnu.org/software/classpath/license.html](http://www.gnu.org/software/classpath/license.html)
     * **POM License: The MIT License** - [http://opensource.org/licenses/MIT](http://opensource.org/licenses/MIT)

1. **Group:** org.checkerframework **Name:** javacutil **Version:** 3.0.0
     * **Manifest License:** (GPL-2.0-only WITH Classpath-exception-2.0) (Not packaged)
     * **POM Project URL:** [https://checkerframework.org](https://checkerframework.org)
     * **POM License: GNU General Public License, version 2 (GPL2), with the classpath exception** - [http://www.gnu.org/software/classpath/license.html](http://www.gnu.org/software/classpath/license.html)
     * **POM License: The MIT License** - [http://opensource.org/licenses/MIT](http://opensource.org/licenses/MIT)

1. **Group:** org.codehaus.mojo **Name:** animal-sniffer-annotations **Version:** 1.18
     * **POM License: MIT license** - [http://www.opensource.org/licenses/mit-license.php](http://www.opensource.org/licenses/mit-license.php)
     * **POM License: The Apache Software License, Version 2.0** - [http://www.apache.org/licenses/LICENSE-2.0.txt](http://www.apache.org/licenses/LICENSE-2.0.txt)

1. **Group:** org.hamcrest **Name:** hamcrest-all **Version:** 1.3
     * **POM License: New BSD License** - [http://www.opensource.org/licenses/bsd-license.php](http://www.opensource.org/licenses/bsd-license.php)

1. **Group:** org.hamcrest **Name:** hamcrest-core **Version:** 1.3
     * **POM License: New BSD License** - [http://www.opensource.org/licenses/bsd-license.php](http://www.opensource.org/licenses/bsd-license.php)

1. **Group:** org.jacoco **Name:** org.jacoco.agent **Version:** 0.8.5
     * **POM License: Eclipse Public License 2.0** - [https://www.eclipse.org/legal/epl-2.0/](https://www.eclipse.org/legal/epl-2.0/)

1. **Group:** org.jacoco **Name:** org.jacoco.ant **Version:** 0.8.5
     * **POM License: Eclipse Public License 2.0** - [https://www.eclipse.org/legal/epl-2.0/](https://www.eclipse.org/legal/epl-2.0/)

1. **Group:** org.jacoco **Name:** org.jacoco.core **Version:** 0.8.5
     * **POM License: Eclipse Public License 2.0** - [https://www.eclipse.org/legal/epl-2.0/](https://www.eclipse.org/legal/epl-2.0/)

1. **Group:** org.jacoco **Name:** org.jacoco.report **Version:** 0.8.5
     * **POM License: Eclipse Public License 2.0** - [https://www.eclipse.org/legal/epl-2.0/](https://www.eclipse.org/legal/epl-2.0/)

1. **Group:** org.jboss.forge.roaster **Name:** roaster-api **Version:** 2.21.2.Final
     * **POM License: Eclipse Public License version 1.0** - [http://www.eclipse.org/legal/epl-v10.html](http://www.eclipse.org/legal/epl-v10.html)
     * **POM License: Public Domain** - [http://repository.jboss.org/licenses/cc0-1.0.txt](http://repository.jboss.org/licenses/cc0-1.0.txt)

1. **Group:** org.jboss.forge.roaster **Name:** roaster-jdt **Version:** 2.21.2.Final
     * **POM License: Eclipse Public License version 1.0** - [http://www.eclipse.org/legal/epl-v10.html](http://www.eclipse.org/legal/epl-v10.html)
     * **POM License: Public Domain** - [http://repository.jboss.org/licenses/cc0-1.0.txt](http://repository.jboss.org/licenses/cc0-1.0.txt)

1. **Group:** org.junit **Name:** junit-bom **Version:** 5.6.2 **No license information found**
1. **Group:** org.junit-pioneer **Name:** junit-pioneer **Version:** 0.4.2
     * **POM Project URL:** [https://github.com/junit-pioneer/junit-pioneer](https://github.com/junit-pioneer/junit-pioneer)
     * **POM License: The MIT License** - [https://github.com/junit-pioneer/junit-pioneer/blob/master/LICENSE](https://github.com/junit-pioneer/junit-pioneer/blob/master/LICENSE)

1. **Group:** org.junit.jupiter **Name:** junit-jupiter-api **Version:** 5.6.2
     * **POM Project URL:** [https://junit.org/junit5/](https://junit.org/junit5/)
     * **POM License: Eclipse Public License v2.0** - [https://www.eclipse.org/legal/epl-v20.html](https://www.eclipse.org/legal/epl-v20.html)

1. **Group:** org.junit.jupiter **Name:** junit-jupiter-engine **Version:** 5.6.2
     * **POM Project URL:** [https://junit.org/junit5/](https://junit.org/junit5/)
     * **POM License: Eclipse Public License v2.0** - [https://www.eclipse.org/legal/epl-v20.html](https://www.eclipse.org/legal/epl-v20.html)

1. **Group:** org.junit.jupiter **Name:** junit-jupiter-params **Version:** 5.6.2
     * **POM Project URL:** [https://junit.org/junit5/](https://junit.org/junit5/)
     * **POM License: Eclipse Public License v2.0** - [https://www.eclipse.org/legal/epl-v20.html](https://www.eclipse.org/legal/epl-v20.html)

1. **Group:** org.junit.platform **Name:** junit-platform-commons **Version:** 1.6.2
     * **POM Project URL:** [https://junit.org/junit5/](https://junit.org/junit5/)
     * **POM License: Eclipse Public License v2.0** - [https://www.eclipse.org/legal/epl-v20.html](https://www.eclipse.org/legal/epl-v20.html)

1. **Group:** org.junit.platform **Name:** junit-platform-engine **Version:** 1.6.2
     * **POM Project URL:** [https://junit.org/junit5/](https://junit.org/junit5/)
     * **POM License: Eclipse Public License v2.0** - [https://www.eclipse.org/legal/epl-v20.html](https://www.eclipse.org/legal/epl-v20.html)

1. **Group:** org.opentest4j **Name:** opentest4j **Version:** 1.2.0
     * **Manifest License:** The Apache License, Version 2.0 (Not packaged)
     * **POM Project URL:** [https://github.com/ota4j-team/opentest4j](https://github.com/ota4j-team/opentest4j)
     * **POM License: The Apache License, Version 2.0** - [http://www.apache.org/licenses/LICENSE-2.0.txt](http://www.apache.org/licenses/LICENSE-2.0.txt)

1. **Group:** org.ow2.asm **Name:** asm **Version:** 7.2
     * **Manifest Project URL:** [http://asm.ow2.org](http://asm.ow2.org)
     * **Manifest License:** BSD-3-Clause;link=https://asm.ow2.io/LICENSE.txt (Not packaged)
     * **POM Project URL:** [http://asm.ow2.io/](http://asm.ow2.io/)
     * **POM License: BSD-3-Clause** - [https://asm.ow2.io/license.html](https://asm.ow2.io/license.html)
     * **POM License: The Apache Software License, Version 2.0** - [http://www.apache.org/licenses/LICENSE-2.0.txt](http://www.apache.org/licenses/LICENSE-2.0.txt)

1. **Group:** org.ow2.asm **Name:** asm **Version:** 7.3.1
     * **Manifest Project URL:** [http://asm.ow2.org](http://asm.ow2.org)
     * **Manifest License:** BSD-3-Clause;link=https://asm.ow2.io/LICENSE.txt (Not packaged)
     * **POM Project URL:** [http://asm.ow2.io/](http://asm.ow2.io/)
     * **POM License: BSD-3-Clause** - [https://asm.ow2.io/license.html](https://asm.ow2.io/license.html)
     * **POM License: The Apache Software License, Version 2.0** - [http://www.apache.org/licenses/LICENSE-2.0.txt](http://www.apache.org/licenses/LICENSE-2.0.txt)

1. **Group:** org.ow2.asm **Name:** asm-analysis **Version:** 7.2
     * **Manifest Project URL:** [http://asm.ow2.org](http://asm.ow2.org)
     * **Manifest License:** BSD-3-Clause;link=https://asm.ow2.io/LICENSE.txt (Not packaged)
     * **POM Project URL:** [http://asm.ow2.io/](http://asm.ow2.io/)
     * **POM License: BSD-3-Clause** - [https://asm.ow2.io/license.html](https://asm.ow2.io/license.html)
     * **POM License: The Apache Software License, Version 2.0** - [http://www.apache.org/licenses/LICENSE-2.0.txt](http://www.apache.org/licenses/LICENSE-2.0.txt)

1. **Group:** org.ow2.asm **Name:** asm-commons **Version:** 7.2
     * **Manifest Project URL:** [http://asm.ow2.org](http://asm.ow2.org)
     * **Manifest License:** BSD-3-Clause;link=https://asm.ow2.io/LICENSE.txt (Not packaged)
     * **POM Project URL:** [http://asm.ow2.io/](http://asm.ow2.io/)
     * **POM License: BSD-3-Clause** - [https://asm.ow2.io/license.html](https://asm.ow2.io/license.html)
     * **POM License: The Apache Software License, Version 2.0** - [http://www.apache.org/licenses/LICENSE-2.0.txt](http://www.apache.org/licenses/LICENSE-2.0.txt)

1. **Group:** org.ow2.asm **Name:** asm-tree **Version:** 7.2
     * **Manifest Project URL:** [http://asm.ow2.org](http://asm.ow2.org)
     * **Manifest License:** BSD-3-Clause;link=https://asm.ow2.io/LICENSE.txt (Not packaged)
     * **POM Project URL:** [http://asm.ow2.io/](http://asm.ow2.io/)
     * **POM License: BSD-3-Clause** - [https://asm.ow2.io/license.html](https://asm.ow2.io/license.html)
     * **POM License: The Apache Software License, Version 2.0** - [http://www.apache.org/licenses/LICENSE-2.0.txt](http://www.apache.org/licenses/LICENSE-2.0.txt)

1. **Group:** org.pcollections **Name:** pcollections **Version:** 2.1.2
     * **POM Project URL:** [http://pcollections.org](http://pcollections.org)
     * **POM License: The MIT License** - [http://www.opensource.org/licenses/mit-license.php](http://www.opensource.org/licenses/mit-license.php)

1. **Group:** org.plumelib **Name:** plume-util **Version:** 1.0.6
     * **POM Project URL:** [https://github.com/plume-lib/plume-util](https://github.com/plume-lib/plume-util)
     * **POM License: MIT License** - [https://opensource.org/licenses/MIT](https://opensource.org/licenses/MIT)

1. **Group:** org.plumelib **Name:** reflection-util **Version:** 0.0.2
     * **POM Project URL:** [https://github.com/plume-lib/reflection-util](https://github.com/plume-lib/reflection-util)
     * **POM License: MIT License** - [https://opensource.org/licenses/MIT](https://opensource.org/licenses/MIT)

1. **Group:** org.plumelib **Name:** require-javadoc **Version:** 0.1.0
     * **POM Project URL:** [https://github.com/plume-lib/require-javadoc](https://github.com/plume-lib/require-javadoc)
     * **POM License: MIT License** - [https://opensource.org/licenses/MIT](https://opensource.org/licenses/MIT)

    
        
 The dependencies distributed under several licenses, are used according their commercial-use-friendly license.


<<<<<<< HEAD
This report was generated on **Mon Apr 27 18:04:03 EEST 2020** using [Gradle-License-Report plugin](https://github.com/jk1/Gradle-License-Report) by Evgeny Naumenko, licensed under [Apache 2.0 License](https://github.com/jk1/Gradle-License-Report/blob/master/LICENSE).



    
# Dependencies of `io.spine:spine-server:1.5.1`
=======
This report was generated on **Fri Jun 12 13:10:58 EEST 2020** using [Gradle-License-Report plugin](https://github.com/jk1/Gradle-License-Report) by Evgeny Naumenko, licensed under [Apache 2.0 License](https://github.com/jk1/Gradle-License-Report/blob/master/LICENSE).



    
# Dependencies of `io.spine:spine-server:1.5.15`
>>>>>>> ed31f7e8

## Runtime
1. **Group:** com.google.android **Name:** annotations **Version:** 4.1.1.4
     * **POM Project URL:** [http://source.android.com/](http://source.android.com/)
     * **POM License: Apache 2.0** - [http://www.apache.org/licenses/LICENSE-2.0](http://www.apache.org/licenses/LICENSE-2.0)

1. **Group:** com.google.api.grpc **Name:** proto-google-common-protos **Version:** 1.17.0
     * **POM Project URL:** [https://github.com/googleapis/api-client-staging](https://github.com/googleapis/api-client-staging)
     * **POM License: Apache-2.0** - [https://www.apache.org/licenses/LICENSE-2.0.txt](https://www.apache.org/licenses/LICENSE-2.0.txt)

1. **Group:** com.google.code.findbugs **Name:** jsr305 **Version:** 3.0.2
     * **POM Project URL:** [http://findbugs.sourceforge.net/](http://findbugs.sourceforge.net/)
     * **POM License: The Apache Software License, Version 2.0** - [http://www.apache.org/licenses/LICENSE-2.0.txt](http://www.apache.org/licenses/LICENSE-2.0.txt)

1. **Group:** com.google.code.gson **Name:** gson **Version:** 2.8.6
     * **POM License: Apache 2.0** - [http://www.apache.org/licenses/LICENSE-2.0.txt](http://www.apache.org/licenses/LICENSE-2.0.txt)

1. **Group:** com.google.errorprone **Name:** error_prone_annotations **Version:** 2.3.4
     * **POM License: Apache 2.0** - [http://www.apache.org/licenses/LICENSE-2.0.txt](http://www.apache.org/licenses/LICENSE-2.0.txt)

1. **Group:** com.google.errorprone **Name:** error_prone_type_annotations **Version:** 2.3.4
     * **POM License: Apache 2.0** - [http://www.apache.org/licenses/LICENSE-2.0.txt](http://www.apache.org/licenses/LICENSE-2.0.txt)

1. **Group:** com.google.flogger **Name:** flogger **Version:** 0.5.1
     * **POM Project URL:** [https://github.com/google/flogger](https://github.com/google/flogger)
     * **POM License: Apache 2.0** - [https://www.apache.org/licenses/LICENSE-2.0.txt](https://www.apache.org/licenses/LICENSE-2.0.txt)

1. **Group:** com.google.flogger **Name:** flogger-system-backend **Version:** 0.5.1
     * **POM Project URL:** [https://github.com/google/flogger](https://github.com/google/flogger)
     * **POM License: Apache 2.0** - [https://www.apache.org/licenses/LICENSE-2.0.txt](https://www.apache.org/licenses/LICENSE-2.0.txt)

1. **Group:** com.google.guava **Name:** failureaccess **Version:** 1.0.1
     * **Manifest Project URL:** [https://github.com/google/guava/](https://github.com/google/guava/)
     * **POM License: The Apache Software License, Version 2.0** - [http://www.apache.org/licenses/LICENSE-2.0.txt](http://www.apache.org/licenses/LICENSE-2.0.txt)

1. **Group:** com.google.guava **Name:** guava **Version:** 29.0-jre
     * **Manifest Project URL:** [https://github.com/google/guava/](https://github.com/google/guava/)
     * **POM License: Apache License, Version 2.0** - [http://www.apache.org/licenses/LICENSE-2.0.txt](http://www.apache.org/licenses/LICENSE-2.0.txt)

1. **Group:** com.google.guava **Name:** listenablefuture **Version:** 9999.0-empty-to-avoid-conflict-with-guava
     * **POM License: The Apache Software License, Version 2.0** - [http://www.apache.org/licenses/LICENSE-2.0.txt](http://www.apache.org/licenses/LICENSE-2.0.txt)

1. **Group:** com.google.j2objc **Name:** j2objc-annotations **Version:** 1.3
     * **POM Project URL:** [https://github.com/google/j2objc/](https://github.com/google/j2objc/)
     * **POM License: The Apache Software License, Version 2.0** - [http://www.apache.org/licenses/LICENSE-2.0.txt](http://www.apache.org/licenses/LICENSE-2.0.txt)

1. **Group:** com.google.protobuf **Name:** protobuf-java **Version:** 3.11.4
     * **Manifest Project URL:** [https://developers.google.com/protocol-buffers/](https://developers.google.com/protocol-buffers/)
     * **POM License: 3-Clause BSD License** - [https://opensource.org/licenses/BSD-3-Clause](https://opensource.org/licenses/BSD-3-Clause)

1. **Group:** com.google.protobuf **Name:** protobuf-java-util **Version:** 3.11.4
     * **Manifest Project URL:** [https://developers.google.com/protocol-buffers/](https://developers.google.com/protocol-buffers/)
     * **POM License: 3-Clause BSD License** - [https://opensource.org/licenses/BSD-3-Clause](https://opensource.org/licenses/BSD-3-Clause)

1. **Group:** io.grpc **Name:** grpc-api **Version:** 1.28.1
     * **POM Project URL:** [https://github.com/grpc/grpc-java](https://github.com/grpc/grpc-java)
     * **POM License: Apache 2.0** - [https://opensource.org/licenses/Apache-2.0](https://opensource.org/licenses/Apache-2.0)

1. **Group:** io.grpc **Name:** grpc-context **Version:** 1.28.1
     * **POM Project URL:** [https://github.com/grpc/grpc-java](https://github.com/grpc/grpc-java)
     * **POM License: Apache 2.0** - [https://opensource.org/licenses/Apache-2.0](https://opensource.org/licenses/Apache-2.0)

1. **Group:** io.grpc **Name:** grpc-core **Version:** 1.28.1
     * **POM Project URL:** [https://github.com/grpc/grpc-java](https://github.com/grpc/grpc-java)
     * **POM License: Apache 2.0** - [https://opensource.org/licenses/Apache-2.0](https://opensource.org/licenses/Apache-2.0)

1. **Group:** io.grpc **Name:** grpc-protobuf **Version:** 1.28.1
     * **POM Project URL:** [https://github.com/grpc/grpc-java](https://github.com/grpc/grpc-java)
     * **POM License: Apache 2.0** - [https://opensource.org/licenses/Apache-2.0](https://opensource.org/licenses/Apache-2.0)

1. **Group:** io.grpc **Name:** grpc-protobuf-lite **Version:** 1.28.1
     * **POM Project URL:** [https://github.com/grpc/grpc-java](https://github.com/grpc/grpc-java)
     * **POM License: Apache 2.0** - [https://opensource.org/licenses/Apache-2.0](https://opensource.org/licenses/Apache-2.0)

1. **Group:** io.grpc **Name:** grpc-stub **Version:** 1.28.1
     * **POM Project URL:** [https://github.com/grpc/grpc-java](https://github.com/grpc/grpc-java)
     * **POM License: Apache 2.0** - [https://opensource.org/licenses/Apache-2.0](https://opensource.org/licenses/Apache-2.0)

1. **Group:** io.perfmark **Name:** perfmark-api **Version:** 0.19.0
     * **POM Project URL:** [https://github.com/perfmark/perfmark](https://github.com/perfmark/perfmark)
     * **POM License: Apache 2.0** - [https://opensource.org/licenses/Apache-2.0](https://opensource.org/licenses/Apache-2.0)

1. **Group:** org.checkerframework **Name:** checker-compat-qual **Version:** 2.5.5
     * **POM Project URL:** [https://checkerframework.org](https://checkerframework.org)
     * **POM License: GNU General Public License, version 2 (GPL2), with the classpath exception** - [http://www.gnu.org/software/classpath/license.html](http://www.gnu.org/software/classpath/license.html)
     * **POM License: The MIT License** - [http://opensource.org/licenses/MIT](http://opensource.org/licenses/MIT)

1. **Group:** org.checkerframework **Name:** checker-qual **Version:** 3.3.0
     * **Manifest License:** MIT (Not packaged)
     * **POM Project URL:** [https://checkerframework.org](https://checkerframework.org)
     * **POM License: The MIT License** - [http://opensource.org/licenses/MIT](http://opensource.org/licenses/MIT)

1. **Group:** org.codehaus.mojo **Name:** animal-sniffer-annotations **Version:** 1.18
     * **POM License: MIT license** - [http://www.opensource.org/licenses/mit-license.php](http://www.opensource.org/licenses/mit-license.php)
     * **POM License: The Apache Software License, Version 2.0** - [http://www.apache.org/licenses/LICENSE-2.0.txt](http://www.apache.org/licenses/LICENSE-2.0.txt)

## Compile, tests and tooling
1. **Group:** com.beust **Name:** jcommander **Version:** 1.72
     * **POM Project URL:** [http://jcommander.org](http://jcommander.org)
     * **POM License: Apache 2.0** - [http://www.apache.org/licenses/LICENSE-2.0](http://www.apache.org/licenses/LICENSE-2.0)

1. **Group:** com.github.ben-manes.caffeine **Name:** caffeine **Version:** 2.7.0
     * **POM Project URL:** [https://github.com/ben-manes/caffeine](https://github.com/ben-manes/caffeine)
     * **POM License: Apache License, Version 2.0** - [https://www.apache.org/licenses/LICENSE-2.0.txt](https://www.apache.org/licenses/LICENSE-2.0.txt)

1. **Group:** com.github.kevinstern **Name:** software-and-algorithms **Version:** 1.0
     * **POM Project URL:** [https://www.github.com/KevinStern/software-and-algorithms](https://www.github.com/KevinStern/software-and-algorithms)
     * **POM License: MIT License** - [http://www.opensource.org/licenses/mit-license.php](http://www.opensource.org/licenses/mit-license.php)

1. **Group:** com.google.android **Name:** annotations **Version:** 4.1.1.4
     * **POM Project URL:** [http://source.android.com/](http://source.android.com/)
     * **POM License: Apache 2.0** - [http://www.apache.org/licenses/LICENSE-2.0](http://www.apache.org/licenses/LICENSE-2.0)

1. **Group:** com.google.api.grpc **Name:** proto-google-common-protos **Version:** 1.17.0
     * **POM Project URL:** [https://github.com/googleapis/api-client-staging](https://github.com/googleapis/api-client-staging)
     * **POM License: Apache-2.0** - [https://www.apache.org/licenses/LICENSE-2.0.txt](https://www.apache.org/licenses/LICENSE-2.0.txt)

1. **Group:** com.google.auto **Name:** auto-common **Version:** 0.10
     * **POM License: Apache 2.0** - [http://www.apache.org/licenses/LICENSE-2.0.txt](http://www.apache.org/licenses/LICENSE-2.0.txt)

1. **Group:** com.google.auto.service **Name:** auto-service **Version:** 1.0-rc6
     * **POM Project URL:** [https://github.com/google/auto/tree/master/service](https://github.com/google/auto/tree/master/service)
     * **POM License: Apache 2.0** - [http://www.apache.org/licenses/LICENSE-2.0.txt](http://www.apache.org/licenses/LICENSE-2.0.txt)

1. **Group:** com.google.auto.service **Name:** auto-service-annotations **Version:** 1.0-rc6
     * **POM Project URL:** [https://github.com/google/auto/tree/master/service](https://github.com/google/auto/tree/master/service)
     * **POM License: Apache 2.0** - [http://www.apache.org/licenses/LICENSE-2.0.txt](http://www.apache.org/licenses/LICENSE-2.0.txt)

1. **Group:** com.google.auto.value **Name:** auto-value-annotations **Version:** 1.6.3
     * **POM License: Apache 2.0** - [http://www.apache.org/licenses/LICENSE-2.0.txt](http://www.apache.org/licenses/LICENSE-2.0.txt)

1. **Group:** com.google.code.findbugs **Name:** jFormatString **Version:** 3.0.0
     * **POM Project URL:** [http://findbugs.sourceforge.net/](http://findbugs.sourceforge.net/)
     * **POM License: GNU Lesser Public License** - [http://www.gnu.org/licenses/lgpl.html](http://www.gnu.org/licenses/lgpl.html)

1. **Group:** com.google.code.findbugs **Name:** jsr305 **Version:** 3.0.2
     * **POM Project URL:** [http://findbugs.sourceforge.net/](http://findbugs.sourceforge.net/)
     * **POM License: The Apache Software License, Version 2.0** - [http://www.apache.org/licenses/LICENSE-2.0.txt](http://www.apache.org/licenses/LICENSE-2.0.txt)

1. **Group:** com.google.code.gson **Name:** gson **Version:** 2.8.6
     * **POM License: Apache 2.0** - [http://www.apache.org/licenses/LICENSE-2.0.txt](http://www.apache.org/licenses/LICENSE-2.0.txt)

1. **Group:** com.google.errorprone **Name:** error_prone_annotation **Version:** 2.3.4
     * **POM License: Apache 2.0** - [http://www.apache.org/licenses/LICENSE-2.0.txt](http://www.apache.org/licenses/LICENSE-2.0.txt)

1. **Group:** com.google.errorprone **Name:** error_prone_annotations **Version:** 2.3.4
     * **POM License: Apache 2.0** - [http://www.apache.org/licenses/LICENSE-2.0.txt](http://www.apache.org/licenses/LICENSE-2.0.txt)

1. **Group:** com.google.errorprone **Name:** error_prone_check_api **Version:** 2.3.4
     * **POM License: Apache 2.0** - [http://www.apache.org/licenses/LICENSE-2.0.txt](http://www.apache.org/licenses/LICENSE-2.0.txt)

1. **Group:** com.google.errorprone **Name:** error_prone_core **Version:** 2.3.4
     * **POM License: Apache 2.0** - [http://www.apache.org/licenses/LICENSE-2.0.txt](http://www.apache.org/licenses/LICENSE-2.0.txt)

1. **Group:** com.google.errorprone **Name:** error_prone_type_annotations **Version:** 2.3.4
     * **POM License: Apache 2.0** - [http://www.apache.org/licenses/LICENSE-2.0.txt](http://www.apache.org/licenses/LICENSE-2.0.txt)

1. **Group:** com.google.errorprone **Name:** javac **Version:** 9+181-r4173-1
     * **POM Project URL:** [https://github.com/google/error-prone-javac](https://github.com/google/error-prone-javac)
     * **POM License: GNU General Public License, version 2, with the Classpath Exception** - [http://openjdk.java.net/legal/gplv2+ce.html](http://openjdk.java.net/legal/gplv2+ce.html)

1. **Group:** com.google.flogger **Name:** flogger **Version:** 0.5.1
     * **POM Project URL:** [https://github.com/google/flogger](https://github.com/google/flogger)
     * **POM License: Apache 2.0** - [https://www.apache.org/licenses/LICENSE-2.0.txt](https://www.apache.org/licenses/LICENSE-2.0.txt)

1. **Group:** com.google.flogger **Name:** flogger-system-backend **Version:** 0.5.1
     * **POM Project URL:** [https://github.com/google/flogger](https://github.com/google/flogger)
     * **POM License: Apache 2.0** - [https://www.apache.org/licenses/LICENSE-2.0.txt](https://www.apache.org/licenses/LICENSE-2.0.txt)

1. **Group:** com.google.guava **Name:** failureaccess **Version:** 1.0.1
     * **Manifest Project URL:** [https://github.com/google/guava/](https://github.com/google/guava/)
     * **POM License: The Apache Software License, Version 2.0** - [http://www.apache.org/licenses/LICENSE-2.0.txt](http://www.apache.org/licenses/LICENSE-2.0.txt)

1. **Group:** com.google.guava **Name:** guava **Version:** 29.0-jre
     * **Manifest Project URL:** [https://github.com/google/guava/](https://github.com/google/guava/)
     * **POM License: Apache License, Version 2.0** - [http://www.apache.org/licenses/LICENSE-2.0.txt](http://www.apache.org/licenses/LICENSE-2.0.txt)

1. **Group:** com.google.guava **Name:** guava-testlib **Version:** 29.0-jre
     * **POM License: Apache License, Version 2.0** - [http://www.apache.org/licenses/LICENSE-2.0.txt](http://www.apache.org/licenses/LICENSE-2.0.txt)

1. **Group:** com.google.guava **Name:** listenablefuture **Version:** 9999.0-empty-to-avoid-conflict-with-guava
     * **POM License: The Apache Software License, Version 2.0** - [http://www.apache.org/licenses/LICENSE-2.0.txt](http://www.apache.org/licenses/LICENSE-2.0.txt)

1. **Group:** com.google.j2objc **Name:** j2objc-annotations **Version:** 1.3
     * **POM Project URL:** [https://github.com/google/j2objc/](https://github.com/google/j2objc/)
     * **POM License: The Apache Software License, Version 2.0** - [http://www.apache.org/licenses/LICENSE-2.0.txt](http://www.apache.org/licenses/LICENSE-2.0.txt)

1. **Group:** com.google.protobuf **Name:** protobuf-java **Version:** 3.11.4
     * **Manifest Project URL:** [https://developers.google.com/protocol-buffers/](https://developers.google.com/protocol-buffers/)
     * **POM License: 3-Clause BSD License** - [https://opensource.org/licenses/BSD-3-Clause](https://opensource.org/licenses/BSD-3-Clause)

1. **Group:** com.google.protobuf **Name:** protobuf-java-util **Version:** 3.11.4
     * **Manifest Project URL:** [https://developers.google.com/protocol-buffers/](https://developers.google.com/protocol-buffers/)
     * **POM License: 3-Clause BSD License** - [https://opensource.org/licenses/BSD-3-Clause](https://opensource.org/licenses/BSD-3-Clause)

1. **Group:** com.google.protobuf **Name:** protoc **Version:** 3.11.4
     * **POM Project URL:** [https://developers.google.com/protocol-buffers/](https://developers.google.com/protocol-buffers/)
     * **POM License: 3-Clause BSD License** - [https://opensource.org/licenses/BSD-3-Clause](https://opensource.org/licenses/BSD-3-Clause)
     * **POM License: The Apache Software License, Version 2.0** - [http://www.apache.org/licenses/LICENSE-2.0.txt](http://www.apache.org/licenses/LICENSE-2.0.txt)

1. **Group:** com.google.truth **Name:** truth **Version:** 1.0.1
     * **POM License: The Apache Software License, Version 2.0** - [http://www.apache.org/licenses/LICENSE-2.0.txt](http://www.apache.org/licenses/LICENSE-2.0.txt)

1. **Group:** com.google.truth.extensions **Name:** truth-java8-extension **Version:** 1.0.1
     * **POM License: The Apache Software License, Version 2.0** - [http://www.apache.org/licenses/LICENSE-2.0.txt](http://www.apache.org/licenses/LICENSE-2.0.txt)

1. **Group:** com.google.truth.extensions **Name:** truth-liteproto-extension **Version:** 1.0.1
     * **POM License: The Apache Software License, Version 2.0** - [http://www.apache.org/licenses/LICENSE-2.0.txt](http://www.apache.org/licenses/LICENSE-2.0.txt)

1. **Group:** com.google.truth.extensions **Name:** truth-proto-extension **Version:** 1.0.1
     * **POM License: The Apache Software License, Version 2.0** - [http://www.apache.org/licenses/LICENSE-2.0.txt](http://www.apache.org/licenses/LICENSE-2.0.txt)

1. **Group:** com.googlecode.java-diff-utils **Name:** diffutils **Version:** 1.3.0
     * **POM Project URL:** [http://code.google.com/p/java-diff-utils/](http://code.google.com/p/java-diff-utils/)
     * **POM License: The Apache Software License, Version 2.0** - [http://www.apache.org/licenses/LICENSE-2.0.txt](http://www.apache.org/licenses/LICENSE-2.0.txt)

1. **Group:** commons-io **Name:** commons-io **Version:** 2.6
     * **Project URL:** [http://commons.apache.org/proper/commons-io/](http://commons.apache.org/proper/commons-io/)
     * **POM License: Apache License, Version 2.0** - [https://www.apache.org/licenses/LICENSE-2.0.txt](https://www.apache.org/licenses/LICENSE-2.0.txt)

1. **Group:** io.grpc **Name:** grpc-api **Version:** 1.28.1
     * **POM Project URL:** [https://github.com/grpc/grpc-java](https://github.com/grpc/grpc-java)
     * **POM License: Apache 2.0** - [https://opensource.org/licenses/Apache-2.0](https://opensource.org/licenses/Apache-2.0)

1. **Group:** io.grpc **Name:** grpc-context **Version:** 1.28.1
     * **POM Project URL:** [https://github.com/grpc/grpc-java](https://github.com/grpc/grpc-java)
     * **POM License: Apache 2.0** - [https://opensource.org/licenses/Apache-2.0](https://opensource.org/licenses/Apache-2.0)

1. **Group:** io.grpc **Name:** grpc-core **Version:** 1.28.1
     * **POM Project URL:** [https://github.com/grpc/grpc-java](https://github.com/grpc/grpc-java)
     * **POM License: Apache 2.0** - [https://opensource.org/licenses/Apache-2.0](https://opensource.org/licenses/Apache-2.0)

1. **Group:** io.grpc **Name:** grpc-netty-shaded **Version:** 1.28.1
     * **POM Project URL:** [https://github.com/grpc/grpc-java](https://github.com/grpc/grpc-java)
     * **POM License: Apache 2.0** - [https://opensource.org/licenses/Apache-2.0](https://opensource.org/licenses/Apache-2.0)

1. **Group:** io.grpc **Name:** grpc-protobuf **Version:** 1.28.1
     * **POM Project URL:** [https://github.com/grpc/grpc-java](https://github.com/grpc/grpc-java)
     * **POM License: Apache 2.0** - [https://opensource.org/licenses/Apache-2.0](https://opensource.org/licenses/Apache-2.0)

1. **Group:** io.grpc **Name:** grpc-protobuf-lite **Version:** 1.28.1
     * **POM Project URL:** [https://github.com/grpc/grpc-java](https://github.com/grpc/grpc-java)
     * **POM License: Apache 2.0** - [https://opensource.org/licenses/Apache-2.0](https://opensource.org/licenses/Apache-2.0)

1. **Group:** io.grpc **Name:** grpc-stub **Version:** 1.28.1
     * **POM Project URL:** [https://github.com/grpc/grpc-java](https://github.com/grpc/grpc-java)
     * **POM License: Apache 2.0** - [https://opensource.org/licenses/Apache-2.0](https://opensource.org/licenses/Apache-2.0)

1. **Group:** io.grpc **Name:** protoc-gen-grpc-java **Version:** 1.28.1
     * **POM Project URL:** [https://github.com/grpc/grpc-java](https://github.com/grpc/grpc-java)
     * **POM License: Apache 2.0** - [https://opensource.org/licenses/Apache-2.0](https://opensource.org/licenses/Apache-2.0)

1. **Group:** io.perfmark **Name:** perfmark-api **Version:** 0.19.0
     * **POM Project URL:** [https://github.com/perfmark/perfmark](https://github.com/perfmark/perfmark)
     * **POM License: Apache 2.0** - [https://opensource.org/licenses/Apache-2.0](https://opensource.org/licenses/Apache-2.0)

1. **Group:** javax.annotation **Name:** javax.annotation-api **Version:** 1.3.1
     * **Manifest Project URL:** [https://javaee.github.io/glassfish](https://javaee.github.io/glassfish)
     * **POM Project URL:** [http://jcp.org/en/jsr/detail?id=250](http://jcp.org/en/jsr/detail?id=250)
     * **POM License: CDDL + GPLv2 with classpath exception** - [https://github.com/javaee/javax.annotation/blob/master/LICENSE](https://github.com/javaee/javax.annotation/blob/master/LICENSE)

1. **Group:** junit **Name:** junit **Version:** 4.12
     * **POM Project URL:** [http://junit.org](http://junit.org)
     * **POM License: Eclipse Public License 1.0** - [http://www.eclipse.org/legal/epl-v10.html](http://www.eclipse.org/legal/epl-v10.html)

1. **Group:** net.java.dev.javacc **Name:** javacc **Version:** 5.0
     * **POM Project URL:** [https://javacc.dev.java.net/](https://javacc.dev.java.net/)
     * **POM License: Berkeley Software Distribution (BSD) License** - [http://www.opensource.org/licenses/bsd-license.html](http://www.opensource.org/licenses/bsd-license.html)

1. **Group:** net.sourceforge.pmd **Name:** pmd-core **Version:** 6.24.0
     * **POM License: BSD-style** - [http://pmd.sourceforge.net/license.html](http://pmd.sourceforge.net/license.html)

1. **Group:** net.sourceforge.pmd **Name:** pmd-java **Version:** 6.24.0
     * **POM License: BSD-style** - [http://pmd.sourceforge.net/license.html](http://pmd.sourceforge.net/license.html)

1. **Group:** net.sourceforge.saxon **Name:** saxon **Version:** 9.1.0.8
     * **POM Project URL:** [http://saxon.sourceforge.net/](http://saxon.sourceforge.net/)
     * **POM License: Mozilla Public License Version 1.0** - [http://www.mozilla.org/MPL/MPL-1.0.txt](http://www.mozilla.org/MPL/MPL-1.0.txt)

1. **Group:** org.antlr **Name:** antlr4-runtime **Version:** 4.7
     * **Manifest Project URL:** [http://www.antlr.org](http://www.antlr.org)
     * **POM License: The BSD License** - [http://www.antlr.org/license.html](http://www.antlr.org/license.html)

1. **Group:** org.apache.commons **Name:** commons-lang3 **Version:** 3.8.1
     * **Project URL:** [http://commons.apache.org/proper/commons-lang/](http://commons.apache.org/proper/commons-lang/)
     * **POM License: Apache License, Version 2.0** - [https://www.apache.org/licenses/LICENSE-2.0.txt](https://www.apache.org/licenses/LICENSE-2.0.txt)

1. **Group:** org.apiguardian **Name:** apiguardian-api **Version:** 1.1.0
     * **POM Project URL:** [https://github.com/apiguardian-team/apiguardian](https://github.com/apiguardian-team/apiguardian)
     * **POM License: The Apache License, Version 2.0** - [http://www.apache.org/licenses/LICENSE-2.0.txt](http://www.apache.org/licenses/LICENSE-2.0.txt)

1. **Group:** org.checkerframework **Name:** checker-compat-qual **Version:** 2.5.5
     * **POM Project URL:** [https://checkerframework.org](https://checkerframework.org)
     * **POM License: GNU General Public License, version 2 (GPL2), with the classpath exception** - [http://www.gnu.org/software/classpath/license.html](http://www.gnu.org/software/classpath/license.html)
     * **POM License: The MIT License** - [http://opensource.org/licenses/MIT](http://opensource.org/licenses/MIT)

1. **Group:** org.checkerframework **Name:** checker-qual **Version:** 3.3.0
     * **Manifest License:** MIT (Not packaged)
     * **POM Project URL:** [https://checkerframework.org](https://checkerframework.org)
     * **POM License: The MIT License** - [http://opensource.org/licenses/MIT](http://opensource.org/licenses/MIT)

1. **Group:** org.checkerframework **Name:** dataflow **Version:** 3.0.0
     * **Manifest License:** (GPL-2.0-only WITH Classpath-exception-2.0) (Not packaged)
     * **POM Project URL:** [https://checkerframework.org](https://checkerframework.org)
     * **POM License: GNU General Public License, version 2 (GPL2), with the classpath exception** - [http://www.gnu.org/software/classpath/license.html](http://www.gnu.org/software/classpath/license.html)
     * **POM License: The MIT License** - [http://opensource.org/licenses/MIT](http://opensource.org/licenses/MIT)

1. **Group:** org.checkerframework **Name:** javacutil **Version:** 3.0.0
     * **Manifest License:** (GPL-2.0-only WITH Classpath-exception-2.0) (Not packaged)
     * **POM Project URL:** [https://checkerframework.org](https://checkerframework.org)
     * **POM License: GNU General Public License, version 2 (GPL2), with the classpath exception** - [http://www.gnu.org/software/classpath/license.html](http://www.gnu.org/software/classpath/license.html)
     * **POM License: The MIT License** - [http://opensource.org/licenses/MIT](http://opensource.org/licenses/MIT)

1. **Group:** org.codehaus.mojo **Name:** animal-sniffer-annotations **Version:** 1.18
     * **POM License: MIT license** - [http://www.opensource.org/licenses/mit-license.php](http://www.opensource.org/licenses/mit-license.php)
     * **POM License: The Apache Software License, Version 2.0** - [http://www.apache.org/licenses/LICENSE-2.0.txt](http://www.apache.org/licenses/LICENSE-2.0.txt)

1. **Group:** org.hamcrest **Name:** hamcrest-all **Version:** 1.3
     * **POM License: New BSD License** - [http://www.opensource.org/licenses/bsd-license.php](http://www.opensource.org/licenses/bsd-license.php)

1. **Group:** org.hamcrest **Name:** hamcrest-core **Version:** 1.3
     * **POM License: New BSD License** - [http://www.opensource.org/licenses/bsd-license.php](http://www.opensource.org/licenses/bsd-license.php)

1. **Group:** org.jacoco **Name:** org.jacoco.agent **Version:** 0.8.5
     * **POM License: Eclipse Public License 2.0** - [https://www.eclipse.org/legal/epl-2.0/](https://www.eclipse.org/legal/epl-2.0/)

1. **Group:** org.jacoco **Name:** org.jacoco.ant **Version:** 0.8.5
     * **POM License: Eclipse Public License 2.0** - [https://www.eclipse.org/legal/epl-2.0/](https://www.eclipse.org/legal/epl-2.0/)

1. **Group:** org.jacoco **Name:** org.jacoco.core **Version:** 0.8.5
     * **POM License: Eclipse Public License 2.0** - [https://www.eclipse.org/legal/epl-2.0/](https://www.eclipse.org/legal/epl-2.0/)

1. **Group:** org.jacoco **Name:** org.jacoco.report **Version:** 0.8.5
     * **POM License: Eclipse Public License 2.0** - [https://www.eclipse.org/legal/epl-2.0/](https://www.eclipse.org/legal/epl-2.0/)

1. **Group:** org.junit **Name:** junit-bom **Version:** 5.6.2 **No license information found**
1. **Group:** org.junit.jupiter **Name:** junit-jupiter-api **Version:** 5.6.2
     * **POM Project URL:** [https://junit.org/junit5/](https://junit.org/junit5/)
     * **POM License: Eclipse Public License v2.0** - [https://www.eclipse.org/legal/epl-v20.html](https://www.eclipse.org/legal/epl-v20.html)

1. **Group:** org.junit.jupiter **Name:** junit-jupiter-engine **Version:** 5.6.2
     * **POM Project URL:** [https://junit.org/junit5/](https://junit.org/junit5/)
     * **POM License: Eclipse Public License v2.0** - [https://www.eclipse.org/legal/epl-v20.html](https://www.eclipse.org/legal/epl-v20.html)

1. **Group:** org.junit.jupiter **Name:** junit-jupiter-params **Version:** 5.6.2
     * **POM Project URL:** [https://junit.org/junit5/](https://junit.org/junit5/)
     * **POM License: Eclipse Public License v2.0** - [https://www.eclipse.org/legal/epl-v20.html](https://www.eclipse.org/legal/epl-v20.html)

1. **Group:** org.junit.platform **Name:** junit-platform-commons **Version:** 1.6.2
     * **POM Project URL:** [https://junit.org/junit5/](https://junit.org/junit5/)
     * **POM License: Eclipse Public License v2.0** - [https://www.eclipse.org/legal/epl-v20.html](https://www.eclipse.org/legal/epl-v20.html)

1. **Group:** org.junit.platform **Name:** junit-platform-engine **Version:** 1.6.2
     * **POM Project URL:** [https://junit.org/junit5/](https://junit.org/junit5/)
     * **POM License: Eclipse Public License v2.0** - [https://www.eclipse.org/legal/epl-v20.html](https://www.eclipse.org/legal/epl-v20.html)

1. **Group:** org.opentest4j **Name:** opentest4j **Version:** 1.2.0
     * **Manifest License:** The Apache License, Version 2.0 (Not packaged)
     * **POM Project URL:** [https://github.com/ota4j-team/opentest4j](https://github.com/ota4j-team/opentest4j)
     * **POM License: The Apache License, Version 2.0** - [http://www.apache.org/licenses/LICENSE-2.0.txt](http://www.apache.org/licenses/LICENSE-2.0.txt)

1. **Group:** org.ow2.asm **Name:** asm **Version:** 7.2
     * **Manifest Project URL:** [http://asm.ow2.org](http://asm.ow2.org)
     * **Manifest License:** BSD-3-Clause;link=https://asm.ow2.io/LICENSE.txt (Not packaged)
     * **POM Project URL:** [http://asm.ow2.io/](http://asm.ow2.io/)
     * **POM License: BSD-3-Clause** - [https://asm.ow2.io/license.html](https://asm.ow2.io/license.html)
     * **POM License: The Apache Software License, Version 2.0** - [http://www.apache.org/licenses/LICENSE-2.0.txt](http://www.apache.org/licenses/LICENSE-2.0.txt)

1. **Group:** org.ow2.asm **Name:** asm **Version:** 7.3.1
     * **Manifest Project URL:** [http://asm.ow2.org](http://asm.ow2.org)
     * **Manifest License:** BSD-3-Clause;link=https://asm.ow2.io/LICENSE.txt (Not packaged)
     * **POM Project URL:** [http://asm.ow2.io/](http://asm.ow2.io/)
     * **POM License: BSD-3-Clause** - [https://asm.ow2.io/license.html](https://asm.ow2.io/license.html)
     * **POM License: The Apache Software License, Version 2.0** - [http://www.apache.org/licenses/LICENSE-2.0.txt](http://www.apache.org/licenses/LICENSE-2.0.txt)

1. **Group:** org.ow2.asm **Name:** asm-analysis **Version:** 7.2
     * **Manifest Project URL:** [http://asm.ow2.org](http://asm.ow2.org)
     * **Manifest License:** BSD-3-Clause;link=https://asm.ow2.io/LICENSE.txt (Not packaged)
     * **POM Project URL:** [http://asm.ow2.io/](http://asm.ow2.io/)
     * **POM License: BSD-3-Clause** - [https://asm.ow2.io/license.html](https://asm.ow2.io/license.html)
     * **POM License: The Apache Software License, Version 2.0** - [http://www.apache.org/licenses/LICENSE-2.0.txt](http://www.apache.org/licenses/LICENSE-2.0.txt)

1. **Group:** org.ow2.asm **Name:** asm-commons **Version:** 7.2
     * **Manifest Project URL:** [http://asm.ow2.org](http://asm.ow2.org)
     * **Manifest License:** BSD-3-Clause;link=https://asm.ow2.io/LICENSE.txt (Not packaged)
     * **POM Project URL:** [http://asm.ow2.io/](http://asm.ow2.io/)
     * **POM License: BSD-3-Clause** - [https://asm.ow2.io/license.html](https://asm.ow2.io/license.html)
     * **POM License: The Apache Software License, Version 2.0** - [http://www.apache.org/licenses/LICENSE-2.0.txt](http://www.apache.org/licenses/LICENSE-2.0.txt)

1. **Group:** org.ow2.asm **Name:** asm-tree **Version:** 7.2
     * **Manifest Project URL:** [http://asm.ow2.org](http://asm.ow2.org)
     * **Manifest License:** BSD-3-Clause;link=https://asm.ow2.io/LICENSE.txt (Not packaged)
     * **POM Project URL:** [http://asm.ow2.io/](http://asm.ow2.io/)
     * **POM License: BSD-3-Clause** - [https://asm.ow2.io/license.html](https://asm.ow2.io/license.html)
     * **POM License: The Apache Software License, Version 2.0** - [http://www.apache.org/licenses/LICENSE-2.0.txt](http://www.apache.org/licenses/LICENSE-2.0.txt)

1. **Group:** org.pcollections **Name:** pcollections **Version:** 2.1.2
     * **POM Project URL:** [http://pcollections.org](http://pcollections.org)
     * **POM License: The MIT License** - [http://www.opensource.org/licenses/mit-license.php](http://www.opensource.org/licenses/mit-license.php)

1. **Group:** org.plumelib **Name:** plume-util **Version:** 1.0.6
     * **POM Project URL:** [https://github.com/plume-lib/plume-util](https://github.com/plume-lib/plume-util)
     * **POM License: MIT License** - [https://opensource.org/licenses/MIT](https://opensource.org/licenses/MIT)

1. **Group:** org.plumelib **Name:** reflection-util **Version:** 0.0.2
     * **POM Project URL:** [https://github.com/plume-lib/reflection-util](https://github.com/plume-lib/reflection-util)
     * **POM License: MIT License** - [https://opensource.org/licenses/MIT](https://opensource.org/licenses/MIT)

1. **Group:** org.plumelib **Name:** require-javadoc **Version:** 0.1.0
     * **POM Project URL:** [https://github.com/plume-lib/require-javadoc](https://github.com/plume-lib/require-javadoc)
     * **POM License: MIT License** - [https://opensource.org/licenses/MIT](https://opensource.org/licenses/MIT)

    
        
 The dependencies distributed under several licenses, are used according their commercial-use-friendly license.


<<<<<<< HEAD
This report was generated on **Mon Apr 27 18:04:04 EEST 2020** using [Gradle-License-Report plugin](https://github.com/jk1/Gradle-License-Report) by Evgeny Naumenko, licensed under [Apache 2.0 License](https://github.com/jk1/Gradle-License-Report/blob/master/LICENSE).



    
# Dependencies of `io.spine:spine-testutil-client:1.5.1`
=======
This report was generated on **Fri Jun 12 13:10:59 EEST 2020** using [Gradle-License-Report plugin](https://github.com/jk1/Gradle-License-Report) by Evgeny Naumenko, licensed under [Apache 2.0 License](https://github.com/jk1/Gradle-License-Report/blob/master/LICENSE).



    
# Dependencies of `io.spine:spine-testutil-client:1.5.15`
>>>>>>> ed31f7e8

## Runtime
1. **Group:** com.google.android **Name:** annotations **Version:** 4.1.1.4
     * **POM Project URL:** [http://source.android.com/](http://source.android.com/)
     * **POM License: Apache 2.0** - [http://www.apache.org/licenses/LICENSE-2.0](http://www.apache.org/licenses/LICENSE-2.0)

1. **Group:** com.google.api.grpc **Name:** proto-google-common-protos **Version:** 1.17.0
     * **POM Project URL:** [https://github.com/googleapis/api-client-staging](https://github.com/googleapis/api-client-staging)
     * **POM License: Apache-2.0** - [https://www.apache.org/licenses/LICENSE-2.0.txt](https://www.apache.org/licenses/LICENSE-2.0.txt)

1. **Group:** com.google.auto.value **Name:** auto-value-annotations **Version:** 1.6.3
     * **POM License: Apache 2.0** - [http://www.apache.org/licenses/LICENSE-2.0.txt](http://www.apache.org/licenses/LICENSE-2.0.txt)

1. **Group:** com.google.code.findbugs **Name:** jsr305 **Version:** 3.0.2
     * **POM Project URL:** [http://findbugs.sourceforge.net/](http://findbugs.sourceforge.net/)
     * **POM License: The Apache Software License, Version 2.0** - [http://www.apache.org/licenses/LICENSE-2.0.txt](http://www.apache.org/licenses/LICENSE-2.0.txt)

1. **Group:** com.google.code.gson **Name:** gson **Version:** 2.8.6
     * **POM License: Apache 2.0** - [http://www.apache.org/licenses/LICENSE-2.0.txt](http://www.apache.org/licenses/LICENSE-2.0.txt)

1. **Group:** com.google.errorprone **Name:** error_prone_annotations **Version:** 2.3.4
     * **POM License: Apache 2.0** - [http://www.apache.org/licenses/LICENSE-2.0.txt](http://www.apache.org/licenses/LICENSE-2.0.txt)

1. **Group:** com.google.errorprone **Name:** error_prone_type_annotations **Version:** 2.3.4
     * **POM License: Apache 2.0** - [http://www.apache.org/licenses/LICENSE-2.0.txt](http://www.apache.org/licenses/LICENSE-2.0.txt)

1. **Group:** com.google.flogger **Name:** flogger **Version:** 0.5.1
     * **POM Project URL:** [https://github.com/google/flogger](https://github.com/google/flogger)
     * **POM License: Apache 2.0** - [https://www.apache.org/licenses/LICENSE-2.0.txt](https://www.apache.org/licenses/LICENSE-2.0.txt)

1. **Group:** com.google.flogger **Name:** flogger-system-backend **Version:** 0.5.1
     * **POM Project URL:** [https://github.com/google/flogger](https://github.com/google/flogger)
     * **POM License: Apache 2.0** - [https://www.apache.org/licenses/LICENSE-2.0.txt](https://www.apache.org/licenses/LICENSE-2.0.txt)

1. **Group:** com.google.guava **Name:** failureaccess **Version:** 1.0.1
     * **Manifest Project URL:** [https://github.com/google/guava/](https://github.com/google/guava/)
     * **POM License: The Apache Software License, Version 2.0** - [http://www.apache.org/licenses/LICENSE-2.0.txt](http://www.apache.org/licenses/LICENSE-2.0.txt)

1. **Group:** com.google.guava **Name:** guava **Version:** 29.0-jre
     * **Manifest Project URL:** [https://github.com/google/guava/](https://github.com/google/guava/)
     * **POM License: Apache License, Version 2.0** - [http://www.apache.org/licenses/LICENSE-2.0.txt](http://www.apache.org/licenses/LICENSE-2.0.txt)

1. **Group:** com.google.guava **Name:** guava-testlib **Version:** 29.0-jre
     * **POM License: Apache License, Version 2.0** - [http://www.apache.org/licenses/LICENSE-2.0.txt](http://www.apache.org/licenses/LICENSE-2.0.txt)

1. **Group:** com.google.guava **Name:** listenablefuture **Version:** 9999.0-empty-to-avoid-conflict-with-guava
     * **POM License: The Apache Software License, Version 2.0** - [http://www.apache.org/licenses/LICENSE-2.0.txt](http://www.apache.org/licenses/LICENSE-2.0.txt)

1. **Group:** com.google.j2objc **Name:** j2objc-annotations **Version:** 1.3
     * **POM Project URL:** [https://github.com/google/j2objc/](https://github.com/google/j2objc/)
     * **POM License: The Apache Software License, Version 2.0** - [http://www.apache.org/licenses/LICENSE-2.0.txt](http://www.apache.org/licenses/LICENSE-2.0.txt)

1. **Group:** com.google.protobuf **Name:** protobuf-java **Version:** 3.11.4
     * **Manifest Project URL:** [https://developers.google.com/protocol-buffers/](https://developers.google.com/protocol-buffers/)
     * **POM License: 3-Clause BSD License** - [https://opensource.org/licenses/BSD-3-Clause](https://opensource.org/licenses/BSD-3-Clause)

1. **Group:** com.google.protobuf **Name:** protobuf-java-util **Version:** 3.11.4
     * **Manifest Project URL:** [https://developers.google.com/protocol-buffers/](https://developers.google.com/protocol-buffers/)
     * **POM License: 3-Clause BSD License** - [https://opensource.org/licenses/BSD-3-Clause](https://opensource.org/licenses/BSD-3-Clause)

1. **Group:** com.google.truth **Name:** truth **Version:** 1.0.1
     * **POM License: The Apache Software License, Version 2.0** - [http://www.apache.org/licenses/LICENSE-2.0.txt](http://www.apache.org/licenses/LICENSE-2.0.txt)

1. **Group:** com.google.truth.extensions **Name:** truth-java8-extension **Version:** 1.0.1
     * **POM License: The Apache Software License, Version 2.0** - [http://www.apache.org/licenses/LICENSE-2.0.txt](http://www.apache.org/licenses/LICENSE-2.0.txt)

1. **Group:** com.google.truth.extensions **Name:** truth-liteproto-extension **Version:** 1.0.1
     * **POM License: The Apache Software License, Version 2.0** - [http://www.apache.org/licenses/LICENSE-2.0.txt](http://www.apache.org/licenses/LICENSE-2.0.txt)

1. **Group:** com.google.truth.extensions **Name:** truth-proto-extension **Version:** 1.0.1
     * **POM License: The Apache Software License, Version 2.0** - [http://www.apache.org/licenses/LICENSE-2.0.txt](http://www.apache.org/licenses/LICENSE-2.0.txt)

1. **Group:** com.googlecode.java-diff-utils **Name:** diffutils **Version:** 1.3.0
     * **POM Project URL:** [http://code.google.com/p/java-diff-utils/](http://code.google.com/p/java-diff-utils/)
     * **POM License: The Apache Software License, Version 2.0** - [http://www.apache.org/licenses/LICENSE-2.0.txt](http://www.apache.org/licenses/LICENSE-2.0.txt)

1. **Group:** io.grpc **Name:** grpc-api **Version:** 1.28.1
     * **POM Project URL:** [https://github.com/grpc/grpc-java](https://github.com/grpc/grpc-java)
     * **POM License: Apache 2.0** - [https://opensource.org/licenses/Apache-2.0](https://opensource.org/licenses/Apache-2.0)

1. **Group:** io.grpc **Name:** grpc-context **Version:** 1.28.1
     * **POM Project URL:** [https://github.com/grpc/grpc-java](https://github.com/grpc/grpc-java)
     * **POM License: Apache 2.0** - [https://opensource.org/licenses/Apache-2.0](https://opensource.org/licenses/Apache-2.0)

1. **Group:** io.grpc **Name:** grpc-core **Version:** 1.28.1
     * **POM Project URL:** [https://github.com/grpc/grpc-java](https://github.com/grpc/grpc-java)
     * **POM License: Apache 2.0** - [https://opensource.org/licenses/Apache-2.0](https://opensource.org/licenses/Apache-2.0)

1. **Group:** io.grpc **Name:** grpc-protobuf **Version:** 1.28.1
     * **POM Project URL:** [https://github.com/grpc/grpc-java](https://github.com/grpc/grpc-java)
     * **POM License: Apache 2.0** - [https://opensource.org/licenses/Apache-2.0](https://opensource.org/licenses/Apache-2.0)

1. **Group:** io.grpc **Name:** grpc-protobuf-lite **Version:** 1.28.1
     * **POM Project URL:** [https://github.com/grpc/grpc-java](https://github.com/grpc/grpc-java)
     * **POM License: Apache 2.0** - [https://opensource.org/licenses/Apache-2.0](https://opensource.org/licenses/Apache-2.0)

1. **Group:** io.grpc **Name:** grpc-stub **Version:** 1.28.1
     * **POM Project URL:** [https://github.com/grpc/grpc-java](https://github.com/grpc/grpc-java)
     * **POM License: Apache 2.0** - [https://opensource.org/licenses/Apache-2.0](https://opensource.org/licenses/Apache-2.0)

1. **Group:** io.perfmark **Name:** perfmark-api **Version:** 0.19.0
     * **POM Project URL:** [https://github.com/perfmark/perfmark](https://github.com/perfmark/perfmark)
     * **POM License: Apache 2.0** - [https://opensource.org/licenses/Apache-2.0](https://opensource.org/licenses/Apache-2.0)

1. **Group:** junit **Name:** junit **Version:** 4.12
     * **POM Project URL:** [http://junit.org](http://junit.org)
     * **POM License: Eclipse Public License 1.0** - [http://www.eclipse.org/legal/epl-v10.html](http://www.eclipse.org/legal/epl-v10.html)

1. **Group:** org.apiguardian **Name:** apiguardian-api **Version:** 1.1.0
     * **POM Project URL:** [https://github.com/apiguardian-team/apiguardian](https://github.com/apiguardian-team/apiguardian)
     * **POM License: The Apache License, Version 2.0** - [http://www.apache.org/licenses/LICENSE-2.0.txt](http://www.apache.org/licenses/LICENSE-2.0.txt)

1. **Group:** org.checkerframework **Name:** checker-compat-qual **Version:** 2.5.5
     * **POM Project URL:** [https://checkerframework.org](https://checkerframework.org)
     * **POM License: GNU General Public License, version 2 (GPL2), with the classpath exception** - [http://www.gnu.org/software/classpath/license.html](http://www.gnu.org/software/classpath/license.html)
     * **POM License: The MIT License** - [http://opensource.org/licenses/MIT](http://opensource.org/licenses/MIT)

1. **Group:** org.checkerframework **Name:** checker-qual **Version:** 3.3.0
     * **Manifest License:** MIT (Not packaged)
     * **POM Project URL:** [https://checkerframework.org](https://checkerframework.org)
     * **POM License: The MIT License** - [http://opensource.org/licenses/MIT](http://opensource.org/licenses/MIT)

1. **Group:** org.codehaus.mojo **Name:** animal-sniffer-annotations **Version:** 1.18
     * **POM License: MIT license** - [http://www.opensource.org/licenses/mit-license.php](http://www.opensource.org/licenses/mit-license.php)
     * **POM License: The Apache Software License, Version 2.0** - [http://www.apache.org/licenses/LICENSE-2.0.txt](http://www.apache.org/licenses/LICENSE-2.0.txt)

1. **Group:** org.hamcrest **Name:** hamcrest-all **Version:** 1.3
     * **POM License: New BSD License** - [http://www.opensource.org/licenses/bsd-license.php](http://www.opensource.org/licenses/bsd-license.php)

1. **Group:** org.hamcrest **Name:** hamcrest-core **Version:** 1.3
     * **POM License: New BSD License** - [http://www.opensource.org/licenses/bsd-license.php](http://www.opensource.org/licenses/bsd-license.php)

1. **Group:** org.junit **Name:** junit-bom **Version:** 5.6.2 **No license information found**
1. **Group:** org.junit.jupiter **Name:** junit-jupiter-api **Version:** 5.6.2
     * **POM Project URL:** [https://junit.org/junit5/](https://junit.org/junit5/)
     * **POM License: Eclipse Public License v2.0** - [https://www.eclipse.org/legal/epl-v20.html](https://www.eclipse.org/legal/epl-v20.html)

1. **Group:** org.junit.jupiter **Name:** junit-jupiter-params **Version:** 5.6.2
     * **POM Project URL:** [https://junit.org/junit5/](https://junit.org/junit5/)
     * **POM License: Eclipse Public License v2.0** - [https://www.eclipse.org/legal/epl-v20.html](https://www.eclipse.org/legal/epl-v20.html)

1. **Group:** org.junit.platform **Name:** junit-platform-commons **Version:** 1.6.2
     * **POM Project URL:** [https://junit.org/junit5/](https://junit.org/junit5/)
     * **POM License: Eclipse Public License v2.0** - [https://www.eclipse.org/legal/epl-v20.html](https://www.eclipse.org/legal/epl-v20.html)

1. **Group:** org.opentest4j **Name:** opentest4j **Version:** 1.2.0
     * **Manifest License:** The Apache License, Version 2.0 (Not packaged)
     * **POM Project URL:** [https://github.com/ota4j-team/opentest4j](https://github.com/ota4j-team/opentest4j)
     * **POM License: The Apache License, Version 2.0** - [http://www.apache.org/licenses/LICENSE-2.0.txt](http://www.apache.org/licenses/LICENSE-2.0.txt)

## Compile, tests and tooling
1. **Group:** com.beust **Name:** jcommander **Version:** 1.72
     * **POM Project URL:** [http://jcommander.org](http://jcommander.org)
     * **POM License: Apache 2.0** - [http://www.apache.org/licenses/LICENSE-2.0](http://www.apache.org/licenses/LICENSE-2.0)

1. **Group:** com.github.ben-manes.caffeine **Name:** caffeine **Version:** 2.7.0
     * **POM Project URL:** [https://github.com/ben-manes/caffeine](https://github.com/ben-manes/caffeine)
     * **POM License: Apache License, Version 2.0** - [https://www.apache.org/licenses/LICENSE-2.0.txt](https://www.apache.org/licenses/LICENSE-2.0.txt)

1. **Group:** com.github.kevinstern **Name:** software-and-algorithms **Version:** 1.0
     * **POM Project URL:** [https://www.github.com/KevinStern/software-and-algorithms](https://www.github.com/KevinStern/software-and-algorithms)
     * **POM License: MIT License** - [http://www.opensource.org/licenses/mit-license.php](http://www.opensource.org/licenses/mit-license.php)

1. **Group:** com.google.android **Name:** annotations **Version:** 4.1.1.4
     * **POM Project URL:** [http://source.android.com/](http://source.android.com/)
     * **POM License: Apache 2.0** - [http://www.apache.org/licenses/LICENSE-2.0](http://www.apache.org/licenses/LICENSE-2.0)

1. **Group:** com.google.api.grpc **Name:** proto-google-common-protos **Version:** 1.17.0
     * **POM Project URL:** [https://github.com/googleapis/api-client-staging](https://github.com/googleapis/api-client-staging)
     * **POM License: Apache-2.0** - [https://www.apache.org/licenses/LICENSE-2.0.txt](https://www.apache.org/licenses/LICENSE-2.0.txt)

1. **Group:** com.google.auto **Name:** auto-common **Version:** 0.10
     * **POM License: Apache 2.0** - [http://www.apache.org/licenses/LICENSE-2.0.txt](http://www.apache.org/licenses/LICENSE-2.0.txt)

1. **Group:** com.google.auto.value **Name:** auto-value-annotations **Version:** 1.6.3
     * **POM License: Apache 2.0** - [http://www.apache.org/licenses/LICENSE-2.0.txt](http://www.apache.org/licenses/LICENSE-2.0.txt)

1. **Group:** com.google.code.findbugs **Name:** jFormatString **Version:** 3.0.0
     * **POM Project URL:** [http://findbugs.sourceforge.net/](http://findbugs.sourceforge.net/)
     * **POM License: GNU Lesser Public License** - [http://www.gnu.org/licenses/lgpl.html](http://www.gnu.org/licenses/lgpl.html)

1. **Group:** com.google.code.findbugs **Name:** jsr305 **Version:** 3.0.2
     * **POM Project URL:** [http://findbugs.sourceforge.net/](http://findbugs.sourceforge.net/)
     * **POM License: The Apache Software License, Version 2.0** - [http://www.apache.org/licenses/LICENSE-2.0.txt](http://www.apache.org/licenses/LICENSE-2.0.txt)

1. **Group:** com.google.code.gson **Name:** gson **Version:** 2.8.6
     * **POM License: Apache 2.0** - [http://www.apache.org/licenses/LICENSE-2.0.txt](http://www.apache.org/licenses/LICENSE-2.0.txt)

1. **Group:** com.google.errorprone **Name:** error_prone_annotation **Version:** 2.3.4
     * **POM License: Apache 2.0** - [http://www.apache.org/licenses/LICENSE-2.0.txt](http://www.apache.org/licenses/LICENSE-2.0.txt)

1. **Group:** com.google.errorprone **Name:** error_prone_annotations **Version:** 2.3.4
     * **POM License: Apache 2.0** - [http://www.apache.org/licenses/LICENSE-2.0.txt](http://www.apache.org/licenses/LICENSE-2.0.txt)

1. **Group:** com.google.errorprone **Name:** error_prone_check_api **Version:** 2.3.4
     * **POM License: Apache 2.0** - [http://www.apache.org/licenses/LICENSE-2.0.txt](http://www.apache.org/licenses/LICENSE-2.0.txt)

1. **Group:** com.google.errorprone **Name:** error_prone_core **Version:** 2.3.4
     * **POM License: Apache 2.0** - [http://www.apache.org/licenses/LICENSE-2.0.txt](http://www.apache.org/licenses/LICENSE-2.0.txt)

1. **Group:** com.google.errorprone **Name:** error_prone_type_annotations **Version:** 2.3.4
     * **POM License: Apache 2.0** - [http://www.apache.org/licenses/LICENSE-2.0.txt](http://www.apache.org/licenses/LICENSE-2.0.txt)

1. **Group:** com.google.errorprone **Name:** javac **Version:** 9+181-r4173-1
     * **POM Project URL:** [https://github.com/google/error-prone-javac](https://github.com/google/error-prone-javac)
     * **POM License: GNU General Public License, version 2, with the Classpath Exception** - [http://openjdk.java.net/legal/gplv2+ce.html](http://openjdk.java.net/legal/gplv2+ce.html)

1. **Group:** com.google.flogger **Name:** flogger **Version:** 0.5.1
     * **POM Project URL:** [https://github.com/google/flogger](https://github.com/google/flogger)
     * **POM License: Apache 2.0** - [https://www.apache.org/licenses/LICENSE-2.0.txt](https://www.apache.org/licenses/LICENSE-2.0.txt)

1. **Group:** com.google.flogger **Name:** flogger-system-backend **Version:** 0.5.1
     * **POM Project URL:** [https://github.com/google/flogger](https://github.com/google/flogger)
     * **POM License: Apache 2.0** - [https://www.apache.org/licenses/LICENSE-2.0.txt](https://www.apache.org/licenses/LICENSE-2.0.txt)

1. **Group:** com.google.guava **Name:** failureaccess **Version:** 1.0.1
     * **Manifest Project URL:** [https://github.com/google/guava/](https://github.com/google/guava/)
     * **POM License: The Apache Software License, Version 2.0** - [http://www.apache.org/licenses/LICENSE-2.0.txt](http://www.apache.org/licenses/LICENSE-2.0.txt)

1. **Group:** com.google.guava **Name:** guava **Version:** 29.0-jre
     * **Manifest Project URL:** [https://github.com/google/guava/](https://github.com/google/guava/)
     * **POM License: Apache License, Version 2.0** - [http://www.apache.org/licenses/LICENSE-2.0.txt](http://www.apache.org/licenses/LICENSE-2.0.txt)

1. **Group:** com.google.guava **Name:** guava-testlib **Version:** 29.0-jre
     * **POM License: Apache License, Version 2.0** - [http://www.apache.org/licenses/LICENSE-2.0.txt](http://www.apache.org/licenses/LICENSE-2.0.txt)

1. **Group:** com.google.guava **Name:** listenablefuture **Version:** 9999.0-empty-to-avoid-conflict-with-guava
     * **POM License: The Apache Software License, Version 2.0** - [http://www.apache.org/licenses/LICENSE-2.0.txt](http://www.apache.org/licenses/LICENSE-2.0.txt)

1. **Group:** com.google.j2objc **Name:** j2objc-annotations **Version:** 1.3
     * **POM Project URL:** [https://github.com/google/j2objc/](https://github.com/google/j2objc/)
     * **POM License: The Apache Software License, Version 2.0** - [http://www.apache.org/licenses/LICENSE-2.0.txt](http://www.apache.org/licenses/LICENSE-2.0.txt)

1. **Group:** com.google.protobuf **Name:** protobuf-java **Version:** 3.11.4
     * **Manifest Project URL:** [https://developers.google.com/protocol-buffers/](https://developers.google.com/protocol-buffers/)
     * **POM License: 3-Clause BSD License** - [https://opensource.org/licenses/BSD-3-Clause](https://opensource.org/licenses/BSD-3-Clause)

1. **Group:** com.google.protobuf **Name:** protobuf-java-util **Version:** 3.11.4
     * **Manifest Project URL:** [https://developers.google.com/protocol-buffers/](https://developers.google.com/protocol-buffers/)
     * **POM License: 3-Clause BSD License** - [https://opensource.org/licenses/BSD-3-Clause](https://opensource.org/licenses/BSD-3-Clause)

1. **Group:** com.google.protobuf **Name:** protoc **Version:** 3.11.4
     * **POM Project URL:** [https://developers.google.com/protocol-buffers/](https://developers.google.com/protocol-buffers/)
     * **POM License: 3-Clause BSD License** - [https://opensource.org/licenses/BSD-3-Clause](https://opensource.org/licenses/BSD-3-Clause)
     * **POM License: The Apache Software License, Version 2.0** - [http://www.apache.org/licenses/LICENSE-2.0.txt](http://www.apache.org/licenses/LICENSE-2.0.txt)

1. **Group:** com.google.truth **Name:** truth **Version:** 1.0.1
     * **POM License: The Apache Software License, Version 2.0** - [http://www.apache.org/licenses/LICENSE-2.0.txt](http://www.apache.org/licenses/LICENSE-2.0.txt)

1. **Group:** com.google.truth.extensions **Name:** truth-java8-extension **Version:** 1.0.1
     * **POM License: The Apache Software License, Version 2.0** - [http://www.apache.org/licenses/LICENSE-2.0.txt](http://www.apache.org/licenses/LICENSE-2.0.txt)

1. **Group:** com.google.truth.extensions **Name:** truth-liteproto-extension **Version:** 1.0.1
     * **POM License: The Apache Software License, Version 2.0** - [http://www.apache.org/licenses/LICENSE-2.0.txt](http://www.apache.org/licenses/LICENSE-2.0.txt)

1. **Group:** com.google.truth.extensions **Name:** truth-proto-extension **Version:** 1.0.1
     * **POM License: The Apache Software License, Version 2.0** - [http://www.apache.org/licenses/LICENSE-2.0.txt](http://www.apache.org/licenses/LICENSE-2.0.txt)

1. **Group:** com.googlecode.java-diff-utils **Name:** diffutils **Version:** 1.3.0
     * **POM Project URL:** [http://code.google.com/p/java-diff-utils/](http://code.google.com/p/java-diff-utils/)
     * **POM License: The Apache Software License, Version 2.0** - [http://www.apache.org/licenses/LICENSE-2.0.txt](http://www.apache.org/licenses/LICENSE-2.0.txt)

1. **Group:** commons-io **Name:** commons-io **Version:** 2.6
     * **Project URL:** [http://commons.apache.org/proper/commons-io/](http://commons.apache.org/proper/commons-io/)
     * **POM License: Apache License, Version 2.0** - [https://www.apache.org/licenses/LICENSE-2.0.txt](https://www.apache.org/licenses/LICENSE-2.0.txt)

1. **Group:** io.grpc **Name:** grpc-api **Version:** 1.28.1
     * **POM Project URL:** [https://github.com/grpc/grpc-java](https://github.com/grpc/grpc-java)
     * **POM License: Apache 2.0** - [https://opensource.org/licenses/Apache-2.0](https://opensource.org/licenses/Apache-2.0)

1. **Group:** io.grpc **Name:** grpc-context **Version:** 1.28.1
     * **POM Project URL:** [https://github.com/grpc/grpc-java](https://github.com/grpc/grpc-java)
     * **POM License: Apache 2.0** - [https://opensource.org/licenses/Apache-2.0](https://opensource.org/licenses/Apache-2.0)

1. **Group:** io.grpc **Name:** grpc-core **Version:** 1.28.1
     * **POM Project URL:** [https://github.com/grpc/grpc-java](https://github.com/grpc/grpc-java)
     * **POM License: Apache 2.0** - [https://opensource.org/licenses/Apache-2.0](https://opensource.org/licenses/Apache-2.0)

1. **Group:** io.grpc **Name:** grpc-protobuf **Version:** 1.28.1
     * **POM Project URL:** [https://github.com/grpc/grpc-java](https://github.com/grpc/grpc-java)
     * **POM License: Apache 2.0** - [https://opensource.org/licenses/Apache-2.0](https://opensource.org/licenses/Apache-2.0)

1. **Group:** io.grpc **Name:** grpc-protobuf-lite **Version:** 1.28.1
     * **POM Project URL:** [https://github.com/grpc/grpc-java](https://github.com/grpc/grpc-java)
     * **POM License: Apache 2.0** - [https://opensource.org/licenses/Apache-2.0](https://opensource.org/licenses/Apache-2.0)

1. **Group:** io.grpc **Name:** grpc-stub **Version:** 1.28.1
     * **POM Project URL:** [https://github.com/grpc/grpc-java](https://github.com/grpc/grpc-java)
     * **POM License: Apache 2.0** - [https://opensource.org/licenses/Apache-2.0](https://opensource.org/licenses/Apache-2.0)

1. **Group:** io.grpc **Name:** protoc-gen-grpc-java **Version:** 1.28.1
     * **POM Project URL:** [https://github.com/grpc/grpc-java](https://github.com/grpc/grpc-java)
     * **POM License: Apache 2.0** - [https://opensource.org/licenses/Apache-2.0](https://opensource.org/licenses/Apache-2.0)

1. **Group:** io.perfmark **Name:** perfmark-api **Version:** 0.19.0
     * **POM Project URL:** [https://github.com/perfmark/perfmark](https://github.com/perfmark/perfmark)
     * **POM License: Apache 2.0** - [https://opensource.org/licenses/Apache-2.0](https://opensource.org/licenses/Apache-2.0)

1. **Group:** junit **Name:** junit **Version:** 4.12
     * **POM Project URL:** [http://junit.org](http://junit.org)
     * **POM License: Eclipse Public License 1.0** - [http://www.eclipse.org/legal/epl-v10.html](http://www.eclipse.org/legal/epl-v10.html)

1. **Group:** net.java.dev.javacc **Name:** javacc **Version:** 5.0
     * **POM Project URL:** [https://javacc.dev.java.net/](https://javacc.dev.java.net/)
     * **POM License: Berkeley Software Distribution (BSD) License** - [http://www.opensource.org/licenses/bsd-license.html](http://www.opensource.org/licenses/bsd-license.html)

1. **Group:** net.sourceforge.pmd **Name:** pmd-core **Version:** 6.24.0
     * **POM License: BSD-style** - [http://pmd.sourceforge.net/license.html](http://pmd.sourceforge.net/license.html)

1. **Group:** net.sourceforge.pmd **Name:** pmd-java **Version:** 6.24.0
     * **POM License: BSD-style** - [http://pmd.sourceforge.net/license.html](http://pmd.sourceforge.net/license.html)

1. **Group:** net.sourceforge.saxon **Name:** saxon **Version:** 9.1.0.8
     * **POM Project URL:** [http://saxon.sourceforge.net/](http://saxon.sourceforge.net/)
     * **POM License: Mozilla Public License Version 1.0** - [http://www.mozilla.org/MPL/MPL-1.0.txt](http://www.mozilla.org/MPL/MPL-1.0.txt)

1. **Group:** org.antlr **Name:** antlr4-runtime **Version:** 4.7
     * **Manifest Project URL:** [http://www.antlr.org](http://www.antlr.org)
     * **POM License: The BSD License** - [http://www.antlr.org/license.html](http://www.antlr.org/license.html)

1. **Group:** org.apache.commons **Name:** commons-lang3 **Version:** 3.8.1
     * **Project URL:** [http://commons.apache.org/proper/commons-lang/](http://commons.apache.org/proper/commons-lang/)
     * **POM License: Apache License, Version 2.0** - [https://www.apache.org/licenses/LICENSE-2.0.txt](https://www.apache.org/licenses/LICENSE-2.0.txt)

1. **Group:** org.apiguardian **Name:** apiguardian-api **Version:** 1.1.0
     * **POM Project URL:** [https://github.com/apiguardian-team/apiguardian](https://github.com/apiguardian-team/apiguardian)
     * **POM License: The Apache License, Version 2.0** - [http://www.apache.org/licenses/LICENSE-2.0.txt](http://www.apache.org/licenses/LICENSE-2.0.txt)

1. **Group:** org.checkerframework **Name:** checker-compat-qual **Version:** 2.5.5
     * **POM Project URL:** [https://checkerframework.org](https://checkerframework.org)
     * **POM License: GNU General Public License, version 2 (GPL2), with the classpath exception** - [http://www.gnu.org/software/classpath/license.html](http://www.gnu.org/software/classpath/license.html)
     * **POM License: The MIT License** - [http://opensource.org/licenses/MIT](http://opensource.org/licenses/MIT)

1. **Group:** org.checkerframework **Name:** checker-qual **Version:** 3.3.0
     * **Manifest License:** MIT (Not packaged)
     * **POM Project URL:** [https://checkerframework.org](https://checkerframework.org)
     * **POM License: The MIT License** - [http://opensource.org/licenses/MIT](http://opensource.org/licenses/MIT)

1. **Group:** org.checkerframework **Name:** dataflow **Version:** 3.0.0
     * **Manifest License:** (GPL-2.0-only WITH Classpath-exception-2.0) (Not packaged)
     * **POM Project URL:** [https://checkerframework.org](https://checkerframework.org)
     * **POM License: GNU General Public License, version 2 (GPL2), with the classpath exception** - [http://www.gnu.org/software/classpath/license.html](http://www.gnu.org/software/classpath/license.html)
     * **POM License: The MIT License** - [http://opensource.org/licenses/MIT](http://opensource.org/licenses/MIT)

1. **Group:** org.checkerframework **Name:** javacutil **Version:** 3.0.0
     * **Manifest License:** (GPL-2.0-only WITH Classpath-exception-2.0) (Not packaged)
     * **POM Project URL:** [https://checkerframework.org](https://checkerframework.org)
     * **POM License: GNU General Public License, version 2 (GPL2), with the classpath exception** - [http://www.gnu.org/software/classpath/license.html](http://www.gnu.org/software/classpath/license.html)
     * **POM License: The MIT License** - [http://opensource.org/licenses/MIT](http://opensource.org/licenses/MIT)

1. **Group:** org.codehaus.mojo **Name:** animal-sniffer-annotations **Version:** 1.18
     * **POM License: MIT license** - [http://www.opensource.org/licenses/mit-license.php](http://www.opensource.org/licenses/mit-license.php)
     * **POM License: The Apache Software License, Version 2.0** - [http://www.apache.org/licenses/LICENSE-2.0.txt](http://www.apache.org/licenses/LICENSE-2.0.txt)

1. **Group:** org.hamcrest **Name:** hamcrest-all **Version:** 1.3
     * **POM License: New BSD License** - [http://www.opensource.org/licenses/bsd-license.php](http://www.opensource.org/licenses/bsd-license.php)

1. **Group:** org.hamcrest **Name:** hamcrest-core **Version:** 1.3
     * **POM License: New BSD License** - [http://www.opensource.org/licenses/bsd-license.php](http://www.opensource.org/licenses/bsd-license.php)

1. **Group:** org.jacoco **Name:** org.jacoco.agent **Version:** 0.8.5
     * **POM License: Eclipse Public License 2.0** - [https://www.eclipse.org/legal/epl-2.0/](https://www.eclipse.org/legal/epl-2.0/)

1. **Group:** org.jacoco **Name:** org.jacoco.ant **Version:** 0.8.5
     * **POM License: Eclipse Public License 2.0** - [https://www.eclipse.org/legal/epl-2.0/](https://www.eclipse.org/legal/epl-2.0/)

1. **Group:** org.jacoco **Name:** org.jacoco.core **Version:** 0.8.5
     * **POM License: Eclipse Public License 2.0** - [https://www.eclipse.org/legal/epl-2.0/](https://www.eclipse.org/legal/epl-2.0/)

1. **Group:** org.jacoco **Name:** org.jacoco.report **Version:** 0.8.5
     * **POM License: Eclipse Public License 2.0** - [https://www.eclipse.org/legal/epl-2.0/](https://www.eclipse.org/legal/epl-2.0/)

1. **Group:** org.junit **Name:** junit-bom **Version:** 5.6.2 **No license information found**
1. **Group:** org.junit.jupiter **Name:** junit-jupiter-api **Version:** 5.6.2
     * **POM Project URL:** [https://junit.org/junit5/](https://junit.org/junit5/)
     * **POM License: Eclipse Public License v2.0** - [https://www.eclipse.org/legal/epl-v20.html](https://www.eclipse.org/legal/epl-v20.html)

1. **Group:** org.junit.jupiter **Name:** junit-jupiter-engine **Version:** 5.6.2
     * **POM Project URL:** [https://junit.org/junit5/](https://junit.org/junit5/)
     * **POM License: Eclipse Public License v2.0** - [https://www.eclipse.org/legal/epl-v20.html](https://www.eclipse.org/legal/epl-v20.html)

1. **Group:** org.junit.jupiter **Name:** junit-jupiter-params **Version:** 5.6.2
     * **POM Project URL:** [https://junit.org/junit5/](https://junit.org/junit5/)
     * **POM License: Eclipse Public License v2.0** - [https://www.eclipse.org/legal/epl-v20.html](https://www.eclipse.org/legal/epl-v20.html)

1. **Group:** org.junit.platform **Name:** junit-platform-commons **Version:** 1.6.2
     * **POM Project URL:** [https://junit.org/junit5/](https://junit.org/junit5/)
     * **POM License: Eclipse Public License v2.0** - [https://www.eclipse.org/legal/epl-v20.html](https://www.eclipse.org/legal/epl-v20.html)

1. **Group:** org.junit.platform **Name:** junit-platform-engine **Version:** 1.6.2
     * **POM Project URL:** [https://junit.org/junit5/](https://junit.org/junit5/)
     * **POM License: Eclipse Public License v2.0** - [https://www.eclipse.org/legal/epl-v20.html](https://www.eclipse.org/legal/epl-v20.html)

1. **Group:** org.opentest4j **Name:** opentest4j **Version:** 1.2.0
     * **Manifest License:** The Apache License, Version 2.0 (Not packaged)
     * **POM Project URL:** [https://github.com/ota4j-team/opentest4j](https://github.com/ota4j-team/opentest4j)
     * **POM License: The Apache License, Version 2.0** - [http://www.apache.org/licenses/LICENSE-2.0.txt](http://www.apache.org/licenses/LICENSE-2.0.txt)

1. **Group:** org.ow2.asm **Name:** asm **Version:** 7.2
     * **Manifest Project URL:** [http://asm.ow2.org](http://asm.ow2.org)
     * **Manifest License:** BSD-3-Clause;link=https://asm.ow2.io/LICENSE.txt (Not packaged)
     * **POM Project URL:** [http://asm.ow2.io/](http://asm.ow2.io/)
     * **POM License: BSD-3-Clause** - [https://asm.ow2.io/license.html](https://asm.ow2.io/license.html)
     * **POM License: The Apache Software License, Version 2.0** - [http://www.apache.org/licenses/LICENSE-2.0.txt](http://www.apache.org/licenses/LICENSE-2.0.txt)

1. **Group:** org.ow2.asm **Name:** asm **Version:** 7.3.1
     * **Manifest Project URL:** [http://asm.ow2.org](http://asm.ow2.org)
     * **Manifest License:** BSD-3-Clause;link=https://asm.ow2.io/LICENSE.txt (Not packaged)
     * **POM Project URL:** [http://asm.ow2.io/](http://asm.ow2.io/)
     * **POM License: BSD-3-Clause** - [https://asm.ow2.io/license.html](https://asm.ow2.io/license.html)
     * **POM License: The Apache Software License, Version 2.0** - [http://www.apache.org/licenses/LICENSE-2.0.txt](http://www.apache.org/licenses/LICENSE-2.0.txt)

1. **Group:** org.ow2.asm **Name:** asm-analysis **Version:** 7.2
     * **Manifest Project URL:** [http://asm.ow2.org](http://asm.ow2.org)
     * **Manifest License:** BSD-3-Clause;link=https://asm.ow2.io/LICENSE.txt (Not packaged)
     * **POM Project URL:** [http://asm.ow2.io/](http://asm.ow2.io/)
     * **POM License: BSD-3-Clause** - [https://asm.ow2.io/license.html](https://asm.ow2.io/license.html)
     * **POM License: The Apache Software License, Version 2.0** - [http://www.apache.org/licenses/LICENSE-2.0.txt](http://www.apache.org/licenses/LICENSE-2.0.txt)

1. **Group:** org.ow2.asm **Name:** asm-commons **Version:** 7.2
     * **Manifest Project URL:** [http://asm.ow2.org](http://asm.ow2.org)
     * **Manifest License:** BSD-3-Clause;link=https://asm.ow2.io/LICENSE.txt (Not packaged)
     * **POM Project URL:** [http://asm.ow2.io/](http://asm.ow2.io/)
     * **POM License: BSD-3-Clause** - [https://asm.ow2.io/license.html](https://asm.ow2.io/license.html)
     * **POM License: The Apache Software License, Version 2.0** - [http://www.apache.org/licenses/LICENSE-2.0.txt](http://www.apache.org/licenses/LICENSE-2.0.txt)

1. **Group:** org.ow2.asm **Name:** asm-tree **Version:** 7.2
     * **Manifest Project URL:** [http://asm.ow2.org](http://asm.ow2.org)
     * **Manifest License:** BSD-3-Clause;link=https://asm.ow2.io/LICENSE.txt (Not packaged)
     * **POM Project URL:** [http://asm.ow2.io/](http://asm.ow2.io/)
     * **POM License: BSD-3-Clause** - [https://asm.ow2.io/license.html](https://asm.ow2.io/license.html)
     * **POM License: The Apache Software License, Version 2.0** - [http://www.apache.org/licenses/LICENSE-2.0.txt](http://www.apache.org/licenses/LICENSE-2.0.txt)

1. **Group:** org.pcollections **Name:** pcollections **Version:** 2.1.2
     * **POM Project URL:** [http://pcollections.org](http://pcollections.org)
     * **POM License: The MIT License** - [http://www.opensource.org/licenses/mit-license.php](http://www.opensource.org/licenses/mit-license.php)

1. **Group:** org.plumelib **Name:** plume-util **Version:** 1.0.6
     * **POM Project URL:** [https://github.com/plume-lib/plume-util](https://github.com/plume-lib/plume-util)
     * **POM License: MIT License** - [https://opensource.org/licenses/MIT](https://opensource.org/licenses/MIT)

1. **Group:** org.plumelib **Name:** reflection-util **Version:** 0.0.2
     * **POM Project URL:** [https://github.com/plume-lib/reflection-util](https://github.com/plume-lib/reflection-util)
     * **POM License: MIT License** - [https://opensource.org/licenses/MIT](https://opensource.org/licenses/MIT)

1. **Group:** org.plumelib **Name:** require-javadoc **Version:** 0.1.0
     * **POM Project URL:** [https://github.com/plume-lib/require-javadoc](https://github.com/plume-lib/require-javadoc)
     * **POM License: MIT License** - [https://opensource.org/licenses/MIT](https://opensource.org/licenses/MIT)

    
        
 The dependencies distributed under several licenses, are used according their commercial-use-friendly license.


<<<<<<< HEAD
This report was generated on **Mon Apr 27 18:04:06 EEST 2020** using [Gradle-License-Report plugin](https://github.com/jk1/Gradle-License-Report) by Evgeny Naumenko, licensed under [Apache 2.0 License](https://github.com/jk1/Gradle-License-Report/blob/master/LICENSE).



    
# Dependencies of `io.spine:spine-testutil-core:1.5.1`
=======
This report was generated on **Fri Jun 12 13:11:00 EEST 2020** using [Gradle-License-Report plugin](https://github.com/jk1/Gradle-License-Report) by Evgeny Naumenko, licensed under [Apache 2.0 License](https://github.com/jk1/Gradle-License-Report/blob/master/LICENSE).



    
# Dependencies of `io.spine:spine-testutil-core:1.5.15`
>>>>>>> ed31f7e8

## Runtime
1. **Group:** com.google.android **Name:** annotations **Version:** 4.1.1.4
     * **POM Project URL:** [http://source.android.com/](http://source.android.com/)
     * **POM License: Apache 2.0** - [http://www.apache.org/licenses/LICENSE-2.0](http://www.apache.org/licenses/LICENSE-2.0)

1. **Group:** com.google.api.grpc **Name:** proto-google-common-protos **Version:** 1.17.0
     * **POM Project URL:** [https://github.com/googleapis/api-client-staging](https://github.com/googleapis/api-client-staging)
     * **POM License: Apache-2.0** - [https://www.apache.org/licenses/LICENSE-2.0.txt](https://www.apache.org/licenses/LICENSE-2.0.txt)

1. **Group:** com.google.auto.value **Name:** auto-value-annotations **Version:** 1.6.3
     * **POM License: Apache 2.0** - [http://www.apache.org/licenses/LICENSE-2.0.txt](http://www.apache.org/licenses/LICENSE-2.0.txt)

1. **Group:** com.google.code.findbugs **Name:** jsr305 **Version:** 3.0.2
     * **POM Project URL:** [http://findbugs.sourceforge.net/](http://findbugs.sourceforge.net/)
     * **POM License: The Apache Software License, Version 2.0** - [http://www.apache.org/licenses/LICENSE-2.0.txt](http://www.apache.org/licenses/LICENSE-2.0.txt)

1. **Group:** com.google.code.gson **Name:** gson **Version:** 2.8.6
     * **POM License: Apache 2.0** - [http://www.apache.org/licenses/LICENSE-2.0.txt](http://www.apache.org/licenses/LICENSE-2.0.txt)

1. **Group:** com.google.errorprone **Name:** error_prone_annotations **Version:** 2.3.4
     * **POM License: Apache 2.0** - [http://www.apache.org/licenses/LICENSE-2.0.txt](http://www.apache.org/licenses/LICENSE-2.0.txt)

1. **Group:** com.google.errorprone **Name:** error_prone_type_annotations **Version:** 2.3.4
     * **POM License: Apache 2.0** - [http://www.apache.org/licenses/LICENSE-2.0.txt](http://www.apache.org/licenses/LICENSE-2.0.txt)

1. **Group:** com.google.flogger **Name:** flogger **Version:** 0.5.1
     * **POM Project URL:** [https://github.com/google/flogger](https://github.com/google/flogger)
     * **POM License: Apache 2.0** - [https://www.apache.org/licenses/LICENSE-2.0.txt](https://www.apache.org/licenses/LICENSE-2.0.txt)

1. **Group:** com.google.flogger **Name:** flogger-system-backend **Version:** 0.5.1
     * **POM Project URL:** [https://github.com/google/flogger](https://github.com/google/flogger)
     * **POM License: Apache 2.0** - [https://www.apache.org/licenses/LICENSE-2.0.txt](https://www.apache.org/licenses/LICENSE-2.0.txt)

1. **Group:** com.google.guava **Name:** failureaccess **Version:** 1.0.1
     * **Manifest Project URL:** [https://github.com/google/guava/](https://github.com/google/guava/)
     * **POM License: The Apache Software License, Version 2.0** - [http://www.apache.org/licenses/LICENSE-2.0.txt](http://www.apache.org/licenses/LICENSE-2.0.txt)

1. **Group:** com.google.guava **Name:** guava **Version:** 29.0-jre
     * **Manifest Project URL:** [https://github.com/google/guava/](https://github.com/google/guava/)
     * **POM License: Apache License, Version 2.0** - [http://www.apache.org/licenses/LICENSE-2.0.txt](http://www.apache.org/licenses/LICENSE-2.0.txt)

1. **Group:** com.google.guava **Name:** guava-testlib **Version:** 29.0-jre
     * **POM License: Apache License, Version 2.0** - [http://www.apache.org/licenses/LICENSE-2.0.txt](http://www.apache.org/licenses/LICENSE-2.0.txt)

1. **Group:** com.google.guava **Name:** listenablefuture **Version:** 9999.0-empty-to-avoid-conflict-with-guava
     * **POM License: The Apache Software License, Version 2.0** - [http://www.apache.org/licenses/LICENSE-2.0.txt](http://www.apache.org/licenses/LICENSE-2.0.txt)

1. **Group:** com.google.j2objc **Name:** j2objc-annotations **Version:** 1.3
     * **POM Project URL:** [https://github.com/google/j2objc/](https://github.com/google/j2objc/)
     * **POM License: The Apache Software License, Version 2.0** - [http://www.apache.org/licenses/LICENSE-2.0.txt](http://www.apache.org/licenses/LICENSE-2.0.txt)

1. **Group:** com.google.protobuf **Name:** protobuf-java **Version:** 3.11.4
     * **Manifest Project URL:** [https://developers.google.com/protocol-buffers/](https://developers.google.com/protocol-buffers/)
     * **POM License: 3-Clause BSD License** - [https://opensource.org/licenses/BSD-3-Clause](https://opensource.org/licenses/BSD-3-Clause)

1. **Group:** com.google.protobuf **Name:** protobuf-java-util **Version:** 3.11.4
     * **Manifest Project URL:** [https://developers.google.com/protocol-buffers/](https://developers.google.com/protocol-buffers/)
     * **POM License: 3-Clause BSD License** - [https://opensource.org/licenses/BSD-3-Clause](https://opensource.org/licenses/BSD-3-Clause)

1. **Group:** com.google.truth **Name:** truth **Version:** 1.0.1
     * **POM License: The Apache Software License, Version 2.0** - [http://www.apache.org/licenses/LICENSE-2.0.txt](http://www.apache.org/licenses/LICENSE-2.0.txt)

1. **Group:** com.google.truth.extensions **Name:** truth-java8-extension **Version:** 1.0.1
     * **POM License: The Apache Software License, Version 2.0** - [http://www.apache.org/licenses/LICENSE-2.0.txt](http://www.apache.org/licenses/LICENSE-2.0.txt)

1. **Group:** com.google.truth.extensions **Name:** truth-liteproto-extension **Version:** 1.0.1
     * **POM License: The Apache Software License, Version 2.0** - [http://www.apache.org/licenses/LICENSE-2.0.txt](http://www.apache.org/licenses/LICENSE-2.0.txt)

1. **Group:** com.google.truth.extensions **Name:** truth-proto-extension **Version:** 1.0.1
     * **POM License: The Apache Software License, Version 2.0** - [http://www.apache.org/licenses/LICENSE-2.0.txt](http://www.apache.org/licenses/LICENSE-2.0.txt)

1. **Group:** com.googlecode.java-diff-utils **Name:** diffutils **Version:** 1.3.0
     * **POM Project URL:** [http://code.google.com/p/java-diff-utils/](http://code.google.com/p/java-diff-utils/)
     * **POM License: The Apache Software License, Version 2.0** - [http://www.apache.org/licenses/LICENSE-2.0.txt](http://www.apache.org/licenses/LICENSE-2.0.txt)

1. **Group:** io.grpc **Name:** grpc-api **Version:** 1.28.1
     * **POM Project URL:** [https://github.com/grpc/grpc-java](https://github.com/grpc/grpc-java)
     * **POM License: Apache 2.0** - [https://opensource.org/licenses/Apache-2.0](https://opensource.org/licenses/Apache-2.0)

1. **Group:** io.grpc **Name:** grpc-context **Version:** 1.28.1
     * **POM Project URL:** [https://github.com/grpc/grpc-java](https://github.com/grpc/grpc-java)
     * **POM License: Apache 2.0** - [https://opensource.org/licenses/Apache-2.0](https://opensource.org/licenses/Apache-2.0)

1. **Group:** io.grpc **Name:** grpc-core **Version:** 1.28.1
     * **POM Project URL:** [https://github.com/grpc/grpc-java](https://github.com/grpc/grpc-java)
     * **POM License: Apache 2.0** - [https://opensource.org/licenses/Apache-2.0](https://opensource.org/licenses/Apache-2.0)

1. **Group:** io.grpc **Name:** grpc-protobuf **Version:** 1.28.1
     * **POM Project URL:** [https://github.com/grpc/grpc-java](https://github.com/grpc/grpc-java)
     * **POM License: Apache 2.0** - [https://opensource.org/licenses/Apache-2.0](https://opensource.org/licenses/Apache-2.0)

1. **Group:** io.grpc **Name:** grpc-protobuf-lite **Version:** 1.28.1
     * **POM Project URL:** [https://github.com/grpc/grpc-java](https://github.com/grpc/grpc-java)
     * **POM License: Apache 2.0** - [https://opensource.org/licenses/Apache-2.0](https://opensource.org/licenses/Apache-2.0)

1. **Group:** io.grpc **Name:** grpc-stub **Version:** 1.28.1
     * **POM Project URL:** [https://github.com/grpc/grpc-java](https://github.com/grpc/grpc-java)
     * **POM License: Apache 2.0** - [https://opensource.org/licenses/Apache-2.0](https://opensource.org/licenses/Apache-2.0)

1. **Group:** io.perfmark **Name:** perfmark-api **Version:** 0.19.0
     * **POM Project URL:** [https://github.com/perfmark/perfmark](https://github.com/perfmark/perfmark)
     * **POM License: Apache 2.0** - [https://opensource.org/licenses/Apache-2.0](https://opensource.org/licenses/Apache-2.0)

1. **Group:** junit **Name:** junit **Version:** 4.12
     * **POM Project URL:** [http://junit.org](http://junit.org)
     * **POM License: Eclipse Public License 1.0** - [http://www.eclipse.org/legal/epl-v10.html](http://www.eclipse.org/legal/epl-v10.html)

1. **Group:** org.apiguardian **Name:** apiguardian-api **Version:** 1.1.0
     * **POM Project URL:** [https://github.com/apiguardian-team/apiguardian](https://github.com/apiguardian-team/apiguardian)
     * **POM License: The Apache License, Version 2.0** - [http://www.apache.org/licenses/LICENSE-2.0.txt](http://www.apache.org/licenses/LICENSE-2.0.txt)

1. **Group:** org.checkerframework **Name:** checker-compat-qual **Version:** 2.5.5
     * **POM Project URL:** [https://checkerframework.org](https://checkerframework.org)
     * **POM License: GNU General Public License, version 2 (GPL2), with the classpath exception** - [http://www.gnu.org/software/classpath/license.html](http://www.gnu.org/software/classpath/license.html)
     * **POM License: The MIT License** - [http://opensource.org/licenses/MIT](http://opensource.org/licenses/MIT)

1. **Group:** org.checkerframework **Name:** checker-qual **Version:** 3.3.0
     * **Manifest License:** MIT (Not packaged)
     * **POM Project URL:** [https://checkerframework.org](https://checkerframework.org)
     * **POM License: The MIT License** - [http://opensource.org/licenses/MIT](http://opensource.org/licenses/MIT)

1. **Group:** org.codehaus.mojo **Name:** animal-sniffer-annotations **Version:** 1.18
     * **POM License: MIT license** - [http://www.opensource.org/licenses/mit-license.php](http://www.opensource.org/licenses/mit-license.php)
     * **POM License: The Apache Software License, Version 2.0** - [http://www.apache.org/licenses/LICENSE-2.0.txt](http://www.apache.org/licenses/LICENSE-2.0.txt)

1. **Group:** org.hamcrest **Name:** hamcrest-all **Version:** 1.3
     * **POM License: New BSD License** - [http://www.opensource.org/licenses/bsd-license.php](http://www.opensource.org/licenses/bsd-license.php)

1. **Group:** org.hamcrest **Name:** hamcrest-core **Version:** 1.3
     * **POM License: New BSD License** - [http://www.opensource.org/licenses/bsd-license.php](http://www.opensource.org/licenses/bsd-license.php)

1. **Group:** org.junit **Name:** junit-bom **Version:** 5.6.2 **No license information found**
1. **Group:** org.junit.jupiter **Name:** junit-jupiter-api **Version:** 5.6.2
     * **POM Project URL:** [https://junit.org/junit5/](https://junit.org/junit5/)
     * **POM License: Eclipse Public License v2.0** - [https://www.eclipse.org/legal/epl-v20.html](https://www.eclipse.org/legal/epl-v20.html)

1. **Group:** org.junit.jupiter **Name:** junit-jupiter-engine **Version:** 5.6.2
     * **POM Project URL:** [https://junit.org/junit5/](https://junit.org/junit5/)
     * **POM License: Eclipse Public License v2.0** - [https://www.eclipse.org/legal/epl-v20.html](https://www.eclipse.org/legal/epl-v20.html)

1. **Group:** org.junit.jupiter **Name:** junit-jupiter-params **Version:** 5.6.2
     * **POM Project URL:** [https://junit.org/junit5/](https://junit.org/junit5/)
     * **POM License: Eclipse Public License v2.0** - [https://www.eclipse.org/legal/epl-v20.html](https://www.eclipse.org/legal/epl-v20.html)

1. **Group:** org.junit.platform **Name:** junit-platform-commons **Version:** 1.6.2
     * **POM Project URL:** [https://junit.org/junit5/](https://junit.org/junit5/)
     * **POM License: Eclipse Public License v2.0** - [https://www.eclipse.org/legal/epl-v20.html](https://www.eclipse.org/legal/epl-v20.html)

1. **Group:** org.junit.platform **Name:** junit-platform-engine **Version:** 1.6.2
     * **POM Project URL:** [https://junit.org/junit5/](https://junit.org/junit5/)
     * **POM License: Eclipse Public License v2.0** - [https://www.eclipse.org/legal/epl-v20.html](https://www.eclipse.org/legal/epl-v20.html)

1. **Group:** org.opentest4j **Name:** opentest4j **Version:** 1.2.0
     * **Manifest License:** The Apache License, Version 2.0 (Not packaged)
     * **POM Project URL:** [https://github.com/ota4j-team/opentest4j](https://github.com/ota4j-team/opentest4j)
     * **POM License: The Apache License, Version 2.0** - [http://www.apache.org/licenses/LICENSE-2.0.txt](http://www.apache.org/licenses/LICENSE-2.0.txt)

## Compile, tests and tooling
1. **Group:** com.beust **Name:** jcommander **Version:** 1.72
     * **POM Project URL:** [http://jcommander.org](http://jcommander.org)
     * **POM License: Apache 2.0** - [http://www.apache.org/licenses/LICENSE-2.0](http://www.apache.org/licenses/LICENSE-2.0)

1. **Group:** com.github.ben-manes.caffeine **Name:** caffeine **Version:** 2.7.0
     * **POM Project URL:** [https://github.com/ben-manes/caffeine](https://github.com/ben-manes/caffeine)
     * **POM License: Apache License, Version 2.0** - [https://www.apache.org/licenses/LICENSE-2.0.txt](https://www.apache.org/licenses/LICENSE-2.0.txt)

1. **Group:** com.github.kevinstern **Name:** software-and-algorithms **Version:** 1.0
     * **POM Project URL:** [https://www.github.com/KevinStern/software-and-algorithms](https://www.github.com/KevinStern/software-and-algorithms)
     * **POM License: MIT License** - [http://www.opensource.org/licenses/mit-license.php](http://www.opensource.org/licenses/mit-license.php)

1. **Group:** com.google.android **Name:** annotations **Version:** 4.1.1.4
     * **POM Project URL:** [http://source.android.com/](http://source.android.com/)
     * **POM License: Apache 2.0** - [http://www.apache.org/licenses/LICENSE-2.0](http://www.apache.org/licenses/LICENSE-2.0)

1. **Group:** com.google.api.grpc **Name:** proto-google-common-protos **Version:** 1.17.0
     * **POM Project URL:** [https://github.com/googleapis/api-client-staging](https://github.com/googleapis/api-client-staging)
     * **POM License: Apache-2.0** - [https://www.apache.org/licenses/LICENSE-2.0.txt](https://www.apache.org/licenses/LICENSE-2.0.txt)

1. **Group:** com.google.auto **Name:** auto-common **Version:** 0.10
     * **POM License: Apache 2.0** - [http://www.apache.org/licenses/LICENSE-2.0.txt](http://www.apache.org/licenses/LICENSE-2.0.txt)

1. **Group:** com.google.auto.value **Name:** auto-value-annotations **Version:** 1.6.3
     * **POM License: Apache 2.0** - [http://www.apache.org/licenses/LICENSE-2.0.txt](http://www.apache.org/licenses/LICENSE-2.0.txt)

1. **Group:** com.google.code.findbugs **Name:** jFormatString **Version:** 3.0.0
     * **POM Project URL:** [http://findbugs.sourceforge.net/](http://findbugs.sourceforge.net/)
     * **POM License: GNU Lesser Public License** - [http://www.gnu.org/licenses/lgpl.html](http://www.gnu.org/licenses/lgpl.html)

1. **Group:** com.google.code.findbugs **Name:** jsr305 **Version:** 3.0.2
     * **POM Project URL:** [http://findbugs.sourceforge.net/](http://findbugs.sourceforge.net/)
     * **POM License: The Apache Software License, Version 2.0** - [http://www.apache.org/licenses/LICENSE-2.0.txt](http://www.apache.org/licenses/LICENSE-2.0.txt)

1. **Group:** com.google.code.gson **Name:** gson **Version:** 2.8.6
     * **POM License: Apache 2.0** - [http://www.apache.org/licenses/LICENSE-2.0.txt](http://www.apache.org/licenses/LICENSE-2.0.txt)

1. **Group:** com.google.errorprone **Name:** error_prone_annotation **Version:** 2.3.4
     * **POM License: Apache 2.0** - [http://www.apache.org/licenses/LICENSE-2.0.txt](http://www.apache.org/licenses/LICENSE-2.0.txt)

1. **Group:** com.google.errorprone **Name:** error_prone_annotations **Version:** 2.3.4
     * **POM License: Apache 2.0** - [http://www.apache.org/licenses/LICENSE-2.0.txt](http://www.apache.org/licenses/LICENSE-2.0.txt)

1. **Group:** com.google.errorprone **Name:** error_prone_check_api **Version:** 2.3.4
     * **POM License: Apache 2.0** - [http://www.apache.org/licenses/LICENSE-2.0.txt](http://www.apache.org/licenses/LICENSE-2.0.txt)

1. **Group:** com.google.errorprone **Name:** error_prone_core **Version:** 2.3.4
     * **POM License: Apache 2.0** - [http://www.apache.org/licenses/LICENSE-2.0.txt](http://www.apache.org/licenses/LICENSE-2.0.txt)

1. **Group:** com.google.errorprone **Name:** error_prone_type_annotations **Version:** 2.3.4
     * **POM License: Apache 2.0** - [http://www.apache.org/licenses/LICENSE-2.0.txt](http://www.apache.org/licenses/LICENSE-2.0.txt)

1. **Group:** com.google.errorprone **Name:** javac **Version:** 9+181-r4173-1
     * **POM Project URL:** [https://github.com/google/error-prone-javac](https://github.com/google/error-prone-javac)
     * **POM License: GNU General Public License, version 2, with the Classpath Exception** - [http://openjdk.java.net/legal/gplv2+ce.html](http://openjdk.java.net/legal/gplv2+ce.html)

1. **Group:** com.google.flogger **Name:** flogger **Version:** 0.5.1
     * **POM Project URL:** [https://github.com/google/flogger](https://github.com/google/flogger)
     * **POM License: Apache 2.0** - [https://www.apache.org/licenses/LICENSE-2.0.txt](https://www.apache.org/licenses/LICENSE-2.0.txt)

1. **Group:** com.google.flogger **Name:** flogger-system-backend **Version:** 0.5.1
     * **POM Project URL:** [https://github.com/google/flogger](https://github.com/google/flogger)
     * **POM License: Apache 2.0** - [https://www.apache.org/licenses/LICENSE-2.0.txt](https://www.apache.org/licenses/LICENSE-2.0.txt)

1. **Group:** com.google.guava **Name:** failureaccess **Version:** 1.0.1
     * **Manifest Project URL:** [https://github.com/google/guava/](https://github.com/google/guava/)
     * **POM License: The Apache Software License, Version 2.0** - [http://www.apache.org/licenses/LICENSE-2.0.txt](http://www.apache.org/licenses/LICENSE-2.0.txt)

1. **Group:** com.google.guava **Name:** guava **Version:** 29.0-jre
     * **Manifest Project URL:** [https://github.com/google/guava/](https://github.com/google/guava/)
     * **POM License: Apache License, Version 2.0** - [http://www.apache.org/licenses/LICENSE-2.0.txt](http://www.apache.org/licenses/LICENSE-2.0.txt)

1. **Group:** com.google.guava **Name:** guava-testlib **Version:** 29.0-jre
     * **POM License: Apache License, Version 2.0** - [http://www.apache.org/licenses/LICENSE-2.0.txt](http://www.apache.org/licenses/LICENSE-2.0.txt)

1. **Group:** com.google.guava **Name:** listenablefuture **Version:** 9999.0-empty-to-avoid-conflict-with-guava
     * **POM License: The Apache Software License, Version 2.0** - [http://www.apache.org/licenses/LICENSE-2.0.txt](http://www.apache.org/licenses/LICENSE-2.0.txt)

1. **Group:** com.google.j2objc **Name:** j2objc-annotations **Version:** 1.3
     * **POM Project URL:** [https://github.com/google/j2objc/](https://github.com/google/j2objc/)
     * **POM License: The Apache Software License, Version 2.0** - [http://www.apache.org/licenses/LICENSE-2.0.txt](http://www.apache.org/licenses/LICENSE-2.0.txt)

1. **Group:** com.google.protobuf **Name:** protobuf-java **Version:** 3.11.4
     * **Manifest Project URL:** [https://developers.google.com/protocol-buffers/](https://developers.google.com/protocol-buffers/)
     * **POM License: 3-Clause BSD License** - [https://opensource.org/licenses/BSD-3-Clause](https://opensource.org/licenses/BSD-3-Clause)

1. **Group:** com.google.protobuf **Name:** protobuf-java-util **Version:** 3.11.4
     * **Manifest Project URL:** [https://developers.google.com/protocol-buffers/](https://developers.google.com/protocol-buffers/)
     * **POM License: 3-Clause BSD License** - [https://opensource.org/licenses/BSD-3-Clause](https://opensource.org/licenses/BSD-3-Clause)

1. **Group:** com.google.protobuf **Name:** protoc **Version:** 3.11.4
     * **POM Project URL:** [https://developers.google.com/protocol-buffers/](https://developers.google.com/protocol-buffers/)
     * **POM License: 3-Clause BSD License** - [https://opensource.org/licenses/BSD-3-Clause](https://opensource.org/licenses/BSD-3-Clause)
     * **POM License: The Apache Software License, Version 2.0** - [http://www.apache.org/licenses/LICENSE-2.0.txt](http://www.apache.org/licenses/LICENSE-2.0.txt)

1. **Group:** com.google.truth **Name:** truth **Version:** 1.0.1
     * **POM License: The Apache Software License, Version 2.0** - [http://www.apache.org/licenses/LICENSE-2.0.txt](http://www.apache.org/licenses/LICENSE-2.0.txt)

1. **Group:** com.google.truth.extensions **Name:** truth-java8-extension **Version:** 1.0.1
     * **POM License: The Apache Software License, Version 2.0** - [http://www.apache.org/licenses/LICENSE-2.0.txt](http://www.apache.org/licenses/LICENSE-2.0.txt)

1. **Group:** com.google.truth.extensions **Name:** truth-liteproto-extension **Version:** 1.0.1
     * **POM License: The Apache Software License, Version 2.0** - [http://www.apache.org/licenses/LICENSE-2.0.txt](http://www.apache.org/licenses/LICENSE-2.0.txt)

1. **Group:** com.google.truth.extensions **Name:** truth-proto-extension **Version:** 1.0.1
     * **POM License: The Apache Software License, Version 2.0** - [http://www.apache.org/licenses/LICENSE-2.0.txt](http://www.apache.org/licenses/LICENSE-2.0.txt)

1. **Group:** com.googlecode.java-diff-utils **Name:** diffutils **Version:** 1.3.0
     * **POM Project URL:** [http://code.google.com/p/java-diff-utils/](http://code.google.com/p/java-diff-utils/)
     * **POM License: The Apache Software License, Version 2.0** - [http://www.apache.org/licenses/LICENSE-2.0.txt](http://www.apache.org/licenses/LICENSE-2.0.txt)

1. **Group:** commons-io **Name:** commons-io **Version:** 2.6
     * **Project URL:** [http://commons.apache.org/proper/commons-io/](http://commons.apache.org/proper/commons-io/)
     * **POM License: Apache License, Version 2.0** - [https://www.apache.org/licenses/LICENSE-2.0.txt](https://www.apache.org/licenses/LICENSE-2.0.txt)

1. **Group:** io.grpc **Name:** grpc-api **Version:** 1.28.1
     * **POM Project URL:** [https://github.com/grpc/grpc-java](https://github.com/grpc/grpc-java)
     * **POM License: Apache 2.0** - [https://opensource.org/licenses/Apache-2.0](https://opensource.org/licenses/Apache-2.0)

1. **Group:** io.grpc **Name:** grpc-context **Version:** 1.28.1
     * **POM Project URL:** [https://github.com/grpc/grpc-java](https://github.com/grpc/grpc-java)
     * **POM License: Apache 2.0** - [https://opensource.org/licenses/Apache-2.0](https://opensource.org/licenses/Apache-2.0)

1. **Group:** io.grpc **Name:** grpc-core **Version:** 1.28.1
     * **POM Project URL:** [https://github.com/grpc/grpc-java](https://github.com/grpc/grpc-java)
     * **POM License: Apache 2.0** - [https://opensource.org/licenses/Apache-2.0](https://opensource.org/licenses/Apache-2.0)

1. **Group:** io.grpc **Name:** grpc-protobuf **Version:** 1.28.1
     * **POM Project URL:** [https://github.com/grpc/grpc-java](https://github.com/grpc/grpc-java)
     * **POM License: Apache 2.0** - [https://opensource.org/licenses/Apache-2.0](https://opensource.org/licenses/Apache-2.0)

1. **Group:** io.grpc **Name:** grpc-protobuf-lite **Version:** 1.28.1
     * **POM Project URL:** [https://github.com/grpc/grpc-java](https://github.com/grpc/grpc-java)
     * **POM License: Apache 2.0** - [https://opensource.org/licenses/Apache-2.0](https://opensource.org/licenses/Apache-2.0)

1. **Group:** io.grpc **Name:** grpc-stub **Version:** 1.28.1
     * **POM Project URL:** [https://github.com/grpc/grpc-java](https://github.com/grpc/grpc-java)
     * **POM License: Apache 2.0** - [https://opensource.org/licenses/Apache-2.0](https://opensource.org/licenses/Apache-2.0)

1. **Group:** io.grpc **Name:** protoc-gen-grpc-java **Version:** 1.28.1
     * **POM Project URL:** [https://github.com/grpc/grpc-java](https://github.com/grpc/grpc-java)
     * **POM License: Apache 2.0** - [https://opensource.org/licenses/Apache-2.0](https://opensource.org/licenses/Apache-2.0)

1. **Group:** io.perfmark **Name:** perfmark-api **Version:** 0.19.0
     * **POM Project URL:** [https://github.com/perfmark/perfmark](https://github.com/perfmark/perfmark)
     * **POM License: Apache 2.0** - [https://opensource.org/licenses/Apache-2.0](https://opensource.org/licenses/Apache-2.0)

1. **Group:** junit **Name:** junit **Version:** 4.12
     * **POM Project URL:** [http://junit.org](http://junit.org)
     * **POM License: Eclipse Public License 1.0** - [http://www.eclipse.org/legal/epl-v10.html](http://www.eclipse.org/legal/epl-v10.html)

1. **Group:** net.java.dev.javacc **Name:** javacc **Version:** 5.0
     * **POM Project URL:** [https://javacc.dev.java.net/](https://javacc.dev.java.net/)
     * **POM License: Berkeley Software Distribution (BSD) License** - [http://www.opensource.org/licenses/bsd-license.html](http://www.opensource.org/licenses/bsd-license.html)

1. **Group:** net.sourceforge.pmd **Name:** pmd-core **Version:** 6.24.0
     * **POM License: BSD-style** - [http://pmd.sourceforge.net/license.html](http://pmd.sourceforge.net/license.html)

1. **Group:** net.sourceforge.pmd **Name:** pmd-java **Version:** 6.24.0
     * **POM License: BSD-style** - [http://pmd.sourceforge.net/license.html](http://pmd.sourceforge.net/license.html)

1. **Group:** net.sourceforge.saxon **Name:** saxon **Version:** 9.1.0.8
     * **POM Project URL:** [http://saxon.sourceforge.net/](http://saxon.sourceforge.net/)
     * **POM License: Mozilla Public License Version 1.0** - [http://www.mozilla.org/MPL/MPL-1.0.txt](http://www.mozilla.org/MPL/MPL-1.0.txt)

1. **Group:** org.antlr **Name:** antlr4-runtime **Version:** 4.7
     * **Manifest Project URL:** [http://www.antlr.org](http://www.antlr.org)
     * **POM License: The BSD License** - [http://www.antlr.org/license.html](http://www.antlr.org/license.html)

1. **Group:** org.apache.commons **Name:** commons-lang3 **Version:** 3.8.1
     * **Project URL:** [http://commons.apache.org/proper/commons-lang/](http://commons.apache.org/proper/commons-lang/)
     * **POM License: Apache License, Version 2.0** - [https://www.apache.org/licenses/LICENSE-2.0.txt](https://www.apache.org/licenses/LICENSE-2.0.txt)

1. **Group:** org.apiguardian **Name:** apiguardian-api **Version:** 1.1.0
     * **POM Project URL:** [https://github.com/apiguardian-team/apiguardian](https://github.com/apiguardian-team/apiguardian)
     * **POM License: The Apache License, Version 2.0** - [http://www.apache.org/licenses/LICENSE-2.0.txt](http://www.apache.org/licenses/LICENSE-2.0.txt)

1. **Group:** org.checkerframework **Name:** checker-compat-qual **Version:** 2.5.5
     * **POM Project URL:** [https://checkerframework.org](https://checkerframework.org)
     * **POM License: GNU General Public License, version 2 (GPL2), with the classpath exception** - [http://www.gnu.org/software/classpath/license.html](http://www.gnu.org/software/classpath/license.html)
     * **POM License: The MIT License** - [http://opensource.org/licenses/MIT](http://opensource.org/licenses/MIT)

1. **Group:** org.checkerframework **Name:** checker-qual **Version:** 3.3.0
     * **Manifest License:** MIT (Not packaged)
     * **POM Project URL:** [https://checkerframework.org](https://checkerframework.org)
     * **POM License: The MIT License** - [http://opensource.org/licenses/MIT](http://opensource.org/licenses/MIT)

1. **Group:** org.checkerframework **Name:** dataflow **Version:** 3.0.0
     * **Manifest License:** (GPL-2.0-only WITH Classpath-exception-2.0) (Not packaged)
     * **POM Project URL:** [https://checkerframework.org](https://checkerframework.org)
     * **POM License: GNU General Public License, version 2 (GPL2), with the classpath exception** - [http://www.gnu.org/software/classpath/license.html](http://www.gnu.org/software/classpath/license.html)
     * **POM License: The MIT License** - [http://opensource.org/licenses/MIT](http://opensource.org/licenses/MIT)

1. **Group:** org.checkerframework **Name:** javacutil **Version:** 3.0.0
     * **Manifest License:** (GPL-2.0-only WITH Classpath-exception-2.0) (Not packaged)
     * **POM Project URL:** [https://checkerframework.org](https://checkerframework.org)
     * **POM License: GNU General Public License, version 2 (GPL2), with the classpath exception** - [http://www.gnu.org/software/classpath/license.html](http://www.gnu.org/software/classpath/license.html)
     * **POM License: The MIT License** - [http://opensource.org/licenses/MIT](http://opensource.org/licenses/MIT)

1. **Group:** org.codehaus.mojo **Name:** animal-sniffer-annotations **Version:** 1.18
     * **POM License: MIT license** - [http://www.opensource.org/licenses/mit-license.php](http://www.opensource.org/licenses/mit-license.php)
     * **POM License: The Apache Software License, Version 2.0** - [http://www.apache.org/licenses/LICENSE-2.0.txt](http://www.apache.org/licenses/LICENSE-2.0.txt)

1. **Group:** org.hamcrest **Name:** hamcrest-all **Version:** 1.3
     * **POM License: New BSD License** - [http://www.opensource.org/licenses/bsd-license.php](http://www.opensource.org/licenses/bsd-license.php)

1. **Group:** org.hamcrest **Name:** hamcrest-core **Version:** 1.3
     * **POM License: New BSD License** - [http://www.opensource.org/licenses/bsd-license.php](http://www.opensource.org/licenses/bsd-license.php)

1. **Group:** org.jacoco **Name:** org.jacoco.agent **Version:** 0.8.5
     * **POM License: Eclipse Public License 2.0** - [https://www.eclipse.org/legal/epl-2.0/](https://www.eclipse.org/legal/epl-2.0/)

1. **Group:** org.jacoco **Name:** org.jacoco.ant **Version:** 0.8.5
     * **POM License: Eclipse Public License 2.0** - [https://www.eclipse.org/legal/epl-2.0/](https://www.eclipse.org/legal/epl-2.0/)

1. **Group:** org.jacoco **Name:** org.jacoco.core **Version:** 0.8.5
     * **POM License: Eclipse Public License 2.0** - [https://www.eclipse.org/legal/epl-2.0/](https://www.eclipse.org/legal/epl-2.0/)

1. **Group:** org.jacoco **Name:** org.jacoco.report **Version:** 0.8.5
     * **POM License: Eclipse Public License 2.0** - [https://www.eclipse.org/legal/epl-2.0/](https://www.eclipse.org/legal/epl-2.0/)

1. **Group:** org.junit **Name:** junit-bom **Version:** 5.6.2 **No license information found**
1. **Group:** org.junit.jupiter **Name:** junit-jupiter-api **Version:** 5.6.2
     * **POM Project URL:** [https://junit.org/junit5/](https://junit.org/junit5/)
     * **POM License: Eclipse Public License v2.0** - [https://www.eclipse.org/legal/epl-v20.html](https://www.eclipse.org/legal/epl-v20.html)

1. **Group:** org.junit.jupiter **Name:** junit-jupiter-engine **Version:** 5.6.2
     * **POM Project URL:** [https://junit.org/junit5/](https://junit.org/junit5/)
     * **POM License: Eclipse Public License v2.0** - [https://www.eclipse.org/legal/epl-v20.html](https://www.eclipse.org/legal/epl-v20.html)

1. **Group:** org.junit.jupiter **Name:** junit-jupiter-params **Version:** 5.6.2
     * **POM Project URL:** [https://junit.org/junit5/](https://junit.org/junit5/)
     * **POM License: Eclipse Public License v2.0** - [https://www.eclipse.org/legal/epl-v20.html](https://www.eclipse.org/legal/epl-v20.html)

1. **Group:** org.junit.platform **Name:** junit-platform-commons **Version:** 1.6.2
     * **POM Project URL:** [https://junit.org/junit5/](https://junit.org/junit5/)
     * **POM License: Eclipse Public License v2.0** - [https://www.eclipse.org/legal/epl-v20.html](https://www.eclipse.org/legal/epl-v20.html)

1. **Group:** org.junit.platform **Name:** junit-platform-engine **Version:** 1.6.2
     * **POM Project URL:** [https://junit.org/junit5/](https://junit.org/junit5/)
     * **POM License: Eclipse Public License v2.0** - [https://www.eclipse.org/legal/epl-v20.html](https://www.eclipse.org/legal/epl-v20.html)

1. **Group:** org.opentest4j **Name:** opentest4j **Version:** 1.2.0
     * **Manifest License:** The Apache License, Version 2.0 (Not packaged)
     * **POM Project URL:** [https://github.com/ota4j-team/opentest4j](https://github.com/ota4j-team/opentest4j)
     * **POM License: The Apache License, Version 2.0** - [http://www.apache.org/licenses/LICENSE-2.0.txt](http://www.apache.org/licenses/LICENSE-2.0.txt)

1. **Group:** org.ow2.asm **Name:** asm **Version:** 7.2
     * **Manifest Project URL:** [http://asm.ow2.org](http://asm.ow2.org)
     * **Manifest License:** BSD-3-Clause;link=https://asm.ow2.io/LICENSE.txt (Not packaged)
     * **POM Project URL:** [http://asm.ow2.io/](http://asm.ow2.io/)
     * **POM License: BSD-3-Clause** - [https://asm.ow2.io/license.html](https://asm.ow2.io/license.html)
     * **POM License: The Apache Software License, Version 2.0** - [http://www.apache.org/licenses/LICENSE-2.0.txt](http://www.apache.org/licenses/LICENSE-2.0.txt)

1. **Group:** org.ow2.asm **Name:** asm **Version:** 7.3.1
     * **Manifest Project URL:** [http://asm.ow2.org](http://asm.ow2.org)
     * **Manifest License:** BSD-3-Clause;link=https://asm.ow2.io/LICENSE.txt (Not packaged)
     * **POM Project URL:** [http://asm.ow2.io/](http://asm.ow2.io/)
     * **POM License: BSD-3-Clause** - [https://asm.ow2.io/license.html](https://asm.ow2.io/license.html)
     * **POM License: The Apache Software License, Version 2.0** - [http://www.apache.org/licenses/LICENSE-2.0.txt](http://www.apache.org/licenses/LICENSE-2.0.txt)

1. **Group:** org.ow2.asm **Name:** asm-analysis **Version:** 7.2
     * **Manifest Project URL:** [http://asm.ow2.org](http://asm.ow2.org)
     * **Manifest License:** BSD-3-Clause;link=https://asm.ow2.io/LICENSE.txt (Not packaged)
     * **POM Project URL:** [http://asm.ow2.io/](http://asm.ow2.io/)
     * **POM License: BSD-3-Clause** - [https://asm.ow2.io/license.html](https://asm.ow2.io/license.html)
     * **POM License: The Apache Software License, Version 2.0** - [http://www.apache.org/licenses/LICENSE-2.0.txt](http://www.apache.org/licenses/LICENSE-2.0.txt)

1. **Group:** org.ow2.asm **Name:** asm-commons **Version:** 7.2
     * **Manifest Project URL:** [http://asm.ow2.org](http://asm.ow2.org)
     * **Manifest License:** BSD-3-Clause;link=https://asm.ow2.io/LICENSE.txt (Not packaged)
     * **POM Project URL:** [http://asm.ow2.io/](http://asm.ow2.io/)
     * **POM License: BSD-3-Clause** - [https://asm.ow2.io/license.html](https://asm.ow2.io/license.html)
     * **POM License: The Apache Software License, Version 2.0** - [http://www.apache.org/licenses/LICENSE-2.0.txt](http://www.apache.org/licenses/LICENSE-2.0.txt)

1. **Group:** org.ow2.asm **Name:** asm-tree **Version:** 7.2
     * **Manifest Project URL:** [http://asm.ow2.org](http://asm.ow2.org)
     * **Manifest License:** BSD-3-Clause;link=https://asm.ow2.io/LICENSE.txt (Not packaged)
     * **POM Project URL:** [http://asm.ow2.io/](http://asm.ow2.io/)
     * **POM License: BSD-3-Clause** - [https://asm.ow2.io/license.html](https://asm.ow2.io/license.html)
     * **POM License: The Apache Software License, Version 2.0** - [http://www.apache.org/licenses/LICENSE-2.0.txt](http://www.apache.org/licenses/LICENSE-2.0.txt)

1. **Group:** org.pcollections **Name:** pcollections **Version:** 2.1.2
     * **POM Project URL:** [http://pcollections.org](http://pcollections.org)
     * **POM License: The MIT License** - [http://www.opensource.org/licenses/mit-license.php](http://www.opensource.org/licenses/mit-license.php)

1. **Group:** org.plumelib **Name:** plume-util **Version:** 1.0.6
     * **POM Project URL:** [https://github.com/plume-lib/plume-util](https://github.com/plume-lib/plume-util)
     * **POM License: MIT License** - [https://opensource.org/licenses/MIT](https://opensource.org/licenses/MIT)

1. **Group:** org.plumelib **Name:** reflection-util **Version:** 0.0.2
     * **POM Project URL:** [https://github.com/plume-lib/reflection-util](https://github.com/plume-lib/reflection-util)
     * **POM License: MIT License** - [https://opensource.org/licenses/MIT](https://opensource.org/licenses/MIT)

1. **Group:** org.plumelib **Name:** require-javadoc **Version:** 0.1.0
     * **POM Project URL:** [https://github.com/plume-lib/require-javadoc](https://github.com/plume-lib/require-javadoc)
     * **POM License: MIT License** - [https://opensource.org/licenses/MIT](https://opensource.org/licenses/MIT)

    
        
 The dependencies distributed under several licenses, are used according their commercial-use-friendly license.


<<<<<<< HEAD
This report was generated on **Mon Apr 27 18:04:07 EEST 2020** using [Gradle-License-Report plugin](https://github.com/jk1/Gradle-License-Report) by Evgeny Naumenko, licensed under [Apache 2.0 License](https://github.com/jk1/Gradle-License-Report/blob/master/LICENSE).



    
# Dependencies of `io.spine:spine-testutil-server:1.5.1`
=======
This report was generated on **Fri Jun 12 13:11:01 EEST 2020** using [Gradle-License-Report plugin](https://github.com/jk1/Gradle-License-Report) by Evgeny Naumenko, licensed under [Apache 2.0 License](https://github.com/jk1/Gradle-License-Report/blob/master/LICENSE).



    
# Dependencies of `io.spine:spine-testutil-server:1.5.15`
>>>>>>> ed31f7e8

## Runtime
1. **Group:** com.google.android **Name:** annotations **Version:** 4.1.1.4
     * **POM Project URL:** [http://source.android.com/](http://source.android.com/)
     * **POM License: Apache 2.0** - [http://www.apache.org/licenses/LICENSE-2.0](http://www.apache.org/licenses/LICENSE-2.0)

1. **Group:** com.google.api.grpc **Name:** proto-google-common-protos **Version:** 1.17.0
     * **POM Project URL:** [https://github.com/googleapis/api-client-staging](https://github.com/googleapis/api-client-staging)
     * **POM License: Apache-2.0** - [https://www.apache.org/licenses/LICENSE-2.0.txt](https://www.apache.org/licenses/LICENSE-2.0.txt)

1. **Group:** com.google.auto.value **Name:** auto-value-annotations **Version:** 1.6.3
     * **POM License: Apache 2.0** - [http://www.apache.org/licenses/LICENSE-2.0.txt](http://www.apache.org/licenses/LICENSE-2.0.txt)

1. **Group:** com.google.code.findbugs **Name:** jsr305 **Version:** 3.0.2
     * **POM Project URL:** [http://findbugs.sourceforge.net/](http://findbugs.sourceforge.net/)
     * **POM License: The Apache Software License, Version 2.0** - [http://www.apache.org/licenses/LICENSE-2.0.txt](http://www.apache.org/licenses/LICENSE-2.0.txt)

1. **Group:** com.google.code.gson **Name:** gson **Version:** 2.8.6
     * **POM License: Apache 2.0** - [http://www.apache.org/licenses/LICENSE-2.0.txt](http://www.apache.org/licenses/LICENSE-2.0.txt)

1. **Group:** com.google.errorprone **Name:** error_prone_annotations **Version:** 2.3.4
     * **POM License: Apache 2.0** - [http://www.apache.org/licenses/LICENSE-2.0.txt](http://www.apache.org/licenses/LICENSE-2.0.txt)

1. **Group:** com.google.errorprone **Name:** error_prone_type_annotations **Version:** 2.3.4
     * **POM License: Apache 2.0** - [http://www.apache.org/licenses/LICENSE-2.0.txt](http://www.apache.org/licenses/LICENSE-2.0.txt)

1. **Group:** com.google.flogger **Name:** flogger **Version:** 0.5.1
     * **POM Project URL:** [https://github.com/google/flogger](https://github.com/google/flogger)
     * **POM License: Apache 2.0** - [https://www.apache.org/licenses/LICENSE-2.0.txt](https://www.apache.org/licenses/LICENSE-2.0.txt)

1. **Group:** com.google.flogger **Name:** flogger-system-backend **Version:** 0.5.1
     * **POM Project URL:** [https://github.com/google/flogger](https://github.com/google/flogger)
     * **POM License: Apache 2.0** - [https://www.apache.org/licenses/LICENSE-2.0.txt](https://www.apache.org/licenses/LICENSE-2.0.txt)

1. **Group:** com.google.guava **Name:** failureaccess **Version:** 1.0.1
     * **Manifest Project URL:** [https://github.com/google/guava/](https://github.com/google/guava/)
     * **POM License: The Apache Software License, Version 2.0** - [http://www.apache.org/licenses/LICENSE-2.0.txt](http://www.apache.org/licenses/LICENSE-2.0.txt)

1. **Group:** com.google.guava **Name:** guava **Version:** 29.0-jre
     * **Manifest Project URL:** [https://github.com/google/guava/](https://github.com/google/guava/)
     * **POM License: Apache License, Version 2.0** - [http://www.apache.org/licenses/LICENSE-2.0.txt](http://www.apache.org/licenses/LICENSE-2.0.txt)

1. **Group:** com.google.guava **Name:** guava-testlib **Version:** 29.0-jre
     * **POM License: Apache License, Version 2.0** - [http://www.apache.org/licenses/LICENSE-2.0.txt](http://www.apache.org/licenses/LICENSE-2.0.txt)

1. **Group:** com.google.guava **Name:** listenablefuture **Version:** 9999.0-empty-to-avoid-conflict-with-guava
     * **POM License: The Apache Software License, Version 2.0** - [http://www.apache.org/licenses/LICENSE-2.0.txt](http://www.apache.org/licenses/LICENSE-2.0.txt)

1. **Group:** com.google.j2objc **Name:** j2objc-annotations **Version:** 1.3
     * **POM Project URL:** [https://github.com/google/j2objc/](https://github.com/google/j2objc/)
     * **POM License: The Apache Software License, Version 2.0** - [http://www.apache.org/licenses/LICENSE-2.0.txt](http://www.apache.org/licenses/LICENSE-2.0.txt)

1. **Group:** com.google.protobuf **Name:** protobuf-java **Version:** 3.11.4
     * **Manifest Project URL:** [https://developers.google.com/protocol-buffers/](https://developers.google.com/protocol-buffers/)
     * **POM License: 3-Clause BSD License** - [https://opensource.org/licenses/BSD-3-Clause](https://opensource.org/licenses/BSD-3-Clause)

1. **Group:** com.google.protobuf **Name:** protobuf-java-util **Version:** 3.11.4
     * **Manifest Project URL:** [https://developers.google.com/protocol-buffers/](https://developers.google.com/protocol-buffers/)
     * **POM License: 3-Clause BSD License** - [https://opensource.org/licenses/BSD-3-Clause](https://opensource.org/licenses/BSD-3-Clause)

1. **Group:** com.google.truth **Name:** truth **Version:** 1.0.1
     * **POM License: The Apache Software License, Version 2.0** - [http://www.apache.org/licenses/LICENSE-2.0.txt](http://www.apache.org/licenses/LICENSE-2.0.txt)

1. **Group:** com.google.truth.extensions **Name:** truth-java8-extension **Version:** 1.0.1
     * **POM License: The Apache Software License, Version 2.0** - [http://www.apache.org/licenses/LICENSE-2.0.txt](http://www.apache.org/licenses/LICENSE-2.0.txt)

1. **Group:** com.google.truth.extensions **Name:** truth-liteproto-extension **Version:** 1.0.1
     * **POM License: The Apache Software License, Version 2.0** - [http://www.apache.org/licenses/LICENSE-2.0.txt](http://www.apache.org/licenses/LICENSE-2.0.txt)

1. **Group:** com.google.truth.extensions **Name:** truth-proto-extension **Version:** 1.0.1
     * **POM License: The Apache Software License, Version 2.0** - [http://www.apache.org/licenses/LICENSE-2.0.txt](http://www.apache.org/licenses/LICENSE-2.0.txt)

1. **Group:** com.googlecode.java-diff-utils **Name:** diffutils **Version:** 1.3.0
     * **POM Project URL:** [http://code.google.com/p/java-diff-utils/](http://code.google.com/p/java-diff-utils/)
     * **POM License: The Apache Software License, Version 2.0** - [http://www.apache.org/licenses/LICENSE-2.0.txt](http://www.apache.org/licenses/LICENSE-2.0.txt)

1. **Group:** io.grpc **Name:** grpc-api **Version:** 1.28.1
     * **POM Project URL:** [https://github.com/grpc/grpc-java](https://github.com/grpc/grpc-java)
     * **POM License: Apache 2.0** - [https://opensource.org/licenses/Apache-2.0](https://opensource.org/licenses/Apache-2.0)

1. **Group:** io.grpc **Name:** grpc-context **Version:** 1.28.1
     * **POM Project URL:** [https://github.com/grpc/grpc-java](https://github.com/grpc/grpc-java)
     * **POM License: Apache 2.0** - [https://opensource.org/licenses/Apache-2.0](https://opensource.org/licenses/Apache-2.0)

1. **Group:** io.grpc **Name:** grpc-core **Version:** 1.28.1
     * **POM Project URL:** [https://github.com/grpc/grpc-java](https://github.com/grpc/grpc-java)
     * **POM License: Apache 2.0** - [https://opensource.org/licenses/Apache-2.0](https://opensource.org/licenses/Apache-2.0)

1. **Group:** io.grpc **Name:** grpc-protobuf **Version:** 1.28.1
     * **POM Project URL:** [https://github.com/grpc/grpc-java](https://github.com/grpc/grpc-java)
     * **POM License: Apache 2.0** - [https://opensource.org/licenses/Apache-2.0](https://opensource.org/licenses/Apache-2.0)

1. **Group:** io.grpc **Name:** grpc-protobuf-lite **Version:** 1.28.1
     * **POM Project URL:** [https://github.com/grpc/grpc-java](https://github.com/grpc/grpc-java)
     * **POM License: Apache 2.0** - [https://opensource.org/licenses/Apache-2.0](https://opensource.org/licenses/Apache-2.0)

1. **Group:** io.grpc **Name:** grpc-stub **Version:** 1.28.1
     * **POM Project URL:** [https://github.com/grpc/grpc-java](https://github.com/grpc/grpc-java)
     * **POM License: Apache 2.0** - [https://opensource.org/licenses/Apache-2.0](https://opensource.org/licenses/Apache-2.0)

1. **Group:** io.perfmark **Name:** perfmark-api **Version:** 0.19.0
     * **POM Project URL:** [https://github.com/perfmark/perfmark](https://github.com/perfmark/perfmark)
     * **POM License: Apache 2.0** - [https://opensource.org/licenses/Apache-2.0](https://opensource.org/licenses/Apache-2.0)

1. **Group:** junit **Name:** junit **Version:** 4.12
     * **POM Project URL:** [http://junit.org](http://junit.org)
     * **POM License: Eclipse Public License 1.0** - [http://www.eclipse.org/legal/epl-v10.html](http://www.eclipse.org/legal/epl-v10.html)

1. **Group:** org.apiguardian **Name:** apiguardian-api **Version:** 1.1.0
     * **POM Project URL:** [https://github.com/apiguardian-team/apiguardian](https://github.com/apiguardian-team/apiguardian)
     * **POM License: The Apache License, Version 2.0** - [http://www.apache.org/licenses/LICENSE-2.0.txt](http://www.apache.org/licenses/LICENSE-2.0.txt)

1. **Group:** org.checkerframework **Name:** checker-compat-qual **Version:** 2.5.5
     * **POM Project URL:** [https://checkerframework.org](https://checkerframework.org)
     * **POM License: GNU General Public License, version 2 (GPL2), with the classpath exception** - [http://www.gnu.org/software/classpath/license.html](http://www.gnu.org/software/classpath/license.html)
     * **POM License: The MIT License** - [http://opensource.org/licenses/MIT](http://opensource.org/licenses/MIT)

1. **Group:** org.checkerframework **Name:** checker-qual **Version:** 3.3.0
     * **Manifest License:** MIT (Not packaged)
     * **POM Project URL:** [https://checkerframework.org](https://checkerframework.org)
     * **POM License: The MIT License** - [http://opensource.org/licenses/MIT](http://opensource.org/licenses/MIT)

1. **Group:** org.codehaus.mojo **Name:** animal-sniffer-annotations **Version:** 1.18
     * **POM License: MIT license** - [http://www.opensource.org/licenses/mit-license.php](http://www.opensource.org/licenses/mit-license.php)
     * **POM License: The Apache Software License, Version 2.0** - [http://www.apache.org/licenses/LICENSE-2.0.txt](http://www.apache.org/licenses/LICENSE-2.0.txt)

1. **Group:** org.hamcrest **Name:** hamcrest-all **Version:** 1.3
     * **POM License: New BSD License** - [http://www.opensource.org/licenses/bsd-license.php](http://www.opensource.org/licenses/bsd-license.php)

1. **Group:** org.hamcrest **Name:** hamcrest-core **Version:** 1.3
     * **POM License: New BSD License** - [http://www.opensource.org/licenses/bsd-license.php](http://www.opensource.org/licenses/bsd-license.php)

1. **Group:** org.junit **Name:** junit-bom **Version:** 5.6.2 **No license information found**
1. **Group:** org.junit.jupiter **Name:** junit-jupiter-api **Version:** 5.6.2
     * **POM Project URL:** [https://junit.org/junit5/](https://junit.org/junit5/)
     * **POM License: Eclipse Public License v2.0** - [https://www.eclipse.org/legal/epl-v20.html](https://www.eclipse.org/legal/epl-v20.html)

1. **Group:** org.junit.jupiter **Name:** junit-jupiter-params **Version:** 5.6.2
     * **POM Project URL:** [https://junit.org/junit5/](https://junit.org/junit5/)
     * **POM License: Eclipse Public License v2.0** - [https://www.eclipse.org/legal/epl-v20.html](https://www.eclipse.org/legal/epl-v20.html)

1. **Group:** org.junit.platform **Name:** junit-platform-commons **Version:** 1.6.2
     * **POM Project URL:** [https://junit.org/junit5/](https://junit.org/junit5/)
     * **POM License: Eclipse Public License v2.0** - [https://www.eclipse.org/legal/epl-v20.html](https://www.eclipse.org/legal/epl-v20.html)

1. **Group:** org.opentest4j **Name:** opentest4j **Version:** 1.2.0
     * **Manifest License:** The Apache License, Version 2.0 (Not packaged)
     * **POM Project URL:** [https://github.com/ota4j-team/opentest4j](https://github.com/ota4j-team/opentest4j)
     * **POM License: The Apache License, Version 2.0** - [http://www.apache.org/licenses/LICENSE-2.0.txt](http://www.apache.org/licenses/LICENSE-2.0.txt)

## Compile, tests and tooling
1. **Group:** com.beust **Name:** jcommander **Version:** 1.72
     * **POM Project URL:** [http://jcommander.org](http://jcommander.org)
     * **POM License: Apache 2.0** - [http://www.apache.org/licenses/LICENSE-2.0](http://www.apache.org/licenses/LICENSE-2.0)

1. **Group:** com.github.ben-manes.caffeine **Name:** caffeine **Version:** 2.7.0
     * **POM Project URL:** [https://github.com/ben-manes/caffeine](https://github.com/ben-manes/caffeine)
     * **POM License: Apache License, Version 2.0** - [https://www.apache.org/licenses/LICENSE-2.0.txt](https://www.apache.org/licenses/LICENSE-2.0.txt)

1. **Group:** com.github.kevinstern **Name:** software-and-algorithms **Version:** 1.0
     * **POM Project URL:** [https://www.github.com/KevinStern/software-and-algorithms](https://www.github.com/KevinStern/software-and-algorithms)
     * **POM License: MIT License** - [http://www.opensource.org/licenses/mit-license.php](http://www.opensource.org/licenses/mit-license.php)

1. **Group:** com.google.android **Name:** annotations **Version:** 4.1.1.4
     * **POM Project URL:** [http://source.android.com/](http://source.android.com/)
     * **POM License: Apache 2.0** - [http://www.apache.org/licenses/LICENSE-2.0](http://www.apache.org/licenses/LICENSE-2.0)

1. **Group:** com.google.api.grpc **Name:** proto-google-common-protos **Version:** 1.17.0
     * **POM Project URL:** [https://github.com/googleapis/api-client-staging](https://github.com/googleapis/api-client-staging)
     * **POM License: Apache-2.0** - [https://www.apache.org/licenses/LICENSE-2.0.txt](https://www.apache.org/licenses/LICENSE-2.0.txt)

1. **Group:** com.google.auto **Name:** auto-common **Version:** 0.10
     * **POM License: Apache 2.0** - [http://www.apache.org/licenses/LICENSE-2.0.txt](http://www.apache.org/licenses/LICENSE-2.0.txt)

1. **Group:** com.google.auto.value **Name:** auto-value-annotations **Version:** 1.6.3
     * **POM License: Apache 2.0** - [http://www.apache.org/licenses/LICENSE-2.0.txt](http://www.apache.org/licenses/LICENSE-2.0.txt)

1. **Group:** com.google.code.findbugs **Name:** jFormatString **Version:** 3.0.0
     * **POM Project URL:** [http://findbugs.sourceforge.net/](http://findbugs.sourceforge.net/)
     * **POM License: GNU Lesser Public License** - [http://www.gnu.org/licenses/lgpl.html](http://www.gnu.org/licenses/lgpl.html)

1. **Group:** com.google.code.findbugs **Name:** jsr305 **Version:** 3.0.2
     * **POM Project URL:** [http://findbugs.sourceforge.net/](http://findbugs.sourceforge.net/)
     * **POM License: The Apache Software License, Version 2.0** - [http://www.apache.org/licenses/LICENSE-2.0.txt](http://www.apache.org/licenses/LICENSE-2.0.txt)

1. **Group:** com.google.code.gson **Name:** gson **Version:** 2.8.6
     * **POM License: Apache 2.0** - [http://www.apache.org/licenses/LICENSE-2.0.txt](http://www.apache.org/licenses/LICENSE-2.0.txt)

1. **Group:** com.google.errorprone **Name:** error_prone_annotation **Version:** 2.3.4
     * **POM License: Apache 2.0** - [http://www.apache.org/licenses/LICENSE-2.0.txt](http://www.apache.org/licenses/LICENSE-2.0.txt)

1. **Group:** com.google.errorprone **Name:** error_prone_annotations **Version:** 2.3.4
     * **POM License: Apache 2.0** - [http://www.apache.org/licenses/LICENSE-2.0.txt](http://www.apache.org/licenses/LICENSE-2.0.txt)

1. **Group:** com.google.errorprone **Name:** error_prone_check_api **Version:** 2.3.4
     * **POM License: Apache 2.0** - [http://www.apache.org/licenses/LICENSE-2.0.txt](http://www.apache.org/licenses/LICENSE-2.0.txt)

1. **Group:** com.google.errorprone **Name:** error_prone_core **Version:** 2.3.4
     * **POM License: Apache 2.0** - [http://www.apache.org/licenses/LICENSE-2.0.txt](http://www.apache.org/licenses/LICENSE-2.0.txt)

1. **Group:** com.google.errorprone **Name:** error_prone_type_annotations **Version:** 2.3.4
     * **POM License: Apache 2.0** - [http://www.apache.org/licenses/LICENSE-2.0.txt](http://www.apache.org/licenses/LICENSE-2.0.txt)

1. **Group:** com.google.errorprone **Name:** javac **Version:** 9+181-r4173-1
     * **POM Project URL:** [https://github.com/google/error-prone-javac](https://github.com/google/error-prone-javac)
     * **POM License: GNU General Public License, version 2, with the Classpath Exception** - [http://openjdk.java.net/legal/gplv2+ce.html](http://openjdk.java.net/legal/gplv2+ce.html)

1. **Group:** com.google.flogger **Name:** flogger **Version:** 0.5.1
     * **POM Project URL:** [https://github.com/google/flogger](https://github.com/google/flogger)
     * **POM License: Apache 2.0** - [https://www.apache.org/licenses/LICENSE-2.0.txt](https://www.apache.org/licenses/LICENSE-2.0.txt)

1. **Group:** com.google.flogger **Name:** flogger-system-backend **Version:** 0.5.1
     * **POM Project URL:** [https://github.com/google/flogger](https://github.com/google/flogger)
     * **POM License: Apache 2.0** - [https://www.apache.org/licenses/LICENSE-2.0.txt](https://www.apache.org/licenses/LICENSE-2.0.txt)

1. **Group:** com.google.guava **Name:** failureaccess **Version:** 1.0.1
     * **Manifest Project URL:** [https://github.com/google/guava/](https://github.com/google/guava/)
     * **POM License: The Apache Software License, Version 2.0** - [http://www.apache.org/licenses/LICENSE-2.0.txt](http://www.apache.org/licenses/LICENSE-2.0.txt)

1. **Group:** com.google.guava **Name:** guava **Version:** 29.0-jre
     * **Manifest Project URL:** [https://github.com/google/guava/](https://github.com/google/guava/)
     * **POM License: Apache License, Version 2.0** - [http://www.apache.org/licenses/LICENSE-2.0.txt](http://www.apache.org/licenses/LICENSE-2.0.txt)

1. **Group:** com.google.guava **Name:** guava-testlib **Version:** 29.0-jre
     * **POM License: Apache License, Version 2.0** - [http://www.apache.org/licenses/LICENSE-2.0.txt](http://www.apache.org/licenses/LICENSE-2.0.txt)

1. **Group:** com.google.guava **Name:** listenablefuture **Version:** 9999.0-empty-to-avoid-conflict-with-guava
     * **POM License: The Apache Software License, Version 2.0** - [http://www.apache.org/licenses/LICENSE-2.0.txt](http://www.apache.org/licenses/LICENSE-2.0.txt)

1. **Group:** com.google.j2objc **Name:** j2objc-annotations **Version:** 1.3
     * **POM Project URL:** [https://github.com/google/j2objc/](https://github.com/google/j2objc/)
     * **POM License: The Apache Software License, Version 2.0** - [http://www.apache.org/licenses/LICENSE-2.0.txt](http://www.apache.org/licenses/LICENSE-2.0.txt)

1. **Group:** com.google.protobuf **Name:** protobuf-java **Version:** 3.11.4
     * **Manifest Project URL:** [https://developers.google.com/protocol-buffers/](https://developers.google.com/protocol-buffers/)
     * **POM License: 3-Clause BSD License** - [https://opensource.org/licenses/BSD-3-Clause](https://opensource.org/licenses/BSD-3-Clause)

1. **Group:** com.google.protobuf **Name:** protobuf-java-util **Version:** 3.11.4
     * **Manifest Project URL:** [https://developers.google.com/protocol-buffers/](https://developers.google.com/protocol-buffers/)
     * **POM License: 3-Clause BSD License** - [https://opensource.org/licenses/BSD-3-Clause](https://opensource.org/licenses/BSD-3-Clause)

1. **Group:** com.google.protobuf **Name:** protoc **Version:** 3.11.4
     * **POM Project URL:** [https://developers.google.com/protocol-buffers/](https://developers.google.com/protocol-buffers/)
     * **POM License: 3-Clause BSD License** - [https://opensource.org/licenses/BSD-3-Clause](https://opensource.org/licenses/BSD-3-Clause)
     * **POM License: The Apache Software License, Version 2.0** - [http://www.apache.org/licenses/LICENSE-2.0.txt](http://www.apache.org/licenses/LICENSE-2.0.txt)

1. **Group:** com.google.truth **Name:** truth **Version:** 1.0.1
     * **POM License: The Apache Software License, Version 2.0** - [http://www.apache.org/licenses/LICENSE-2.0.txt](http://www.apache.org/licenses/LICENSE-2.0.txt)

1. **Group:** com.google.truth.extensions **Name:** truth-java8-extension **Version:** 1.0.1
     * **POM License: The Apache Software License, Version 2.0** - [http://www.apache.org/licenses/LICENSE-2.0.txt](http://www.apache.org/licenses/LICENSE-2.0.txt)

1. **Group:** com.google.truth.extensions **Name:** truth-liteproto-extension **Version:** 1.0.1
     * **POM License: The Apache Software License, Version 2.0** - [http://www.apache.org/licenses/LICENSE-2.0.txt](http://www.apache.org/licenses/LICENSE-2.0.txt)

1. **Group:** com.google.truth.extensions **Name:** truth-proto-extension **Version:** 1.0.1
     * **POM License: The Apache Software License, Version 2.0** - [http://www.apache.org/licenses/LICENSE-2.0.txt](http://www.apache.org/licenses/LICENSE-2.0.txt)

1. **Group:** com.googlecode.java-diff-utils **Name:** diffutils **Version:** 1.3.0
     * **POM Project URL:** [http://code.google.com/p/java-diff-utils/](http://code.google.com/p/java-diff-utils/)
     * **POM License: The Apache Software License, Version 2.0** - [http://www.apache.org/licenses/LICENSE-2.0.txt](http://www.apache.org/licenses/LICENSE-2.0.txt)

1. **Group:** commons-io **Name:** commons-io **Version:** 2.6
     * **Project URL:** [http://commons.apache.org/proper/commons-io/](http://commons.apache.org/proper/commons-io/)
     * **POM License: Apache License, Version 2.0** - [https://www.apache.org/licenses/LICENSE-2.0.txt](https://www.apache.org/licenses/LICENSE-2.0.txt)

1. **Group:** io.grpc **Name:** grpc-api **Version:** 1.28.1
     * **POM Project URL:** [https://github.com/grpc/grpc-java](https://github.com/grpc/grpc-java)
     * **POM License: Apache 2.0** - [https://opensource.org/licenses/Apache-2.0](https://opensource.org/licenses/Apache-2.0)

1. **Group:** io.grpc **Name:** grpc-context **Version:** 1.28.1
     * **POM Project URL:** [https://github.com/grpc/grpc-java](https://github.com/grpc/grpc-java)
     * **POM License: Apache 2.0** - [https://opensource.org/licenses/Apache-2.0](https://opensource.org/licenses/Apache-2.0)

1. **Group:** io.grpc **Name:** grpc-core **Version:** 1.28.1
     * **POM Project URL:** [https://github.com/grpc/grpc-java](https://github.com/grpc/grpc-java)
     * **POM License: Apache 2.0** - [https://opensource.org/licenses/Apache-2.0](https://opensource.org/licenses/Apache-2.0)

1. **Group:** io.grpc **Name:** grpc-netty **Version:** 1.28.1
     * **POM Project URL:** [https://github.com/grpc/grpc-java](https://github.com/grpc/grpc-java)
     * **POM License: Apache 2.0** - [https://opensource.org/licenses/Apache-2.0](https://opensource.org/licenses/Apache-2.0)

1. **Group:** io.grpc **Name:** grpc-protobuf **Version:** 1.28.1
     * **POM Project URL:** [https://github.com/grpc/grpc-java](https://github.com/grpc/grpc-java)
     * **POM License: Apache 2.0** - [https://opensource.org/licenses/Apache-2.0](https://opensource.org/licenses/Apache-2.0)

1. **Group:** io.grpc **Name:** grpc-protobuf-lite **Version:** 1.28.1
     * **POM Project URL:** [https://github.com/grpc/grpc-java](https://github.com/grpc/grpc-java)
     * **POM License: Apache 2.0** - [https://opensource.org/licenses/Apache-2.0](https://opensource.org/licenses/Apache-2.0)

1. **Group:** io.grpc **Name:** grpc-stub **Version:** 1.28.1
     * **POM Project URL:** [https://github.com/grpc/grpc-java](https://github.com/grpc/grpc-java)
     * **POM License: Apache 2.0** - [https://opensource.org/licenses/Apache-2.0](https://opensource.org/licenses/Apache-2.0)

1. **Group:** io.grpc **Name:** protoc-gen-grpc-java **Version:** 1.28.1
     * **POM Project URL:** [https://github.com/grpc/grpc-java](https://github.com/grpc/grpc-java)
     * **POM License: Apache 2.0** - [https://opensource.org/licenses/Apache-2.0](https://opensource.org/licenses/Apache-2.0)

1. **Group:** io.netty **Name:** netty-buffer **Version:** 4.1.45.Final
     * **Manifest Project URL:** [https://netty.io/](https://netty.io/)
     * **POM License: Apache License, Version 2.0** - [http://www.apache.org/licenses/LICENSE-2.0](http://www.apache.org/licenses/LICENSE-2.0)

1. **Group:** io.netty **Name:** netty-codec **Version:** 4.1.45.Final
     * **Manifest Project URL:** [https://netty.io/](https://netty.io/)
     * **POM License: Apache License, Version 2.0** - [http://www.apache.org/licenses/LICENSE-2.0](http://www.apache.org/licenses/LICENSE-2.0)

1. **Group:** io.netty **Name:** netty-codec-http **Version:** 4.1.45.Final
     * **Manifest Project URL:** [https://netty.io/](https://netty.io/)
     * **POM License: Apache License, Version 2.0** - [http://www.apache.org/licenses/LICENSE-2.0](http://www.apache.org/licenses/LICENSE-2.0)

1. **Group:** io.netty **Name:** netty-codec-http2 **Version:** 4.1.45.Final
     * **Manifest Project URL:** [https://netty.io/](https://netty.io/)
     * **POM License: Apache License, Version 2.0** - [http://www.apache.org/licenses/LICENSE-2.0](http://www.apache.org/licenses/LICENSE-2.0)

1. **Group:** io.netty **Name:** netty-codec-socks **Version:** 4.1.45.Final
     * **Manifest Project URL:** [https://netty.io/](https://netty.io/)
     * **POM License: Apache License, Version 2.0** - [http://www.apache.org/licenses/LICENSE-2.0](http://www.apache.org/licenses/LICENSE-2.0)

1. **Group:** io.netty **Name:** netty-common **Version:** 4.1.45.Final
     * **Manifest Project URL:** [https://netty.io/](https://netty.io/)
     * **POM License: Apache License, Version 2.0** - [http://www.apache.org/licenses/LICENSE-2.0](http://www.apache.org/licenses/LICENSE-2.0)

1. **Group:** io.netty **Name:** netty-handler **Version:** 4.1.45.Final
     * **Manifest Project URL:** [https://netty.io/](https://netty.io/)
     * **POM License: Apache License, Version 2.0** - [http://www.apache.org/licenses/LICENSE-2.0](http://www.apache.org/licenses/LICENSE-2.0)

1. **Group:** io.netty **Name:** netty-handler-proxy **Version:** 4.1.45.Final
     * **Manifest Project URL:** [https://netty.io/](https://netty.io/)
     * **POM License: Apache License, Version 2.0** - [http://www.apache.org/licenses/LICENSE-2.0](http://www.apache.org/licenses/LICENSE-2.0)

1. **Group:** io.netty **Name:** netty-resolver **Version:** 4.1.45.Final
     * **Manifest Project URL:** [https://netty.io/](https://netty.io/)
     * **POM License: Apache License, Version 2.0** - [http://www.apache.org/licenses/LICENSE-2.0](http://www.apache.org/licenses/LICENSE-2.0)

1. **Group:** io.netty **Name:** netty-transport **Version:** 4.1.45.Final
     * **Manifest Project URL:** [https://netty.io/](https://netty.io/)
     * **POM License: Apache License, Version 2.0** - [http://www.apache.org/licenses/LICENSE-2.0](http://www.apache.org/licenses/LICENSE-2.0)

1. **Group:** io.perfmark **Name:** perfmark-api **Version:** 0.19.0
     * **POM Project URL:** [https://github.com/perfmark/perfmark](https://github.com/perfmark/perfmark)
     * **POM License: Apache 2.0** - [https://opensource.org/licenses/Apache-2.0](https://opensource.org/licenses/Apache-2.0)

1. **Group:** junit **Name:** junit **Version:** 4.12
     * **POM Project URL:** [http://junit.org](http://junit.org)
     * **POM License: Eclipse Public License 1.0** - [http://www.eclipse.org/legal/epl-v10.html](http://www.eclipse.org/legal/epl-v10.html)

1. **Group:** net.java.dev.javacc **Name:** javacc **Version:** 5.0
     * **POM Project URL:** [https://javacc.dev.java.net/](https://javacc.dev.java.net/)
     * **POM License: Berkeley Software Distribution (BSD) License** - [http://www.opensource.org/licenses/bsd-license.html](http://www.opensource.org/licenses/bsd-license.html)

1. **Group:** net.sourceforge.pmd **Name:** pmd-core **Version:** 6.24.0
     * **POM License: BSD-style** - [http://pmd.sourceforge.net/license.html](http://pmd.sourceforge.net/license.html)

1. **Group:** net.sourceforge.pmd **Name:** pmd-java **Version:** 6.24.0
     * **POM License: BSD-style** - [http://pmd.sourceforge.net/license.html](http://pmd.sourceforge.net/license.html)

1. **Group:** net.sourceforge.saxon **Name:** saxon **Version:** 9.1.0.8
     * **POM Project URL:** [http://saxon.sourceforge.net/](http://saxon.sourceforge.net/)
     * **POM License: Mozilla Public License Version 1.0** - [http://www.mozilla.org/MPL/MPL-1.0.txt](http://www.mozilla.org/MPL/MPL-1.0.txt)

1. **Group:** org.antlr **Name:** antlr4-runtime **Version:** 4.7
     * **Manifest Project URL:** [http://www.antlr.org](http://www.antlr.org)
     * **POM License: The BSD License** - [http://www.antlr.org/license.html](http://www.antlr.org/license.html)

1. **Group:** org.apache.commons **Name:** commons-lang3 **Version:** 3.8.1
     * **Project URL:** [http://commons.apache.org/proper/commons-lang/](http://commons.apache.org/proper/commons-lang/)
     * **POM License: Apache License, Version 2.0** - [https://www.apache.org/licenses/LICENSE-2.0.txt](https://www.apache.org/licenses/LICENSE-2.0.txt)

1. **Group:** org.apiguardian **Name:** apiguardian-api **Version:** 1.1.0
     * **POM Project URL:** [https://github.com/apiguardian-team/apiguardian](https://github.com/apiguardian-team/apiguardian)
     * **POM License: The Apache License, Version 2.0** - [http://www.apache.org/licenses/LICENSE-2.0.txt](http://www.apache.org/licenses/LICENSE-2.0.txt)

1. **Group:** org.checkerframework **Name:** checker-compat-qual **Version:** 2.5.5
     * **POM Project URL:** [https://checkerframework.org](https://checkerframework.org)
     * **POM License: GNU General Public License, version 2 (GPL2), with the classpath exception** - [http://www.gnu.org/software/classpath/license.html](http://www.gnu.org/software/classpath/license.html)
     * **POM License: The MIT License** - [http://opensource.org/licenses/MIT](http://opensource.org/licenses/MIT)

1. **Group:** org.checkerframework **Name:** checker-qual **Version:** 3.3.0
     * **Manifest License:** MIT (Not packaged)
     * **POM Project URL:** [https://checkerframework.org](https://checkerframework.org)
     * **POM License: The MIT License** - [http://opensource.org/licenses/MIT](http://opensource.org/licenses/MIT)

1. **Group:** org.checkerframework **Name:** dataflow **Version:** 3.0.0
     * **Manifest License:** (GPL-2.0-only WITH Classpath-exception-2.0) (Not packaged)
     * **POM Project URL:** [https://checkerframework.org](https://checkerframework.org)
     * **POM License: GNU General Public License, version 2 (GPL2), with the classpath exception** - [http://www.gnu.org/software/classpath/license.html](http://www.gnu.org/software/classpath/license.html)
     * **POM License: The MIT License** - [http://opensource.org/licenses/MIT](http://opensource.org/licenses/MIT)

1. **Group:** org.checkerframework **Name:** javacutil **Version:** 3.0.0
     * **Manifest License:** (GPL-2.0-only WITH Classpath-exception-2.0) (Not packaged)
     * **POM Project URL:** [https://checkerframework.org](https://checkerframework.org)
     * **POM License: GNU General Public License, version 2 (GPL2), with the classpath exception** - [http://www.gnu.org/software/classpath/license.html](http://www.gnu.org/software/classpath/license.html)
     * **POM License: The MIT License** - [http://opensource.org/licenses/MIT](http://opensource.org/licenses/MIT)

1. **Group:** org.codehaus.mojo **Name:** animal-sniffer-annotations **Version:** 1.18
     * **POM License: MIT license** - [http://www.opensource.org/licenses/mit-license.php](http://www.opensource.org/licenses/mit-license.php)
     * **POM License: The Apache Software License, Version 2.0** - [http://www.apache.org/licenses/LICENSE-2.0.txt](http://www.apache.org/licenses/LICENSE-2.0.txt)

1. **Group:** org.hamcrest **Name:** hamcrest-all **Version:** 1.3
     * **POM License: New BSD License** - [http://www.opensource.org/licenses/bsd-license.php](http://www.opensource.org/licenses/bsd-license.php)

1. **Group:** org.hamcrest **Name:** hamcrest-core **Version:** 1.3
     * **POM License: New BSD License** - [http://www.opensource.org/licenses/bsd-license.php](http://www.opensource.org/licenses/bsd-license.php)

1. **Group:** org.jacoco **Name:** org.jacoco.agent **Version:** 0.8.5
     * **POM License: Eclipse Public License 2.0** - [https://www.eclipse.org/legal/epl-2.0/](https://www.eclipse.org/legal/epl-2.0/)

1. **Group:** org.jacoco **Name:** org.jacoco.ant **Version:** 0.8.5
     * **POM License: Eclipse Public License 2.0** - [https://www.eclipse.org/legal/epl-2.0/](https://www.eclipse.org/legal/epl-2.0/)

1. **Group:** org.jacoco **Name:** org.jacoco.core **Version:** 0.8.5
     * **POM License: Eclipse Public License 2.0** - [https://www.eclipse.org/legal/epl-2.0/](https://www.eclipse.org/legal/epl-2.0/)

1. **Group:** org.jacoco **Name:** org.jacoco.report **Version:** 0.8.5
     * **POM License: Eclipse Public License 2.0** - [https://www.eclipse.org/legal/epl-2.0/](https://www.eclipse.org/legal/epl-2.0/)

1. **Group:** org.junit **Name:** junit-bom **Version:** 5.6.2 **No license information found**
1. **Group:** org.junit.jupiter **Name:** junit-jupiter-api **Version:** 5.6.2
     * **POM Project URL:** [https://junit.org/junit5/](https://junit.org/junit5/)
     * **POM License: Eclipse Public License v2.0** - [https://www.eclipse.org/legal/epl-v20.html](https://www.eclipse.org/legal/epl-v20.html)

1. **Group:** org.junit.jupiter **Name:** junit-jupiter-engine **Version:** 5.6.2
     * **POM Project URL:** [https://junit.org/junit5/](https://junit.org/junit5/)
     * **POM License: Eclipse Public License v2.0** - [https://www.eclipse.org/legal/epl-v20.html](https://www.eclipse.org/legal/epl-v20.html)

1. **Group:** org.junit.jupiter **Name:** junit-jupiter-params **Version:** 5.6.2
     * **POM Project URL:** [https://junit.org/junit5/](https://junit.org/junit5/)
     * **POM License: Eclipse Public License v2.0** - [https://www.eclipse.org/legal/epl-v20.html](https://www.eclipse.org/legal/epl-v20.html)

1. **Group:** org.junit.platform **Name:** junit-platform-commons **Version:** 1.6.2
     * **POM Project URL:** [https://junit.org/junit5/](https://junit.org/junit5/)
     * **POM License: Eclipse Public License v2.0** - [https://www.eclipse.org/legal/epl-v20.html](https://www.eclipse.org/legal/epl-v20.html)

1. **Group:** org.junit.platform **Name:** junit-platform-engine **Version:** 1.6.2
     * **POM Project URL:** [https://junit.org/junit5/](https://junit.org/junit5/)
     * **POM License: Eclipse Public License v2.0** - [https://www.eclipse.org/legal/epl-v20.html](https://www.eclipse.org/legal/epl-v20.html)

1. **Group:** org.opentest4j **Name:** opentest4j **Version:** 1.2.0
     * **Manifest License:** The Apache License, Version 2.0 (Not packaged)
     * **POM Project URL:** [https://github.com/ota4j-team/opentest4j](https://github.com/ota4j-team/opentest4j)
     * **POM License: The Apache License, Version 2.0** - [http://www.apache.org/licenses/LICENSE-2.0.txt](http://www.apache.org/licenses/LICENSE-2.0.txt)

1. **Group:** org.ow2.asm **Name:** asm **Version:** 7.2
     * **Manifest Project URL:** [http://asm.ow2.org](http://asm.ow2.org)
     * **Manifest License:** BSD-3-Clause;link=https://asm.ow2.io/LICENSE.txt (Not packaged)
     * **POM Project URL:** [http://asm.ow2.io/](http://asm.ow2.io/)
     * **POM License: BSD-3-Clause** - [https://asm.ow2.io/license.html](https://asm.ow2.io/license.html)
     * **POM License: The Apache Software License, Version 2.0** - [http://www.apache.org/licenses/LICENSE-2.0.txt](http://www.apache.org/licenses/LICENSE-2.0.txt)

1. **Group:** org.ow2.asm **Name:** asm **Version:** 7.3.1
     * **Manifest Project URL:** [http://asm.ow2.org](http://asm.ow2.org)
     * **Manifest License:** BSD-3-Clause;link=https://asm.ow2.io/LICENSE.txt (Not packaged)
     * **POM Project URL:** [http://asm.ow2.io/](http://asm.ow2.io/)
     * **POM License: BSD-3-Clause** - [https://asm.ow2.io/license.html](https://asm.ow2.io/license.html)
     * **POM License: The Apache Software License, Version 2.0** - [http://www.apache.org/licenses/LICENSE-2.0.txt](http://www.apache.org/licenses/LICENSE-2.0.txt)

1. **Group:** org.ow2.asm **Name:** asm-analysis **Version:** 7.2
     * **Manifest Project URL:** [http://asm.ow2.org](http://asm.ow2.org)
     * **Manifest License:** BSD-3-Clause;link=https://asm.ow2.io/LICENSE.txt (Not packaged)
     * **POM Project URL:** [http://asm.ow2.io/](http://asm.ow2.io/)
     * **POM License: BSD-3-Clause** - [https://asm.ow2.io/license.html](https://asm.ow2.io/license.html)
     * **POM License: The Apache Software License, Version 2.0** - [http://www.apache.org/licenses/LICENSE-2.0.txt](http://www.apache.org/licenses/LICENSE-2.0.txt)

1. **Group:** org.ow2.asm **Name:** asm-commons **Version:** 7.2
     * **Manifest Project URL:** [http://asm.ow2.org](http://asm.ow2.org)
     * **Manifest License:** BSD-3-Clause;link=https://asm.ow2.io/LICENSE.txt (Not packaged)
     * **POM Project URL:** [http://asm.ow2.io/](http://asm.ow2.io/)
     * **POM License: BSD-3-Clause** - [https://asm.ow2.io/license.html](https://asm.ow2.io/license.html)
     * **POM License: The Apache Software License, Version 2.0** - [http://www.apache.org/licenses/LICENSE-2.0.txt](http://www.apache.org/licenses/LICENSE-2.0.txt)

1. **Group:** org.ow2.asm **Name:** asm-tree **Version:** 7.2
     * **Manifest Project URL:** [http://asm.ow2.org](http://asm.ow2.org)
     * **Manifest License:** BSD-3-Clause;link=https://asm.ow2.io/LICENSE.txt (Not packaged)
     * **POM Project URL:** [http://asm.ow2.io/](http://asm.ow2.io/)
     * **POM License: BSD-3-Clause** - [https://asm.ow2.io/license.html](https://asm.ow2.io/license.html)
     * **POM License: The Apache Software License, Version 2.0** - [http://www.apache.org/licenses/LICENSE-2.0.txt](http://www.apache.org/licenses/LICENSE-2.0.txt)

1. **Group:** org.pcollections **Name:** pcollections **Version:** 2.1.2
     * **POM Project URL:** [http://pcollections.org](http://pcollections.org)
     * **POM License: The MIT License** - [http://www.opensource.org/licenses/mit-license.php](http://www.opensource.org/licenses/mit-license.php)

1. **Group:** org.plumelib **Name:** plume-util **Version:** 1.0.6
     * **POM Project URL:** [https://github.com/plume-lib/plume-util](https://github.com/plume-lib/plume-util)
     * **POM License: MIT License** - [https://opensource.org/licenses/MIT](https://opensource.org/licenses/MIT)

1. **Group:** org.plumelib **Name:** reflection-util **Version:** 0.0.2
     * **POM Project URL:** [https://github.com/plume-lib/reflection-util](https://github.com/plume-lib/reflection-util)
     * **POM License: MIT License** - [https://opensource.org/licenses/MIT](https://opensource.org/licenses/MIT)

1. **Group:** org.plumelib **Name:** require-javadoc **Version:** 0.1.0
     * **POM Project URL:** [https://github.com/plume-lib/require-javadoc](https://github.com/plume-lib/require-javadoc)
     * **POM License: MIT License** - [https://opensource.org/licenses/MIT](https://opensource.org/licenses/MIT)

    
        
 The dependencies distributed under several licenses, are used according their commercial-use-friendly license.


<<<<<<< HEAD
This report was generated on **Mon Apr 27 18:04:10 EEST 2020** using [Gradle-License-Report plugin](https://github.com/jk1/Gradle-License-Report) by Evgeny Naumenko, licensed under [Apache 2.0 License](https://github.com/jk1/Gradle-License-Report/blob/master/LICENSE).
=======
This report was generated on **Fri Jun 12 13:11:03 EEST 2020** using [Gradle-License-Report plugin](https://github.com/jk1/Gradle-License-Report) by Evgeny Naumenko, licensed under [Apache 2.0 License](https://github.com/jk1/Gradle-License-Report/blob/master/LICENSE).
>>>>>>> ed31f7e8
<|MERGE_RESOLUTION|>--- conflicted
+++ resolved
@@ -1,10 +1,6 @@
 
     
-<<<<<<< HEAD
-# Dependencies of `io.spine:spine-client:1.5.1`
-=======
 # Dependencies of `io.spine:spine-client:1.5.15`
->>>>>>> ed31f7e8
 
 ## Runtime
 1. **Group:** com.google.android **Name:** annotations **Version:** 4.1.1.4
@@ -410,21 +406,12 @@
  The dependencies distributed under several licenses, are used according their commercial-use-friendly license.
 
 
-<<<<<<< HEAD
-This report was generated on **Mon Apr 27 18:04:02 EEST 2020** using [Gradle-License-Report plugin](https://github.com/jk1/Gradle-License-Report) by Evgeny Naumenko, licensed under [Apache 2.0 License](https://github.com/jk1/Gradle-License-Report/blob/master/LICENSE).
-
-
-
-    
-# Dependencies of `io.spine:spine-core:1.5.1`
-=======
 This report was generated on **Fri Jun 12 13:10:57 EEST 2020** using [Gradle-License-Report plugin](https://github.com/jk1/Gradle-License-Report) by Evgeny Naumenko, licensed under [Apache 2.0 License](https://github.com/jk1/Gradle-License-Report/blob/master/LICENSE).
 
 
 
     
 # Dependencies of `io.spine:spine-core:1.5.15`
->>>>>>> ed31f7e8
 
 ## Runtime
 1. **Group:** com.google.code.findbugs **Name:** jsr305 **Version:** 3.0.2
@@ -790,21 +777,12 @@
  The dependencies distributed under several licenses, are used according their commercial-use-friendly license.
 
 
-<<<<<<< HEAD
-This report was generated on **Mon Apr 27 18:04:02 EEST 2020** using [Gradle-License-Report plugin](https://github.com/jk1/Gradle-License-Report) by Evgeny Naumenko, licensed under [Apache 2.0 License](https://github.com/jk1/Gradle-License-Report/blob/master/LICENSE).
-
-
-
-    
-# Dependencies of `io.spine.tools:spine-model-assembler:1.5.1`
-=======
 This report was generated on **Fri Jun 12 13:10:57 EEST 2020** using [Gradle-License-Report plugin](https://github.com/jk1/Gradle-License-Report) by Evgeny Naumenko, licensed under [Apache 2.0 License](https://github.com/jk1/Gradle-License-Report/blob/master/LICENSE).
 
 
 
     
 # Dependencies of `io.spine.tools:spine-model-assembler:1.5.15`
->>>>>>> ed31f7e8
 
 ## Runtime
 1. **Group:** com.google.android **Name:** annotations **Version:** 4.1.1.4
@@ -1205,21 +1183,12 @@
  The dependencies distributed under several licenses, are used according their commercial-use-friendly license.
 
 
-<<<<<<< HEAD
-This report was generated on **Mon Apr 27 18:04:03 EEST 2020** using [Gradle-License-Report plugin](https://github.com/jk1/Gradle-License-Report) by Evgeny Naumenko, licensed under [Apache 2.0 License](https://github.com/jk1/Gradle-License-Report/blob/master/LICENSE).
-
-
-
-    
-# Dependencies of `io.spine.tools:spine-model-verifier:1.5.1`
-=======
 This report was generated on **Fri Jun 12 13:10:58 EEST 2020** using [Gradle-License-Report plugin](https://github.com/jk1/Gradle-License-Report) by Evgeny Naumenko, licensed under [Apache 2.0 License](https://github.com/jk1/Gradle-License-Report/blob/master/LICENSE).
 
 
 
     
 # Dependencies of `io.spine.tools:spine-model-verifier:1.5.15`
->>>>>>> ed31f7e8
 
 ## Runtime
 1. **Group:** com.google.android **Name:** annotations **Version:** 4.1.1.4
@@ -1680,21 +1649,12 @@
  The dependencies distributed under several licenses, are used according their commercial-use-friendly license.
 
 
-<<<<<<< HEAD
-This report was generated on **Mon Apr 27 18:04:03 EEST 2020** using [Gradle-License-Report plugin](https://github.com/jk1/Gradle-License-Report) by Evgeny Naumenko, licensed under [Apache 2.0 License](https://github.com/jk1/Gradle-License-Report/blob/master/LICENSE).
-
-
-
-    
-# Dependencies of `io.spine:spine-server:1.5.1`
-=======
 This report was generated on **Fri Jun 12 13:10:58 EEST 2020** using [Gradle-License-Report plugin](https://github.com/jk1/Gradle-License-Report) by Evgeny Naumenko, licensed under [Apache 2.0 License](https://github.com/jk1/Gradle-License-Report/blob/master/LICENSE).
 
 
 
     
 # Dependencies of `io.spine:spine-server:1.5.15`
->>>>>>> ed31f7e8
 
 ## Runtime
 1. **Group:** com.google.android **Name:** annotations **Version:** 4.1.1.4
@@ -2112,21 +2072,12 @@
  The dependencies distributed under several licenses, are used according their commercial-use-friendly license.
 
 
-<<<<<<< HEAD
-This report was generated on **Mon Apr 27 18:04:04 EEST 2020** using [Gradle-License-Report plugin](https://github.com/jk1/Gradle-License-Report) by Evgeny Naumenko, licensed under [Apache 2.0 License](https://github.com/jk1/Gradle-License-Report/blob/master/LICENSE).
-
-
-
-    
-# Dependencies of `io.spine:spine-testutil-client:1.5.1`
-=======
 This report was generated on **Fri Jun 12 13:10:59 EEST 2020** using [Gradle-License-Report plugin](https://github.com/jk1/Gradle-License-Report) by Evgeny Naumenko, licensed under [Apache 2.0 License](https://github.com/jk1/Gradle-License-Report/blob/master/LICENSE).
 
 
 
     
 # Dependencies of `io.spine:spine-testutil-client:1.5.15`
->>>>>>> ed31f7e8
 
 ## Runtime
 1. **Group:** com.google.android **Name:** annotations **Version:** 4.1.1.4
@@ -2581,21 +2532,12 @@
  The dependencies distributed under several licenses, are used according their commercial-use-friendly license.
 
 
-<<<<<<< HEAD
-This report was generated on **Mon Apr 27 18:04:06 EEST 2020** using [Gradle-License-Report plugin](https://github.com/jk1/Gradle-License-Report) by Evgeny Naumenko, licensed under [Apache 2.0 License](https://github.com/jk1/Gradle-License-Report/blob/master/LICENSE).
-
-
-
-    
-# Dependencies of `io.spine:spine-testutil-core:1.5.1`
-=======
 This report was generated on **Fri Jun 12 13:11:00 EEST 2020** using [Gradle-License-Report plugin](https://github.com/jk1/Gradle-License-Report) by Evgeny Naumenko, licensed under [Apache 2.0 License](https://github.com/jk1/Gradle-License-Report/blob/master/LICENSE).
 
 
 
     
 # Dependencies of `io.spine:spine-testutil-core:1.5.15`
->>>>>>> ed31f7e8
 
 ## Runtime
 1. **Group:** com.google.android **Name:** annotations **Version:** 4.1.1.4
@@ -3058,21 +3000,12 @@
  The dependencies distributed under several licenses, are used according their commercial-use-friendly license.
 
 
-<<<<<<< HEAD
-This report was generated on **Mon Apr 27 18:04:07 EEST 2020** using [Gradle-License-Report plugin](https://github.com/jk1/Gradle-License-Report) by Evgeny Naumenko, licensed under [Apache 2.0 License](https://github.com/jk1/Gradle-License-Report/blob/master/LICENSE).
-
-
-
-    
-# Dependencies of `io.spine:spine-testutil-server:1.5.1`
-=======
 This report was generated on **Fri Jun 12 13:11:01 EEST 2020** using [Gradle-License-Report plugin](https://github.com/jk1/Gradle-License-Report) by Evgeny Naumenko, licensed under [Apache 2.0 License](https://github.com/jk1/Gradle-License-Report/blob/master/LICENSE).
 
 
 
     
 # Dependencies of `io.spine:spine-testutil-server:1.5.15`
->>>>>>> ed31f7e8
 
 ## Runtime
 1. **Group:** com.google.android **Name:** annotations **Version:** 4.1.1.4
@@ -3571,8 +3504,4 @@
  The dependencies distributed under several licenses, are used according their commercial-use-friendly license.
 
 
-<<<<<<< HEAD
-This report was generated on **Mon Apr 27 18:04:10 EEST 2020** using [Gradle-License-Report plugin](https://github.com/jk1/Gradle-License-Report) by Evgeny Naumenko, licensed under [Apache 2.0 License](https://github.com/jk1/Gradle-License-Report/blob/master/LICENSE).
-=======
-This report was generated on **Fri Jun 12 13:11:03 EEST 2020** using [Gradle-License-Report plugin](https://github.com/jk1/Gradle-License-Report) by Evgeny Naumenko, licensed under [Apache 2.0 License](https://github.com/jk1/Gradle-License-Report/blob/master/LICENSE).
->>>>>>> ed31f7e8
+This report was generated on **Fri Jun 12 13:11:03 EEST 2020** using [Gradle-License-Report plugin](https://github.com/jk1/Gradle-License-Report) by Evgeny Naumenko, licensed under [Apache 2.0 License](https://github.com/jk1/Gradle-License-Report/blob/master/LICENSE).