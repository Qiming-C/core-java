--- conflicted
+++ resolved
@@ -1,10 +1,6 @@
 
     
-<<<<<<< HEAD
-# Dependencies of `io.spine:spine-client:1.2.0`
-=======
 # Dependencies of `io.spine:spine-client:1.1.15`
->>>>>>> df49269a
 
 ## Runtime
 1. **Group:** com.google.api.grpc **Name:** proto-google-common-protos **Version:** 1.12.0
@@ -393,21 +389,12 @@
  The dependencies distributed under several licenses, are used according their commercial-use-friendly license.
 
 
-<<<<<<< HEAD
-This report was generated on **Thu Nov 07 15:47:21 EET 2019** using [Gradle-License-Report plugin](https://github.com/jk1/Gradle-License-Report) by Evgeny Naumenko, licensed under [Apache 2.0 License](https://github.com/jk1/Gradle-License-Report/blob/master/LICENSE).
-
-
-
-    
-# Dependencies of `io.spine:spine-core:1.2.0`
-=======
 This report was generated on **Thu Nov 07 18:29:51 EET 2019** using [Gradle-License-Report plugin](https://github.com/jk1/Gradle-License-Report) by Evgeny Naumenko, licensed under [Apache 2.0 License](https://github.com/jk1/Gradle-License-Report/blob/master/LICENSE).
 
 
 
     
 # Dependencies of `io.spine:spine-core:1.1.15`
->>>>>>> df49269a
 
 ## Runtime
 1. **Group:** com.google.code.findbugs **Name:** jsr305 **Version:** 3.0.2
@@ -772,21 +759,12 @@
  The dependencies distributed under several licenses, are used according their commercial-use-friendly license.
 
 
-<<<<<<< HEAD
-This report was generated on **Thu Nov 07 15:47:32 EET 2019** using [Gradle-License-Report plugin](https://github.com/jk1/Gradle-License-Report) by Evgeny Naumenko, licensed under [Apache 2.0 License](https://github.com/jk1/Gradle-License-Report/blob/master/LICENSE).
-
-
-
-    
-# Dependencies of `io.spine.tools:spine-model-assembler:1.2.0`
-=======
 This report was generated on **Thu Nov 07 18:29:51 EET 2019** using [Gradle-License-Report plugin](https://github.com/jk1/Gradle-License-Report) by Evgeny Naumenko, licensed under [Apache 2.0 License](https://github.com/jk1/Gradle-License-Report/blob/master/LICENSE).
 
 
 
     
 # Dependencies of `io.spine.tools:spine-model-assembler:1.1.15`
->>>>>>> df49269a
 
 ## Runtime
 1. **Group:** com.google.android **Name:** annotations **Version:** 4.1.1.4
@@ -1189,21 +1167,12 @@
  The dependencies distributed under several licenses, are used according their commercial-use-friendly license.
 
 
-<<<<<<< HEAD
-This report was generated on **Thu Nov 07 15:47:36 EET 2019** using [Gradle-License-Report plugin](https://github.com/jk1/Gradle-License-Report) by Evgeny Naumenko, licensed under [Apache 2.0 License](https://github.com/jk1/Gradle-License-Report/blob/master/LICENSE).
-
-
-
-    
-# Dependencies of `io.spine.tools:spine-model-verifier:1.2.0`
-=======
 This report was generated on **Thu Nov 07 18:29:52 EET 2019** using [Gradle-License-Report plugin](https://github.com/jk1/Gradle-License-Report) by Evgeny Naumenko, licensed under [Apache 2.0 License](https://github.com/jk1/Gradle-License-Report/blob/master/LICENSE).
 
 
 
     
 # Dependencies of `io.spine.tools:spine-model-verifier:1.1.15`
->>>>>>> df49269a
 
 ## Runtime
 1. **Group:** aopalliance **Name:** aopalliance **Version:** 1.0
@@ -1768,21 +1737,12 @@
  The dependencies distributed under several licenses, are used according their commercial-use-friendly license.
 
 
-<<<<<<< HEAD
-This report was generated on **Thu Nov 07 15:47:48 EET 2019** using [Gradle-License-Report plugin](https://github.com/jk1/Gradle-License-Report) by Evgeny Naumenko, licensed under [Apache 2.0 License](https://github.com/jk1/Gradle-License-Report/blob/master/LICENSE).
-
-
-
-    
-# Dependencies of `io.spine:spine-server:1.2.0`
-=======
 This report was generated on **Thu Nov 07 18:29:53 EET 2019** using [Gradle-License-Report plugin](https://github.com/jk1/Gradle-License-Report) by Evgeny Naumenko, licensed under [Apache 2.0 License](https://github.com/jk1/Gradle-License-Report/blob/master/LICENSE).
 
 
 
     
 # Dependencies of `io.spine:spine-server:1.1.15`
->>>>>>> df49269a
 
 ## Runtime
 1. **Group:** com.google.android **Name:** annotations **Version:** 4.1.1.4
@@ -2201,21 +2161,12 @@
  The dependencies distributed under several licenses, are used according their commercial-use-friendly license.
 
 
-<<<<<<< HEAD
-This report was generated on **Thu Nov 07 15:47:59 EET 2019** using [Gradle-License-Report plugin](https://github.com/jk1/Gradle-License-Report) by Evgeny Naumenko, licensed under [Apache 2.0 License](https://github.com/jk1/Gradle-License-Report/blob/master/LICENSE).
-
-
-
-    
-# Dependencies of `io.spine:spine-testutil-client:1.2.0`
-=======
 This report was generated on **Thu Nov 07 18:29:53 EET 2019** using [Gradle-License-Report plugin](https://github.com/jk1/Gradle-License-Report) by Evgeny Naumenko, licensed under [Apache 2.0 License](https://github.com/jk1/Gradle-License-Report/blob/master/LICENSE).
 
 
 
     
 # Dependencies of `io.spine:spine-testutil-client:1.1.15`
->>>>>>> df49269a
 
 ## Runtime
 1. **Group:** com.google.api.grpc **Name:** proto-google-common-protos **Version:** 1.12.0
@@ -2637,21 +2588,12 @@
  The dependencies distributed under several licenses, are used according their commercial-use-friendly license.
 
 
-<<<<<<< HEAD
-This report was generated on **Thu Nov 07 15:48:08 EET 2019** using [Gradle-License-Report plugin](https://github.com/jk1/Gradle-License-Report) by Evgeny Naumenko, licensed under [Apache 2.0 License](https://github.com/jk1/Gradle-License-Report/blob/master/LICENSE).
-
-
-
-    
-# Dependencies of `io.spine:spine-testutil-core:1.2.0`
-=======
 This report was generated on **Thu Nov 07 18:29:53 EET 2019** using [Gradle-License-Report plugin](https://github.com/jk1/Gradle-License-Report) by Evgeny Naumenko, licensed under [Apache 2.0 License](https://github.com/jk1/Gradle-License-Report/blob/master/LICENSE).
 
 
 
     
 # Dependencies of `io.spine:spine-testutil-core:1.1.15`
->>>>>>> df49269a
 
 ## Runtime
 1. **Group:** com.google.api.grpc **Name:** proto-google-common-protos **Version:** 1.12.0
@@ -3081,21 +3023,12 @@
  The dependencies distributed under several licenses, are used according their commercial-use-friendly license.
 
 
-<<<<<<< HEAD
-This report was generated on **Thu Nov 07 15:48:16 EET 2019** using [Gradle-License-Report plugin](https://github.com/jk1/Gradle-License-Report) by Evgeny Naumenko, licensed under [Apache 2.0 License](https://github.com/jk1/Gradle-License-Report/blob/master/LICENSE).
-
-
-
-    
-# Dependencies of `io.spine:spine-testutil-server:1.2.0`
-=======
 This report was generated on **Thu Nov 07 18:29:54 EET 2019** using [Gradle-License-Report plugin](https://github.com/jk1/Gradle-License-Report) by Evgeny Naumenko, licensed under [Apache 2.0 License](https://github.com/jk1/Gradle-License-Report/blob/master/LICENSE).
 
 
 
     
 # Dependencies of `io.spine:spine-testutil-server:1.1.15`
->>>>>>> df49269a
 
 ## Runtime
 1. **Group:** com.google.android **Name:** annotations **Version:** 4.1.1.4
@@ -3611,8 +3544,4 @@
  The dependencies distributed under several licenses, are used according their commercial-use-friendly license.
 
 
-<<<<<<< HEAD
-This report was generated on **Thu Nov 07 15:48:21 EET 2019** using [Gradle-License-Report plugin](https://github.com/jk1/Gradle-License-Report) by Evgeny Naumenko, licensed under [Apache 2.0 License](https://github.com/jk1/Gradle-License-Report/blob/master/LICENSE).
-=======
-This report was generated on **Thu Nov 07 18:29:54 EET 2019** using [Gradle-License-Report plugin](https://github.com/jk1/Gradle-License-Report) by Evgeny Naumenko, licensed under [Apache 2.0 License](https://github.com/jk1/Gradle-License-Report/blob/master/LICENSE).
->>>>>>> df49269a
+This report was generated on **Thu Nov 07 18:29:54 EET 2019** using [Gradle-License-Report plugin](https://github.com/jk1/Gradle-License-Report) by Evgeny Naumenko, licensed under [Apache 2.0 License](https://github.com/jk1/Gradle-License-Report/blob/master/LICENSE).