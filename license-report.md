--- conflicted
+++ resolved
@@ -473,11 +473,7 @@
  The dependencies distributed under several licenses, are used according their commercial-use-friendly license.
 
 
-<<<<<<< HEAD
-This report was generated on **Tue Jul 23 11:54:19 EEST 2019** using [Gradle-License-Report plugin](https://github.com/jk1/Gradle-License-Report) by Evgeny Naumenko, licensed under [Apache 2.0 License](https://github.com/jk1/Gradle-License-Report/blob/master/LICENSE).
-=======
 This report was generated on **Tue Jul 23 17:41:21 EEST 2019** using [Gradle-License-Report plugin](https://github.com/jk1/Gradle-License-Report) by Evgeny Naumenko, licensed under [Apache 2.0 License](https://github.com/jk1/Gradle-License-Report/blob/master/LICENSE).
->>>>>>> 68286c49
 
 
 
@@ -901,11 +897,7 @@
  The dependencies distributed under several licenses, are used according their commercial-use-friendly license.
 
 
-<<<<<<< HEAD
-This report was generated on **Tue Jul 23 11:54:20 EEST 2019** using [Gradle-License-Report plugin](https://github.com/jk1/Gradle-License-Report) by Evgeny Naumenko, licensed under [Apache 2.0 License](https://github.com/jk1/Gradle-License-Report/blob/master/LICENSE).
-=======
 This report was generated on **Tue Jul 23 17:41:22 EEST 2019** using [Gradle-License-Report plugin](https://github.com/jk1/Gradle-License-Report) by Evgeny Naumenko, licensed under [Apache 2.0 License](https://github.com/jk1/Gradle-License-Report/blob/master/LICENSE).
->>>>>>> 68286c49
 
 
 
@@ -988,6 +980,10 @@
      * **POM Project URL:** [https://github.com/grpc/grpc-java](https://github.com/grpc/grpc-java)
      * **POM License: Apache 2.0** - [https://opensource.org/licenses/Apache-2.0](https://opensource.org/licenses/Apache-2.0)
 
+1. **Group:** io.grpc **Name:** grpc-netty **Version:** 1.22.0
+     * **POM Project URL:** [https://github.com/grpc/grpc-java](https://github.com/grpc/grpc-java)
+     * **POM License: Apache 2.0** - [https://opensource.org/licenses/Apache-2.0](https://opensource.org/licenses/Apache-2.0)
+
 1. **Group:** io.grpc **Name:** grpc-okhttp **Version:** 1.22.0
      * **POM Project URL:** [https://github.com/grpc/grpc-java](https://github.com/grpc/grpc-java)
      * **POM License: Apache 2.0** - [https://opensource.org/licenses/Apache-2.0](https://opensource.org/licenses/Apache-2.0)
@@ -1003,6 +999,56 @@
 1. **Group:** io.grpc **Name:** grpc-stub **Version:** 1.22.0
      * **POM Project URL:** [https://github.com/grpc/grpc-java](https://github.com/grpc/grpc-java)
      * **POM License: Apache 2.0** - [https://opensource.org/licenses/Apache-2.0](https://opensource.org/licenses/Apache-2.0)
+
+1. **Group:** io.netty **Name:** netty-buffer **Version:** 4.1.35.Final
+     * **Manifest Project URL:** [http://netty.io/](http://netty.io/)
+     * **Manifest license URL:** [http://www.apache.org/licenses/LICENSE-2.0](http://www.apache.org/licenses/LICENSE-2.0)
+     * **POM License: Apache License, Version 2.0** - [http://www.apache.org/licenses/LICENSE-2.0](http://www.apache.org/licenses/LICENSE-2.0)
+
+1. **Group:** io.netty **Name:** netty-codec **Version:** 4.1.35.Final
+     * **Manifest Project URL:** [http://netty.io/](http://netty.io/)
+     * **Manifest license URL:** [http://www.apache.org/licenses/LICENSE-2.0](http://www.apache.org/licenses/LICENSE-2.0)
+     * **POM License: Apache License, Version 2.0** - [http://www.apache.org/licenses/LICENSE-2.0](http://www.apache.org/licenses/LICENSE-2.0)
+
+1. **Group:** io.netty **Name:** netty-codec-http **Version:** 4.1.35.Final
+     * **Manifest Project URL:** [http://netty.io/](http://netty.io/)
+     * **Manifest license URL:** [http://www.apache.org/licenses/LICENSE-2.0](http://www.apache.org/licenses/LICENSE-2.0)
+     * **POM License: Apache License, Version 2.0** - [http://www.apache.org/licenses/LICENSE-2.0](http://www.apache.org/licenses/LICENSE-2.0)
+
+1. **Group:** io.netty **Name:** netty-codec-http2 **Version:** 4.1.35.Final
+     * **Manifest Project URL:** [http://netty.io/](http://netty.io/)
+     * **Manifest license URL:** [http://www.apache.org/licenses/LICENSE-2.0](http://www.apache.org/licenses/LICENSE-2.0)
+     * **POM License: Apache License, Version 2.0** - [http://www.apache.org/licenses/LICENSE-2.0](http://www.apache.org/licenses/LICENSE-2.0)
+
+1. **Group:** io.netty **Name:** netty-codec-socks **Version:** 4.1.35.Final
+     * **Manifest Project URL:** [http://netty.io/](http://netty.io/)
+     * **Manifest license URL:** [http://www.apache.org/licenses/LICENSE-2.0](http://www.apache.org/licenses/LICENSE-2.0)
+     * **POM License: Apache License, Version 2.0** - [http://www.apache.org/licenses/LICENSE-2.0](http://www.apache.org/licenses/LICENSE-2.0)
+
+1. **Group:** io.netty **Name:** netty-common **Version:** 4.1.35.Final
+     * **Manifest Project URL:** [http://netty.io/](http://netty.io/)
+     * **Manifest license URL:** [http://www.apache.org/licenses/LICENSE-2.0](http://www.apache.org/licenses/LICENSE-2.0)
+     * **POM License: Apache License, Version 2.0** - [http://www.apache.org/licenses/LICENSE-2.0](http://www.apache.org/licenses/LICENSE-2.0)
+
+1. **Group:** io.netty **Name:** netty-handler **Version:** 4.1.35.Final
+     * **Manifest Project URL:** [http://netty.io/](http://netty.io/)
+     * **Manifest license URL:** [http://www.apache.org/licenses/LICENSE-2.0](http://www.apache.org/licenses/LICENSE-2.0)
+     * **POM License: Apache License, Version 2.0** - [http://www.apache.org/licenses/LICENSE-2.0](http://www.apache.org/licenses/LICENSE-2.0)
+
+1. **Group:** io.netty **Name:** netty-handler-proxy **Version:** 4.1.35.Final
+     * **Manifest Project URL:** [http://netty.io/](http://netty.io/)
+     * **Manifest license URL:** [http://www.apache.org/licenses/LICENSE-2.0](http://www.apache.org/licenses/LICENSE-2.0)
+     * **POM License: Apache License, Version 2.0** - [http://www.apache.org/licenses/LICENSE-2.0](http://www.apache.org/licenses/LICENSE-2.0)
+
+1. **Group:** io.netty **Name:** netty-resolver **Version:** 4.1.35.Final
+     * **Manifest Project URL:** [http://netty.io/](http://netty.io/)
+     * **Manifest license URL:** [http://www.apache.org/licenses/LICENSE-2.0](http://www.apache.org/licenses/LICENSE-2.0)
+     * **POM License: Apache License, Version 2.0** - [http://www.apache.org/licenses/LICENSE-2.0](http://www.apache.org/licenses/LICENSE-2.0)
+
+1. **Group:** io.netty **Name:** netty-transport **Version:** 4.1.35.Final
+     * **Manifest Project URL:** [http://netty.io/](http://netty.io/)
+     * **Manifest license URL:** [http://www.apache.org/licenses/LICENSE-2.0](http://www.apache.org/licenses/LICENSE-2.0)
+     * **POM License: Apache License, Version 2.0** - [http://www.apache.org/licenses/LICENSE-2.0](http://www.apache.org/licenses/LICENSE-2.0)
 
 1. **Group:** io.opencensus **Name:** opencensus-api **Version:** 0.21.0
      * **POM Project URL:** [https://github.com/census-instrumentation/opencensus-java](https://github.com/census-instrumentation/opencensus-java)
@@ -1173,6 +1219,10 @@
      * **POM Project URL:** [https://github.com/grpc/grpc-java](https://github.com/grpc/grpc-java)
      * **POM License: Apache 2.0** - [https://opensource.org/licenses/Apache-2.0](https://opensource.org/licenses/Apache-2.0)
 
+1. **Group:** io.grpc **Name:** grpc-netty **Version:** 1.22.0
+     * **POM Project URL:** [https://github.com/grpc/grpc-java](https://github.com/grpc/grpc-java)
+     * **POM License: Apache 2.0** - [https://opensource.org/licenses/Apache-2.0](https://opensource.org/licenses/Apache-2.0)
+
 1. **Group:** io.grpc **Name:** grpc-okhttp **Version:** 1.22.0
      * **POM Project URL:** [https://github.com/grpc/grpc-java](https://github.com/grpc/grpc-java)
      * **POM License: Apache 2.0** - [https://opensource.org/licenses/Apache-2.0](https://opensource.org/licenses/Apache-2.0)
@@ -1192,6 +1242,56 @@
 1. **Group:** io.grpc **Name:** protoc-gen-grpc-java **Version:** 1.22.0
      * **POM Project URL:** [https://github.com/grpc/grpc-java](https://github.com/grpc/grpc-java)
      * **POM License: Apache 2.0** - [https://opensource.org/licenses/Apache-2.0](https://opensource.org/licenses/Apache-2.0)
+
+1. **Group:** io.netty **Name:** netty-buffer **Version:** 4.1.35.Final
+     * **Manifest Project URL:** [http://netty.io/](http://netty.io/)
+     * **Manifest license URL:** [http://www.apache.org/licenses/LICENSE-2.0](http://www.apache.org/licenses/LICENSE-2.0)
+     * **POM License: Apache License, Version 2.0** - [http://www.apache.org/licenses/LICENSE-2.0](http://www.apache.org/licenses/LICENSE-2.0)
+
+1. **Group:** io.netty **Name:** netty-codec **Version:** 4.1.35.Final
+     * **Manifest Project URL:** [http://netty.io/](http://netty.io/)
+     * **Manifest license URL:** [http://www.apache.org/licenses/LICENSE-2.0](http://www.apache.org/licenses/LICENSE-2.0)
+     * **POM License: Apache License, Version 2.0** - [http://www.apache.org/licenses/LICENSE-2.0](http://www.apache.org/licenses/LICENSE-2.0)
+
+1. **Group:** io.netty **Name:** netty-codec-http **Version:** 4.1.35.Final
+     * **Manifest Project URL:** [http://netty.io/](http://netty.io/)
+     * **Manifest license URL:** [http://www.apache.org/licenses/LICENSE-2.0](http://www.apache.org/licenses/LICENSE-2.0)
+     * **POM License: Apache License, Version 2.0** - [http://www.apache.org/licenses/LICENSE-2.0](http://www.apache.org/licenses/LICENSE-2.0)
+
+1. **Group:** io.netty **Name:** netty-codec-http2 **Version:** 4.1.35.Final
+     * **Manifest Project URL:** [http://netty.io/](http://netty.io/)
+     * **Manifest license URL:** [http://www.apache.org/licenses/LICENSE-2.0](http://www.apache.org/licenses/LICENSE-2.0)
+     * **POM License: Apache License, Version 2.0** - [http://www.apache.org/licenses/LICENSE-2.0](http://www.apache.org/licenses/LICENSE-2.0)
+
+1. **Group:** io.netty **Name:** netty-codec-socks **Version:** 4.1.35.Final
+     * **Manifest Project URL:** [http://netty.io/](http://netty.io/)
+     * **Manifest license URL:** [http://www.apache.org/licenses/LICENSE-2.0](http://www.apache.org/licenses/LICENSE-2.0)
+     * **POM License: Apache License, Version 2.0** - [http://www.apache.org/licenses/LICENSE-2.0](http://www.apache.org/licenses/LICENSE-2.0)
+
+1. **Group:** io.netty **Name:** netty-common **Version:** 4.1.35.Final
+     * **Manifest Project URL:** [http://netty.io/](http://netty.io/)
+     * **Manifest license URL:** [http://www.apache.org/licenses/LICENSE-2.0](http://www.apache.org/licenses/LICENSE-2.0)
+     * **POM License: Apache License, Version 2.0** - [http://www.apache.org/licenses/LICENSE-2.0](http://www.apache.org/licenses/LICENSE-2.0)
+
+1. **Group:** io.netty **Name:** netty-handler **Version:** 4.1.35.Final
+     * **Manifest Project URL:** [http://netty.io/](http://netty.io/)
+     * **Manifest license URL:** [http://www.apache.org/licenses/LICENSE-2.0](http://www.apache.org/licenses/LICENSE-2.0)
+     * **POM License: Apache License, Version 2.0** - [http://www.apache.org/licenses/LICENSE-2.0](http://www.apache.org/licenses/LICENSE-2.0)
+
+1. **Group:** io.netty **Name:** netty-handler-proxy **Version:** 4.1.35.Final
+     * **Manifest Project URL:** [http://netty.io/](http://netty.io/)
+     * **Manifest license URL:** [http://www.apache.org/licenses/LICENSE-2.0](http://www.apache.org/licenses/LICENSE-2.0)
+     * **POM License: Apache License, Version 2.0** - [http://www.apache.org/licenses/LICENSE-2.0](http://www.apache.org/licenses/LICENSE-2.0)
+
+1. **Group:** io.netty **Name:** netty-resolver **Version:** 4.1.35.Final
+     * **Manifest Project URL:** [http://netty.io/](http://netty.io/)
+     * **Manifest license URL:** [http://www.apache.org/licenses/LICENSE-2.0](http://www.apache.org/licenses/LICENSE-2.0)
+     * **POM License: Apache License, Version 2.0** - [http://www.apache.org/licenses/LICENSE-2.0](http://www.apache.org/licenses/LICENSE-2.0)
+
+1. **Group:** io.netty **Name:** netty-transport **Version:** 4.1.35.Final
+     * **Manifest Project URL:** [http://netty.io/](http://netty.io/)
+     * **Manifest license URL:** [http://www.apache.org/licenses/LICENSE-2.0](http://www.apache.org/licenses/LICENSE-2.0)
+     * **POM License: Apache License, Version 2.0** - [http://www.apache.org/licenses/LICENSE-2.0](http://www.apache.org/licenses/LICENSE-2.0)
 
 1. **Group:** io.opencensus **Name:** opencensus-api **Version:** 0.21.0
      * **POM Project URL:** [https://github.com/census-instrumentation/opencensus-java](https://github.com/census-instrumentation/opencensus-java)
@@ -1365,11 +1465,7 @@
  The dependencies distributed under several licenses, are used according their commercial-use-friendly license.
 
 
-<<<<<<< HEAD
-This report was generated on **Tue Jul 23 11:54:21 EEST 2019** using [Gradle-License-Report plugin](https://github.com/jk1/Gradle-License-Report) by Evgeny Naumenko, licensed under [Apache 2.0 License](https://github.com/jk1/Gradle-License-Report/blob/master/LICENSE).
-=======
 This report was generated on **Tue Jul 23 17:41:25 EEST 2019** using [Gradle-License-Report plugin](https://github.com/jk1/Gradle-License-Report) by Evgeny Naumenko, licensed under [Apache 2.0 License](https://github.com/jk1/Gradle-License-Report/blob/master/LICENSE).
->>>>>>> 68286c49
 
 
 
@@ -1473,6 +1569,10 @@
      * **POM Project URL:** [https://github.com/grpc/grpc-java](https://github.com/grpc/grpc-java)
      * **POM License: Apache 2.0** - [https://opensource.org/licenses/Apache-2.0](https://opensource.org/licenses/Apache-2.0)
 
+1. **Group:** io.grpc **Name:** grpc-netty **Version:** 1.22.0
+     * **POM Project URL:** [https://github.com/grpc/grpc-java](https://github.com/grpc/grpc-java)
+     * **POM License: Apache 2.0** - [https://opensource.org/licenses/Apache-2.0](https://opensource.org/licenses/Apache-2.0)
+
 1. **Group:** io.grpc **Name:** grpc-okhttp **Version:** 1.22.0
      * **POM Project URL:** [https://github.com/grpc/grpc-java](https://github.com/grpc/grpc-java)
      * **POM License: Apache 2.0** - [https://opensource.org/licenses/Apache-2.0](https://opensource.org/licenses/Apache-2.0)
@@ -1488,6 +1588,56 @@
 1. **Group:** io.grpc **Name:** grpc-stub **Version:** 1.22.0
      * **POM Project URL:** [https://github.com/grpc/grpc-java](https://github.com/grpc/grpc-java)
      * **POM License: Apache 2.0** - [https://opensource.org/licenses/Apache-2.0](https://opensource.org/licenses/Apache-2.0)
+
+1. **Group:** io.netty **Name:** netty-buffer **Version:** 4.1.35.Final
+     * **Manifest Project URL:** [http://netty.io/](http://netty.io/)
+     * **Manifest license URL:** [http://www.apache.org/licenses/LICENSE-2.0](http://www.apache.org/licenses/LICENSE-2.0)
+     * **POM License: Apache License, Version 2.0** - [http://www.apache.org/licenses/LICENSE-2.0](http://www.apache.org/licenses/LICENSE-2.0)
+
+1. **Group:** io.netty **Name:** netty-codec **Version:** 4.1.35.Final
+     * **Manifest Project URL:** [http://netty.io/](http://netty.io/)
+     * **Manifest license URL:** [http://www.apache.org/licenses/LICENSE-2.0](http://www.apache.org/licenses/LICENSE-2.0)
+     * **POM License: Apache License, Version 2.0** - [http://www.apache.org/licenses/LICENSE-2.0](http://www.apache.org/licenses/LICENSE-2.0)
+
+1. **Group:** io.netty **Name:** netty-codec-http **Version:** 4.1.35.Final
+     * **Manifest Project URL:** [http://netty.io/](http://netty.io/)
+     * **Manifest license URL:** [http://www.apache.org/licenses/LICENSE-2.0](http://www.apache.org/licenses/LICENSE-2.0)
+     * **POM License: Apache License, Version 2.0** - [http://www.apache.org/licenses/LICENSE-2.0](http://www.apache.org/licenses/LICENSE-2.0)
+
+1. **Group:** io.netty **Name:** netty-codec-http2 **Version:** 4.1.35.Final
+     * **Manifest Project URL:** [http://netty.io/](http://netty.io/)
+     * **Manifest license URL:** [http://www.apache.org/licenses/LICENSE-2.0](http://www.apache.org/licenses/LICENSE-2.0)
+     * **POM License: Apache License, Version 2.0** - [http://www.apache.org/licenses/LICENSE-2.0](http://www.apache.org/licenses/LICENSE-2.0)
+
+1. **Group:** io.netty **Name:** netty-codec-socks **Version:** 4.1.35.Final
+     * **Manifest Project URL:** [http://netty.io/](http://netty.io/)
+     * **Manifest license URL:** [http://www.apache.org/licenses/LICENSE-2.0](http://www.apache.org/licenses/LICENSE-2.0)
+     * **POM License: Apache License, Version 2.0** - [http://www.apache.org/licenses/LICENSE-2.0](http://www.apache.org/licenses/LICENSE-2.0)
+
+1. **Group:** io.netty **Name:** netty-common **Version:** 4.1.35.Final
+     * **Manifest Project URL:** [http://netty.io/](http://netty.io/)
+     * **Manifest license URL:** [http://www.apache.org/licenses/LICENSE-2.0](http://www.apache.org/licenses/LICENSE-2.0)
+     * **POM License: Apache License, Version 2.0** - [http://www.apache.org/licenses/LICENSE-2.0](http://www.apache.org/licenses/LICENSE-2.0)
+
+1. **Group:** io.netty **Name:** netty-handler **Version:** 4.1.35.Final
+     * **Manifest Project URL:** [http://netty.io/](http://netty.io/)
+     * **Manifest license URL:** [http://www.apache.org/licenses/LICENSE-2.0](http://www.apache.org/licenses/LICENSE-2.0)
+     * **POM License: Apache License, Version 2.0** - [http://www.apache.org/licenses/LICENSE-2.0](http://www.apache.org/licenses/LICENSE-2.0)
+
+1. **Group:** io.netty **Name:** netty-handler-proxy **Version:** 4.1.35.Final
+     * **Manifest Project URL:** [http://netty.io/](http://netty.io/)
+     * **Manifest license URL:** [http://www.apache.org/licenses/LICENSE-2.0](http://www.apache.org/licenses/LICENSE-2.0)
+     * **POM License: Apache License, Version 2.0** - [http://www.apache.org/licenses/LICENSE-2.0](http://www.apache.org/licenses/LICENSE-2.0)
+
+1. **Group:** io.netty **Name:** netty-resolver **Version:** 4.1.35.Final
+     * **Manifest Project URL:** [http://netty.io/](http://netty.io/)
+     * **Manifest license URL:** [http://www.apache.org/licenses/LICENSE-2.0](http://www.apache.org/licenses/LICENSE-2.0)
+     * **POM License: Apache License, Version 2.0** - [http://www.apache.org/licenses/LICENSE-2.0](http://www.apache.org/licenses/LICENSE-2.0)
+
+1. **Group:** io.netty **Name:** netty-transport **Version:** 4.1.35.Final
+     * **Manifest Project URL:** [http://netty.io/](http://netty.io/)
+     * **Manifest license URL:** [http://www.apache.org/licenses/LICENSE-2.0](http://www.apache.org/licenses/LICENSE-2.0)
+     * **POM License: Apache License, Version 2.0** - [http://www.apache.org/licenses/LICENSE-2.0](http://www.apache.org/licenses/LICENSE-2.0)
 
 1. **Group:** io.opencensus **Name:** opencensus-api **Version:** 0.21.0
      * **POM Project URL:** [https://github.com/census-instrumentation/opencensus-java](https://github.com/census-instrumentation/opencensus-java)
@@ -1737,6 +1887,10 @@
      * **POM Project URL:** [https://github.com/grpc/grpc-java](https://github.com/grpc/grpc-java)
      * **POM License: Apache 2.0** - [https://opensource.org/licenses/Apache-2.0](https://opensource.org/licenses/Apache-2.0)
 
+1. **Group:** io.grpc **Name:** grpc-netty **Version:** 1.22.0
+     * **POM Project URL:** [https://github.com/grpc/grpc-java](https://github.com/grpc/grpc-java)
+     * **POM License: Apache 2.0** - [https://opensource.org/licenses/Apache-2.0](https://opensource.org/licenses/Apache-2.0)
+
 1. **Group:** io.grpc **Name:** grpc-okhttp **Version:** 1.22.0
      * **POM Project URL:** [https://github.com/grpc/grpc-java](https://github.com/grpc/grpc-java)
      * **POM License: Apache 2.0** - [https://opensource.org/licenses/Apache-2.0](https://opensource.org/licenses/Apache-2.0)
@@ -1756,6 +1910,56 @@
 1. **Group:** io.grpc **Name:** protoc-gen-grpc-java **Version:** 1.22.0
      * **POM Project URL:** [https://github.com/grpc/grpc-java](https://github.com/grpc/grpc-java)
      * **POM License: Apache 2.0** - [https://opensource.org/licenses/Apache-2.0](https://opensource.org/licenses/Apache-2.0)
+
+1. **Group:** io.netty **Name:** netty-buffer **Version:** 4.1.35.Final
+     * **Manifest Project URL:** [http://netty.io/](http://netty.io/)
+     * **Manifest license URL:** [http://www.apache.org/licenses/LICENSE-2.0](http://www.apache.org/licenses/LICENSE-2.0)
+     * **POM License: Apache License, Version 2.0** - [http://www.apache.org/licenses/LICENSE-2.0](http://www.apache.org/licenses/LICENSE-2.0)
+
+1. **Group:** io.netty **Name:** netty-codec **Version:** 4.1.35.Final
+     * **Manifest Project URL:** [http://netty.io/](http://netty.io/)
+     * **Manifest license URL:** [http://www.apache.org/licenses/LICENSE-2.0](http://www.apache.org/licenses/LICENSE-2.0)
+     * **POM License: Apache License, Version 2.0** - [http://www.apache.org/licenses/LICENSE-2.0](http://www.apache.org/licenses/LICENSE-2.0)
+
+1. **Group:** io.netty **Name:** netty-codec-http **Version:** 4.1.35.Final
+     * **Manifest Project URL:** [http://netty.io/](http://netty.io/)
+     * **Manifest license URL:** [http://www.apache.org/licenses/LICENSE-2.0](http://www.apache.org/licenses/LICENSE-2.0)
+     * **POM License: Apache License, Version 2.0** - [http://www.apache.org/licenses/LICENSE-2.0](http://www.apache.org/licenses/LICENSE-2.0)
+
+1. **Group:** io.netty **Name:** netty-codec-http2 **Version:** 4.1.35.Final
+     * **Manifest Project URL:** [http://netty.io/](http://netty.io/)
+     * **Manifest license URL:** [http://www.apache.org/licenses/LICENSE-2.0](http://www.apache.org/licenses/LICENSE-2.0)
+     * **POM License: Apache License, Version 2.0** - [http://www.apache.org/licenses/LICENSE-2.0](http://www.apache.org/licenses/LICENSE-2.0)
+
+1. **Group:** io.netty **Name:** netty-codec-socks **Version:** 4.1.35.Final
+     * **Manifest Project URL:** [http://netty.io/](http://netty.io/)
+     * **Manifest license URL:** [http://www.apache.org/licenses/LICENSE-2.0](http://www.apache.org/licenses/LICENSE-2.0)
+     * **POM License: Apache License, Version 2.0** - [http://www.apache.org/licenses/LICENSE-2.0](http://www.apache.org/licenses/LICENSE-2.0)
+
+1. **Group:** io.netty **Name:** netty-common **Version:** 4.1.35.Final
+     * **Manifest Project URL:** [http://netty.io/](http://netty.io/)
+     * **Manifest license URL:** [http://www.apache.org/licenses/LICENSE-2.0](http://www.apache.org/licenses/LICENSE-2.0)
+     * **POM License: Apache License, Version 2.0** - [http://www.apache.org/licenses/LICENSE-2.0](http://www.apache.org/licenses/LICENSE-2.0)
+
+1. **Group:** io.netty **Name:** netty-handler **Version:** 4.1.35.Final
+     * **Manifest Project URL:** [http://netty.io/](http://netty.io/)
+     * **Manifest license URL:** [http://www.apache.org/licenses/LICENSE-2.0](http://www.apache.org/licenses/LICENSE-2.0)
+     * **POM License: Apache License, Version 2.0** - [http://www.apache.org/licenses/LICENSE-2.0](http://www.apache.org/licenses/LICENSE-2.0)
+
+1. **Group:** io.netty **Name:** netty-handler-proxy **Version:** 4.1.35.Final
+     * **Manifest Project URL:** [http://netty.io/](http://netty.io/)
+     * **Manifest license URL:** [http://www.apache.org/licenses/LICENSE-2.0](http://www.apache.org/licenses/LICENSE-2.0)
+     * **POM License: Apache License, Version 2.0** - [http://www.apache.org/licenses/LICENSE-2.0](http://www.apache.org/licenses/LICENSE-2.0)
+
+1. **Group:** io.netty **Name:** netty-resolver **Version:** 4.1.35.Final
+     * **Manifest Project URL:** [http://netty.io/](http://netty.io/)
+     * **Manifest license URL:** [http://www.apache.org/licenses/LICENSE-2.0](http://www.apache.org/licenses/LICENSE-2.0)
+     * **POM License: Apache License, Version 2.0** - [http://www.apache.org/licenses/LICENSE-2.0](http://www.apache.org/licenses/LICENSE-2.0)
+
+1. **Group:** io.netty **Name:** netty-transport **Version:** 4.1.35.Final
+     * **Manifest Project URL:** [http://netty.io/](http://netty.io/)
+     * **Manifest license URL:** [http://www.apache.org/licenses/LICENSE-2.0](http://www.apache.org/licenses/LICENSE-2.0)
+     * **POM License: Apache License, Version 2.0** - [http://www.apache.org/licenses/LICENSE-2.0](http://www.apache.org/licenses/LICENSE-2.0)
 
 1. **Group:** io.opencensus **Name:** opencensus-api **Version:** 0.21.0
      * **POM Project URL:** [https://github.com/census-instrumentation/opencensus-java](https://github.com/census-instrumentation/opencensus-java)
@@ -1991,11 +2195,7 @@
  The dependencies distributed under several licenses, are used according their commercial-use-friendly license.
 
 
-<<<<<<< HEAD
-This report was generated on **Tue Jul 23 11:54:22 EEST 2019** using [Gradle-License-Report plugin](https://github.com/jk1/Gradle-License-Report) by Evgeny Naumenko, licensed under [Apache 2.0 License](https://github.com/jk1/Gradle-License-Report/blob/master/LICENSE).
-=======
 This report was generated on **Tue Jul 23 17:41:26 EEST 2019** using [Gradle-License-Report plugin](https://github.com/jk1/Gradle-License-Report) by Evgeny Naumenko, licensed under [Apache 2.0 License](https://github.com/jk1/Gradle-License-Report/blob/master/LICENSE).
->>>>>>> 68286c49
 
 
 
@@ -2078,6 +2278,10 @@
      * **POM Project URL:** [https://github.com/grpc/grpc-java](https://github.com/grpc/grpc-java)
      * **POM License: Apache 2.0** - [https://opensource.org/licenses/Apache-2.0](https://opensource.org/licenses/Apache-2.0)
 
+1. **Group:** io.grpc **Name:** grpc-netty **Version:** 1.22.0
+     * **POM Project URL:** [https://github.com/grpc/grpc-java](https://github.com/grpc/grpc-java)
+     * **POM License: Apache 2.0** - [https://opensource.org/licenses/Apache-2.0](https://opensource.org/licenses/Apache-2.0)
+
 1. **Group:** io.grpc **Name:** grpc-okhttp **Version:** 1.22.0
      * **POM Project URL:** [https://github.com/grpc/grpc-java](https://github.com/grpc/grpc-java)
      * **POM License: Apache 2.0** - [https://opensource.org/licenses/Apache-2.0](https://opensource.org/licenses/Apache-2.0)
@@ -2093,6 +2297,56 @@
 1. **Group:** io.grpc **Name:** grpc-stub **Version:** 1.22.0
      * **POM Project URL:** [https://github.com/grpc/grpc-java](https://github.com/grpc/grpc-java)
      * **POM License: Apache 2.0** - [https://opensource.org/licenses/Apache-2.0](https://opensource.org/licenses/Apache-2.0)
+
+1. **Group:** io.netty **Name:** netty-buffer **Version:** 4.1.35.Final
+     * **Manifest Project URL:** [http://netty.io/](http://netty.io/)
+     * **Manifest license URL:** [http://www.apache.org/licenses/LICENSE-2.0](http://www.apache.org/licenses/LICENSE-2.0)
+     * **POM License: Apache License, Version 2.0** - [http://www.apache.org/licenses/LICENSE-2.0](http://www.apache.org/licenses/LICENSE-2.0)
+
+1. **Group:** io.netty **Name:** netty-codec **Version:** 4.1.35.Final
+     * **Manifest Project URL:** [http://netty.io/](http://netty.io/)
+     * **Manifest license URL:** [http://www.apache.org/licenses/LICENSE-2.0](http://www.apache.org/licenses/LICENSE-2.0)
+     * **POM License: Apache License, Version 2.0** - [http://www.apache.org/licenses/LICENSE-2.0](http://www.apache.org/licenses/LICENSE-2.0)
+
+1. **Group:** io.netty **Name:** netty-codec-http **Version:** 4.1.35.Final
+     * **Manifest Project URL:** [http://netty.io/](http://netty.io/)
+     * **Manifest license URL:** [http://www.apache.org/licenses/LICENSE-2.0](http://www.apache.org/licenses/LICENSE-2.0)
+     * **POM License: Apache License, Version 2.0** - [http://www.apache.org/licenses/LICENSE-2.0](http://www.apache.org/licenses/LICENSE-2.0)
+
+1. **Group:** io.netty **Name:** netty-codec-http2 **Version:** 4.1.35.Final
+     * **Manifest Project URL:** [http://netty.io/](http://netty.io/)
+     * **Manifest license URL:** [http://www.apache.org/licenses/LICENSE-2.0](http://www.apache.org/licenses/LICENSE-2.0)
+     * **POM License: Apache License, Version 2.0** - [http://www.apache.org/licenses/LICENSE-2.0](http://www.apache.org/licenses/LICENSE-2.0)
+
+1. **Group:** io.netty **Name:** netty-codec-socks **Version:** 4.1.35.Final
+     * **Manifest Project URL:** [http://netty.io/](http://netty.io/)
+     * **Manifest license URL:** [http://www.apache.org/licenses/LICENSE-2.0](http://www.apache.org/licenses/LICENSE-2.0)
+     * **POM License: Apache License, Version 2.0** - [http://www.apache.org/licenses/LICENSE-2.0](http://www.apache.org/licenses/LICENSE-2.0)
+
+1. **Group:** io.netty **Name:** netty-common **Version:** 4.1.35.Final
+     * **Manifest Project URL:** [http://netty.io/](http://netty.io/)
+     * **Manifest license URL:** [http://www.apache.org/licenses/LICENSE-2.0](http://www.apache.org/licenses/LICENSE-2.0)
+     * **POM License: Apache License, Version 2.0** - [http://www.apache.org/licenses/LICENSE-2.0](http://www.apache.org/licenses/LICENSE-2.0)
+
+1. **Group:** io.netty **Name:** netty-handler **Version:** 4.1.35.Final
+     * **Manifest Project URL:** [http://netty.io/](http://netty.io/)
+     * **Manifest license URL:** [http://www.apache.org/licenses/LICENSE-2.0](http://www.apache.org/licenses/LICENSE-2.0)
+     * **POM License: Apache License, Version 2.0** - [http://www.apache.org/licenses/LICENSE-2.0](http://www.apache.org/licenses/LICENSE-2.0)
+
+1. **Group:** io.netty **Name:** netty-handler-proxy **Version:** 4.1.35.Final
+     * **Manifest Project URL:** [http://netty.io/](http://netty.io/)
+     * **Manifest license URL:** [http://www.apache.org/licenses/LICENSE-2.0](http://www.apache.org/licenses/LICENSE-2.0)
+     * **POM License: Apache License, Version 2.0** - [http://www.apache.org/licenses/LICENSE-2.0](http://www.apache.org/licenses/LICENSE-2.0)
+
+1. **Group:** io.netty **Name:** netty-resolver **Version:** 4.1.35.Final
+     * **Manifest Project URL:** [http://netty.io/](http://netty.io/)
+     * **Manifest license URL:** [http://www.apache.org/licenses/LICENSE-2.0](http://www.apache.org/licenses/LICENSE-2.0)
+     * **POM License: Apache License, Version 2.0** - [http://www.apache.org/licenses/LICENSE-2.0](http://www.apache.org/licenses/LICENSE-2.0)
+
+1. **Group:** io.netty **Name:** netty-transport **Version:** 4.1.35.Final
+     * **Manifest Project URL:** [http://netty.io/](http://netty.io/)
+     * **Manifest license URL:** [http://www.apache.org/licenses/LICENSE-2.0](http://www.apache.org/licenses/LICENSE-2.0)
+     * **POM License: Apache License, Version 2.0** - [http://www.apache.org/licenses/LICENSE-2.0](http://www.apache.org/licenses/LICENSE-2.0)
 
 1. **Group:** io.opencensus **Name:** opencensus-api **Version:** 0.21.0
      * **POM Project URL:** [https://github.com/census-instrumentation/opencensus-java](https://github.com/census-instrumentation/opencensus-java)
@@ -2533,11 +2787,7 @@
  The dependencies distributed under several licenses, are used according their commercial-use-friendly license.
 
 
-<<<<<<< HEAD
-This report was generated on **Tue Jul 23 11:54:22 EEST 2019** using [Gradle-License-Report plugin](https://github.com/jk1/Gradle-License-Report) by Evgeny Naumenko, licensed under [Apache 2.0 License](https://github.com/jk1/Gradle-License-Report/blob/master/LICENSE).
-=======
 This report was generated on **Tue Jul 23 17:41:27 EEST 2019** using [Gradle-License-Report plugin](https://github.com/jk1/Gradle-License-Report) by Evgeny Naumenko, licensed under [Apache 2.0 License](https://github.com/jk1/Gradle-License-Report/blob/master/LICENSE).
->>>>>>> 68286c49
 
 
 
@@ -3073,11 +3323,7 @@
  The dependencies distributed under several licenses, are used according their commercial-use-friendly license.
 
 
-<<<<<<< HEAD
-This report was generated on **Tue Jul 23 11:54:23 EEST 2019** using [Gradle-License-Report plugin](https://github.com/jk1/Gradle-License-Report) by Evgeny Naumenko, licensed under [Apache 2.0 License](https://github.com/jk1/Gradle-License-Report/blob/master/LICENSE).
-=======
 This report was generated on **Tue Jul 23 17:41:27 EEST 2019** using [Gradle-License-Report plugin](https://github.com/jk1/Gradle-License-Report) by Evgeny Naumenko, licensed under [Apache 2.0 License](https://github.com/jk1/Gradle-License-Report/blob/master/LICENSE).
->>>>>>> 68286c49
 
 
 
@@ -3621,11 +3867,7 @@
  The dependencies distributed under several licenses, are used according their commercial-use-friendly license.
 
 
-<<<<<<< HEAD
-This report was generated on **Tue Jul 23 11:54:24 EEST 2019** using [Gradle-License-Report plugin](https://github.com/jk1/Gradle-License-Report) by Evgeny Naumenko, licensed under [Apache 2.0 License](https://github.com/jk1/Gradle-License-Report/blob/master/LICENSE).
-=======
 This report was generated on **Tue Jul 23 17:41:28 EEST 2019** using [Gradle-License-Report plugin](https://github.com/jk1/Gradle-License-Report) by Evgeny Naumenko, licensed under [Apache 2.0 License](https://github.com/jk1/Gradle-License-Report/blob/master/LICENSE).
->>>>>>> 68286c49
 
 
 
@@ -3731,6 +3973,10 @@
      * **POM Project URL:** [https://github.com/grpc/grpc-java](https://github.com/grpc/grpc-java)
      * **POM License: Apache 2.0** - [https://opensource.org/licenses/Apache-2.0](https://opensource.org/licenses/Apache-2.0)
 
+1. **Group:** io.grpc **Name:** grpc-netty **Version:** 1.22.0
+     * **POM Project URL:** [https://github.com/grpc/grpc-java](https://github.com/grpc/grpc-java)
+     * **POM License: Apache 2.0** - [https://opensource.org/licenses/Apache-2.0](https://opensource.org/licenses/Apache-2.0)
+
 1. **Group:** io.grpc **Name:** grpc-okhttp **Version:** 1.22.0
      * **POM Project URL:** [https://github.com/grpc/grpc-java](https://github.com/grpc/grpc-java)
      * **POM License: Apache 2.0** - [https://opensource.org/licenses/Apache-2.0](https://opensource.org/licenses/Apache-2.0)
@@ -3746,6 +3992,56 @@
 1. **Group:** io.grpc **Name:** grpc-stub **Version:** 1.22.0
      * **POM Project URL:** [https://github.com/grpc/grpc-java](https://github.com/grpc/grpc-java)
      * **POM License: Apache 2.0** - [https://opensource.org/licenses/Apache-2.0](https://opensource.org/licenses/Apache-2.0)
+
+1. **Group:** io.netty **Name:** netty-buffer **Version:** 4.1.35.Final
+     * **Manifest Project URL:** [http://netty.io/](http://netty.io/)
+     * **Manifest license URL:** [http://www.apache.org/licenses/LICENSE-2.0](http://www.apache.org/licenses/LICENSE-2.0)
+     * **POM License: Apache License, Version 2.0** - [http://www.apache.org/licenses/LICENSE-2.0](http://www.apache.org/licenses/LICENSE-2.0)
+
+1. **Group:** io.netty **Name:** netty-codec **Version:** 4.1.35.Final
+     * **Manifest Project URL:** [http://netty.io/](http://netty.io/)
+     * **Manifest license URL:** [http://www.apache.org/licenses/LICENSE-2.0](http://www.apache.org/licenses/LICENSE-2.0)
+     * **POM License: Apache License, Version 2.0** - [http://www.apache.org/licenses/LICENSE-2.0](http://www.apache.org/licenses/LICENSE-2.0)
+
+1. **Group:** io.netty **Name:** netty-codec-http **Version:** 4.1.35.Final
+     * **Manifest Project URL:** [http://netty.io/](http://netty.io/)
+     * **Manifest license URL:** [http://www.apache.org/licenses/LICENSE-2.0](http://www.apache.org/licenses/LICENSE-2.0)
+     * **POM License: Apache License, Version 2.0** - [http://www.apache.org/licenses/LICENSE-2.0](http://www.apache.org/licenses/LICENSE-2.0)
+
+1. **Group:** io.netty **Name:** netty-codec-http2 **Version:** 4.1.35.Final
+     * **Manifest Project URL:** [http://netty.io/](http://netty.io/)
+     * **Manifest license URL:** [http://www.apache.org/licenses/LICENSE-2.0](http://www.apache.org/licenses/LICENSE-2.0)
+     * **POM License: Apache License, Version 2.0** - [http://www.apache.org/licenses/LICENSE-2.0](http://www.apache.org/licenses/LICENSE-2.0)
+
+1. **Group:** io.netty **Name:** netty-codec-socks **Version:** 4.1.35.Final
+     * **Manifest Project URL:** [http://netty.io/](http://netty.io/)
+     * **Manifest license URL:** [http://www.apache.org/licenses/LICENSE-2.0](http://www.apache.org/licenses/LICENSE-2.0)
+     * **POM License: Apache License, Version 2.0** - [http://www.apache.org/licenses/LICENSE-2.0](http://www.apache.org/licenses/LICENSE-2.0)
+
+1. **Group:** io.netty **Name:** netty-common **Version:** 4.1.35.Final
+     * **Manifest Project URL:** [http://netty.io/](http://netty.io/)
+     * **Manifest license URL:** [http://www.apache.org/licenses/LICENSE-2.0](http://www.apache.org/licenses/LICENSE-2.0)
+     * **POM License: Apache License, Version 2.0** - [http://www.apache.org/licenses/LICENSE-2.0](http://www.apache.org/licenses/LICENSE-2.0)
+
+1. **Group:** io.netty **Name:** netty-handler **Version:** 4.1.35.Final
+     * **Manifest Project URL:** [http://netty.io/](http://netty.io/)
+     * **Manifest license URL:** [http://www.apache.org/licenses/LICENSE-2.0](http://www.apache.org/licenses/LICENSE-2.0)
+     * **POM License: Apache License, Version 2.0** - [http://www.apache.org/licenses/LICENSE-2.0](http://www.apache.org/licenses/LICENSE-2.0)
+
+1. **Group:** io.netty **Name:** netty-handler-proxy **Version:** 4.1.35.Final
+     * **Manifest Project URL:** [http://netty.io/](http://netty.io/)
+     * **Manifest license URL:** [http://www.apache.org/licenses/LICENSE-2.0](http://www.apache.org/licenses/LICENSE-2.0)
+     * **POM License: Apache License, Version 2.0** - [http://www.apache.org/licenses/LICENSE-2.0](http://www.apache.org/licenses/LICENSE-2.0)
+
+1. **Group:** io.netty **Name:** netty-resolver **Version:** 4.1.35.Final
+     * **Manifest Project URL:** [http://netty.io/](http://netty.io/)
+     * **Manifest license URL:** [http://www.apache.org/licenses/LICENSE-2.0](http://www.apache.org/licenses/LICENSE-2.0)
+     * **POM License: Apache License, Version 2.0** - [http://www.apache.org/licenses/LICENSE-2.0](http://www.apache.org/licenses/LICENSE-2.0)
+
+1. **Group:** io.netty **Name:** netty-transport **Version:** 4.1.35.Final
+     * **Manifest Project URL:** [http://netty.io/](http://netty.io/)
+     * **Manifest license URL:** [http://www.apache.org/licenses/LICENSE-2.0](http://www.apache.org/licenses/LICENSE-2.0)
+     * **POM License: Apache License, Version 2.0** - [http://www.apache.org/licenses/LICENSE-2.0](http://www.apache.org/licenses/LICENSE-2.0)
 
 1. **Group:** io.opencensus **Name:** opencensus-api **Version:** 0.21.0
      * **POM Project URL:** [https://github.com/census-instrumentation/opencensus-java](https://github.com/census-instrumentation/opencensus-java)
@@ -4215,8 +4511,4 @@
  The dependencies distributed under several licenses, are used according their commercial-use-friendly license.
 
 
-<<<<<<< HEAD
-This report was generated on **Tue Jul 23 11:54:25 EEST 2019** using [Gradle-License-Report plugin](https://github.com/jk1/Gradle-License-Report) by Evgeny Naumenko, licensed under [Apache 2.0 License](https://github.com/jk1/Gradle-License-Report/blob/master/LICENSE).
-=======
-This report was generated on **Tue Jul 23 17:41:29 EEST 2019** using [Gradle-License-Report plugin](https://github.com/jk1/Gradle-License-Report) by Evgeny Naumenko, licensed under [Apache 2.0 License](https://github.com/jk1/Gradle-License-Report/blob/master/LICENSE).
->>>>>>> 68286c49
+This report was generated on **Tue Jul 23 17:41:29 EEST 2019** using [Gradle-License-Report plugin](https://github.com/jk1/Gradle-License-Report) by Evgeny Naumenko, licensed under [Apache 2.0 License](https://github.com/jk1/Gradle-License-Report/blob/master/LICENSE).