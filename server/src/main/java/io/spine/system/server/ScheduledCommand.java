/*
 * Copyright 2019, TeamDev. All rights reserved.
 *
 * Redistribution and use in source and/or binary forms, with or without
 * modification, must retain the above copyright notice and the following
 * disclaimer.
 *
 * THIS SOFTWARE IS PROVIDED BY THE COPYRIGHT HOLDERS AND CONTRIBUTORS
 * "AS IS" AND ANY EXPRESS OR IMPLIED WARRANTIES, INCLUDING, BUT NOT
 * LIMITED TO, THE IMPLIED WARRANTIES OF MERCHANTABILITY AND FITNESS FOR
 * A PARTICULAR PURPOSE ARE DISCLAIMED. IN NO EVENT SHALL THE COPYRIGHT
 * OWNER OR CONTRIBUTORS BE LIABLE FOR ANY DIRECT, INDIRECT, INCIDENTAL,
 * SPECIAL, EXEMPLARY, OR CONSEQUENTIAL DAMAGES (INCLUDING, BUT NOT
 * LIMITED TO, PROCUREMENT OF SUBSTITUTE GOODS OR SERVICES; LOSS OF USE,
 * DATA, OR PROFITS; OR BUSINESS INTERRUPTION) HOWEVER CAUSED AND ON ANY
 * THEORY OF LIABILITY, WHETHER IN CONTRACT, STRICT LIABILITY, OR TORT
 * (INCLUDING NEGLIGENCE OR OTHERWISE) ARISING IN ANY WAY OUT OF THE USE
 * OF THIS SOFTWARE, EVEN IF ADVISED OF THE POSSIBILITY OF SUCH DAMAGE.
 */

package io.spine.system.server;

import io.spine.core.Command;
import io.spine.core.CommandContext;
import io.spine.core.CommandId;
import io.spine.core.EventContext;
import io.spine.core.Subscribe;
import io.spine.server.projection.Projection;

/**
 * Information about a scheduled command.
 */
final class ScheduledCommand
        extends Projection<CommandId, ScheduledCommandRecord, ScheduledCommandRecordVBuilder> {

    private ScheduledCommand(CommandId id) {
        super(id);
    }

    @Subscribe
<<<<<<< HEAD
    void on(CommandScheduled event, EventContext context) {
        CommandEnrichment enrichment =
                context.find(CommandEnrichment.class)
                       .orElseThrow(() -> newIllegalStateException(
                               "`%s` must be present.", TypeName.of(CommandEnrichment.class))
                       );

        Command commandWithSchedule = withSchedule(enrichment.getCommand(), event.getSchedule());
=======
    public void on(CommandScheduled event, EventContext context) {
        Command command = context.get(Command.class);
        Command commandWithSchedule = withSchedule(command, event.getSchedule());
>>>>>>> 43e2acef
        builder().setId(event.getId())
                 .setCommand(commandWithSchedule)
                 .setSchedulingTime(context.getTimestamp());
    }

    private static Command withSchedule(Command source, CommandContext.Schedule schedule) {
        CommandContext updatedContext =
                source.getContext()
                      .toBuilder()
                      .setSchedule(schedule)
                      .build();
        Command updatedCommand =
                source.toBuilder()
                      .setContext(updatedContext)
                      .build();
        return updatedCommand;
    }

    @Subscribe
    void on(@SuppressWarnings("unused") /* Defines the event type. */ CommandDispatched ignored) {
        setDeleted(true);
    }
}<|MERGE_RESOLUTION|>--- conflicted
+++ resolved
@@ -38,20 +38,9 @@
     }
 
     @Subscribe
-<<<<<<< HEAD
     void on(CommandScheduled event, EventContext context) {
-        CommandEnrichment enrichment =
-                context.find(CommandEnrichment.class)
-                       .orElseThrow(() -> newIllegalStateException(
-                               "`%s` must be present.", TypeName.of(CommandEnrichment.class))
-                       );
-
-        Command commandWithSchedule = withSchedule(enrichment.getCommand(), event.getSchedule());
-=======
-    public void on(CommandScheduled event, EventContext context) {
         Command command = context.get(Command.class);
         Command commandWithSchedule = withSchedule(command, event.getSchedule());
->>>>>>> 43e2acef
         builder().setId(event.getId())
                  .setCommand(commandWithSchedule)
                  .setSchedulingTime(context.getTimestamp());
