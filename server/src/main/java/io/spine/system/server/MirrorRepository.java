/*
 * Copyright 2018, TeamDev. All rights reserved.
 *
 * Redistribution and use in source and/or binary forms, with or without
 * modification, must retain the above copyright notice and the following
 * disclaimer.
 *
 * THIS SOFTWARE IS PROVIDED BY THE COPYRIGHT HOLDERS AND CONTRIBUTORS
 * "AS IS" AND ANY EXPRESS OR IMPLIED WARRANTIES, INCLUDING, BUT NOT
 * LIMITED TO, THE IMPLIED WARRANTIES OF MERCHANTABILITY AND FITNESS FOR
 * A PARTICULAR PURPOSE ARE DISCLAIMED. IN NO EVENT SHALL THE COPYRIGHT
 * OWNER OR CONTRIBUTORS BE LIABLE FOR ANY DIRECT, INDIRECT, INCIDENTAL,
 * SPECIAL, EXEMPLARY, OR CONSEQUENTIAL DAMAGES (INCLUDING, BUT NOT
 * LIMITED TO, PROCUREMENT OF SUBSTITUTE GOODS OR SERVICES; LOSS OF USE,
 * DATA, OR PROFITS; OR BUSINESS INTERRUPTION) HOWEVER CAUSED AND ON ANY
 * THEORY OF LIABILITY, WHETHER IN CONTRACT, STRICT LIABILITY, OR TORT
 * (INCLUDING NEGLIGENCE OR OTHERWISE) ARISING IN ANY WAY OUT OF THE USE
 * OF THIS SOFTWARE, EVEN IF ADVISED OF THE POSSIBILITY OF SUCH DAMAGE.
 */

package io.spine.system.server;

import com.google.protobuf.Any;
import com.google.protobuf.Descriptors.Descriptor;
import com.google.protobuf.FieldMask;
import io.spine.client.EntityFilters;
import io.spine.client.Query;
import io.spine.client.Target;
import io.spine.option.EntityOption;
import io.spine.option.EntityOption.Kind;
import io.spine.type.TypeUrl;

import java.util.Iterator;
import java.util.Optional;
import java.util.Set;

import static com.google.common.collect.ImmutableSet.of;
import static com.google.common.collect.Streams.stream;
import static com.google.protobuf.util.FieldMaskUtil.fromFieldNumbers;
import static io.spine.option.EntityOption.Kind.AGGREGATE;
import static io.spine.option.EntityOption.Kind.KIND_UNKNOWN;
import static io.spine.option.Options.option;
import static io.spine.option.OptionsProto.entity;
import static io.spine.system.server.Mirror.ID_FIELD_NUMBER;
import static io.spine.system.server.Mirror.STATE_FIELD_NUMBER;
import static io.spine.system.server.MirrorProjection.buildFilters;

/**
 * The repository for {@link Mirror} projections.
 *
 * <p>An entity has a mirror if all of the following conditions are met:
 * <ul>
 *     <li>the entity repository is registered in a domain bounded context;
 *     <li>the entity state is marked as an {@link EntityOption.Kind#AGGREGATE AGGREGATE}.
 * </ul>
 *
 * <p>In other cases, an entity won't have a {@link Mirror}.
 *
 * @author Dmytro Dashenkov
 */
final class MirrorRepository
        extends SystemProjectionRepository<MirrorId, MirrorProjection, Mirror> {

    private static final FieldMask AGGREGATE_STATE_FIELD =
            fromFieldNumbers(Mirror.class, ID_FIELD_NUMBER, STATE_FIELD_NUMBER);

    @Override
    public void onRegistered() {
        super.onRegistered();
        prepareRouting();
    }

    private void prepareRouting() {
        getEventRouting()
                .route(EntityStateChanged.class,
                       (message, context) -> targetsFrom(message.getId()))
                .route(EntityArchived.class,
                       (message, context) -> targetsFrom(message.getId()))
                .route(EntityDeleted.class,
                       (message, context) -> targetsFrom(message.getId()))
                .route(EntityExtractedFromArchive.class,
                       (message, context) -> targetsFrom(message.getId()))
                .route(EntityRestored.class,
                       (message, context) -> targetsFrom(message.getId()));
    }

    private static Set<MirrorId> targetsFrom(EntityHistoryId historyId) {
        TypeUrl type = TypeUrl.parse(historyId.getTypeUrl());
        boolean shouldMirror = shouldMirror(type);
        return shouldMirror
               ? of(idFrom(historyId))
               : of();
    }

    private static boolean shouldMirror(TypeUrl type) {
        Descriptor descriptor = type.toName()
                                    .getMessageDescriptor();
        Optional<EntityOption> option = option(descriptor, entity);
        Kind kind = option.map(EntityOption::getKind)
                          .orElse(KIND_UNKNOWN);
        boolean aggregate = kind == AGGREGATE;
        return aggregate;
    }

    private static MirrorId idFrom(EntityHistoryId historyId) {
        Any any = historyId.getEntityId()
                           .getId();
        MirrorId result = MirrorId
                .newBuilder()
                .setValue(any)
                .build();
        return result;
    }

    /**
     * Executes the given query upon the aggregate states of the target type.
     *
     * <p>In a multitenant environment, this method should only be invoked if the current tenant is
     * set to the one in the {@link Query}.
     *
     * @param query an aggregate query
     * @return an {@code Iterator} over the result aggregate states
     * @see SystemGateway#readDomainAggregate(Query)
     */
    Iterator<Any> execute(Query query) {
        FieldMask aggregateFields = query.getFieldMask();
        Target target = query.getTarget();
        EntityFilters filters = buildFilters(target);
<<<<<<< HEAD
        Iterator<MirrorProjection> mirrors = find(filters, query.getOrderBy(), query.getPagination(),
                                                  FieldMask.getDefaultInstance());
=======
        Iterator<MirrorProjection> mirrors = find(filters, AGGREGATE_STATE_FIELD);
>>>>>>> 797b7b36
        Iterator<Any> result = aggregateStates(mirrors, aggregateFields);
        return result;
    }

    private static Iterator<Any> aggregateStates(Iterator<MirrorProjection> projections,
                                                 FieldMask requiredFields) {
        Iterator<Any> result = stream(projections)
                .map(mirror -> mirror.aggregateState(requiredFields))
                .iterator();
        return result;
    }
}<|MERGE_RESOLUTION|>--- conflicted
+++ resolved
@@ -126,12 +126,10 @@
         FieldMask aggregateFields = query.getFieldMask();
         Target target = query.getTarget();
         EntityFilters filters = buildFilters(target);
-<<<<<<< HEAD
-        Iterator<MirrorProjection> mirrors = find(filters, query.getOrderBy(), query.getPagination(),
-                                                  FieldMask.getDefaultInstance());
-=======
-        Iterator<MirrorProjection> mirrors = find(filters, AGGREGATE_STATE_FIELD);
->>>>>>> 797b7b36
+        Iterator<MirrorProjection> mirrors = find(filters, 
+                                                  query.getOrderBy(), 
+                                                  query.getPagination(), 
+                                                  AGGREGATE_STATE_FIELD);
         Iterator<Any> result = aggregateStates(mirrors, aggregateFields);
         return result;
     }
