/*
 * Copyright 2019, TeamDev. All rights reserved.
 *
 * Redistribution and use in source and/or binary forms, with or without
 * modification, must retain the above copyright notice and the following
 * disclaimer.
 *
 * THIS SOFTWARE IS PROVIDED BY THE COPYRIGHT HOLDERS AND CONTRIBUTORS
 * "AS IS" AND ANY EXPRESS OR IMPLIED WARRANTIES, INCLUDING, BUT NOT
 * LIMITED TO, THE IMPLIED WARRANTIES OF MERCHANTABILITY AND FITNESS FOR
 * A PARTICULAR PURPOSE ARE DISCLAIMED. IN NO EVENT SHALL THE COPYRIGHT
 * OWNER OR CONTRIBUTORS BE LIABLE FOR ANY DIRECT, INDIRECT, INCIDENTAL,
 * SPECIAL, EXEMPLARY, OR CONSEQUENTIAL DAMAGES (INCLUDING, BUT NOT
 * LIMITED TO, PROCUREMENT OF SUBSTITUTE GOODS OR SERVICES; LOSS OF USE,
 * DATA, OR PROFITS; OR BUSINESS INTERRUPTION) HOWEVER CAUSED AND ON ANY
 * THEORY OF LIABILITY, WHETHER IN CONTRACT, STRICT LIABILITY, OR TORT
 * (INCLUDING NEGLIGENCE OR OTHERWISE) ARISING IN ANY WAY OUT OF THE USE
 * OF THIS SOFTWARE, EVEN IF ADVISED OF THE POSSIBILITY OF SUCH DAMAGE.
 */

package io.spine.system.server;

import io.spine.core.Command;
import io.spine.core.CommandContext;
import io.spine.core.CommandContext.Schedule;
import io.spine.core.CommandId;
import io.spine.core.Responses;
import io.spine.core.Status;
import io.spine.server.aggregate.Aggregate;
import io.spine.server.aggregate.Apply;
import io.spine.server.command.Assign;
import io.spine.system.server.Substituted.Sequence;

import static io.spine.base.Time.currentTime;

/**
 * The aggregate representing the lifecycle of a command.
 *
 * <p>All the commands in the system (except the commands in the {@code System} bounded context)
 * have an associated {@code CommandLifecycle}.
 */
@SuppressWarnings({
        "OverlyCoupledClass"  /* OK for an aggregate class. */,
        "PMD.MissingStaticMethodInNonInstantiatableClass" /* Instantiated via reflection. */
})
final class CommandLifecycleAggregate
        extends Aggregate<CommandId, CommandLifecycle, CommandLifecycleVBuilder> {

    private CommandLifecycleAggregate(CommandId id) {
        super(id);
    }

    @Assign
    CommandScheduled handle(ScheduleCommand command) {
        return CommandScheduled.newBuilder()
                               .setId(command.getId())
                               .setSchedule(command.getSchedule())
                               .build();
    }

    @Assign
    TargetAssignedToCommand handle(AssignTargetToCommand event) {
        return TargetAssignedToCommand.newBuilder()
                                      .setId(event.getId())
                                      .setTarget(event.getTarget())
                                      .build();
    }

    /**
     * Imports the event {@link CommandReceived}.
     *
     * <p>The event is generated when a command is received by the
     * {@link io.spine.server.commandbus.CommandBus CommandBus}.
     */
    @Apply(allowImport = true)
    private void on(CommandReceived event) {
        ensureId();
        CommandTimeline status = CommandTimeline
                .newBuilder()
                .setWhenReceived(currentTime())
                .build();
        builder().setCommand(event.getPayload())
                 .setStatus(status);
    }

    /**
     * Imports the event {@link CommandAcknowledged}.
     *
     * <p>The event is generated when the command passes
     * {@linkplain io.spine.server.bus.BusFilter bus filters} successfully;
     */
    @Apply(allowImport = true)
    private void on(@SuppressWarnings("unused") CommandAcknowledged event) {
        ensureId();
        CommandTimeline status = statusBuilder()
                .setWhenAcknowledged(currentTime())
                .build();
        builder().setStatus(status);
    }

    @Apply(allowImport = true)
    private void on(CommandScheduled event) {
        ensureId();
        Command updatedCommand = updateSchedule(event.getSchedule());
        CommandTimeline status = statusBuilder()
                .setWhenScheduled(currentTime())
                .build();
        builder().setCommand(updatedCommand)
                 .setStatus(status);
    }

    /**
     * Imports the event {@link CommandDispatched}.
     *
     * <p>The event is generated when the command is passed to a dispatcher after acknowledgement.
     */
    @Apply(allowImport = true)
    private void on(@SuppressWarnings("unused") CommandDispatched event) {
        ensureId();
        CommandTimeline status = statusBuilder()
                .setWhenDispatched(currentTime())
                .build();
        builder().setStatus(status);
    }

    /**
     * Imports the event {@link TargetAssignedToCommand}.
     *
     * <p>The event is generated when the command target is determined.
     */
    @Apply(allowImport = true)
    private void on(TargetAssignedToCommand event) {
        ensureId();
        CommandTarget target = event.getTarget();
        CommandLifecycleVBuilder builder = builder();
        CommandTimeline status =
                builder.getStatus()
                       .toBuilder()
<<<<<<< HEAD
                       .setWhenTargetAssgined(currentTime())
=======
                       .setWhenTargetAssigned(getCurrentTime())
>>>>>>> 9c9cfa1b
                       .build();
        builder.setStatus(status)
               .setTarget(target);
    }

    /**
     * Imports the event {@link CommandHandled}.
     *
     * <p>The event is generated after a command is successfully handled.
     */
    @Apply(allowImport = true)
    private void on(@SuppressWarnings("unused") CommandHandled event) {
        ensureId();
        setStatus(Responses.statusOk());
    }

    /**
     * Imports the event {@link CommandErrored}.
     *
     * <p>The event is generated if the command caused a runtime error during handling.
     */
    @Apply(allowImport = true)
    private void on(CommandErrored event) {
        ensureId();
        Status status = Status
                .newBuilder()
                .setError(event.getError())
                .build();
        setStatus(status);
    }

    /**
     * Imports the event {@link CommandRejected}.
     *
     * <p>The event is generated if the command handler rejected the command.
     */
    @Apply(allowImport = true)
    private void on(CommandRejected event) {
        ensureId();
        Status status = Status
                .newBuilder()
                .setRejection(event.getRejectionEvent())
                .build();
        setStatus(status);
    }

    @Apply(allowImport = true)
    private void on(CommandTransformed event) {
        ensureId();
        Substituted.Builder substituted = Substituted
                .newBuilder()
                .setCommand(event.getId());
        CommandTimeline.Builder newStatus =
                state().getStatus()
                       .toBuilder()
                       .setSubstituted(substituted);
        builder().setStatus(newStatus.build());
    }

    @Apply(allowImport = true)
    private void on(CommandSplit event) {
        ensureId();
        Substituted.Builder substituted = Substituted
                .newBuilder()
                .setSequence(Sequence.newBuilder()
                                     .addAllItem(event.getProducedList()));
        CommandTimeline.Builder newStatus =
                state().getStatus()
                       .toBuilder()
                       .setSubstituted(substituted);
        builder().setStatus(newStatus.build());
    }

    private Command updateSchedule(Schedule schedule) {
        Command command = builder().getCommand();
        CommandContext updatedContext =
                command.getContext()
                       .toBuilder()
                       .setSchedule(schedule)
                       .build();
        Command updatedCommand =
                command.toBuilder()
                       .setContext(updatedContext)
                       .build();
        return updatedCommand;
    }

    private CommandTimeline.Builder statusBuilder() {
        return builder().getStatus()
                        .toBuilder();
    }

    private void setStatus(Status status) {
        CommandTimeline commandStatus = statusBuilder()
                .setWhenHandled(currentTime())
                .setHowHandled(status)
                .build();
        builder().setStatus(commandStatus);
    }

    private void ensureId() {
        builder().setId(id());
    }
}<|MERGE_RESOLUTION|>--- conflicted
+++ resolved
@@ -39,14 +39,11 @@
  * <p>All the commands in the system (except the commands in the {@code System} bounded context)
  * have an associated {@code CommandLifecycle}.
  */
-@SuppressWarnings({
-        "OverlyCoupledClass"  /* OK for an aggregate class. */,
-        "PMD.MissingStaticMethodInNonInstantiatableClass" /* Instantiated via reflection. */
-})
+/* Instantiated via reflection. */
 final class CommandLifecycleAggregate
         extends Aggregate<CommandId, CommandLifecycle, CommandLifecycleVBuilder> {
 
-    private CommandLifecycleAggregate(CommandId id) {
+    CommandLifecycleAggregate(CommandId id) {
         super(id);
     }
 
@@ -136,11 +133,7 @@
         CommandTimeline status =
                 builder.getStatus()
                        .toBuilder()
-<<<<<<< HEAD
-                       .setWhenTargetAssgined(currentTime())
-=======
-                       .setWhenTargetAssigned(getCurrentTime())
->>>>>>> 9c9cfa1b
+                       .setWhenTargetAssigned(currentTime())
                        .build();
         builder.setStatus(status)
                .setTarget(target);
