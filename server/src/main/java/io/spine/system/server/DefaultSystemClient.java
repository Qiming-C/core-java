--- conflicted
+++ resolved
@@ -61,14 +61,8 @@
     }
 
     @Override
-<<<<<<< HEAD
-    public Optional<Repository<?, ?>> systemRepoFor(Class<? extends EntityState<?>> stateCls) {
-        if (!context.hasEntitiesWithState(stateCls)) {
-            return Optional.empty();
-        }
-        return context.findRepository(stateCls);
-=======
-    public Optional<Repository<?, ?>> systemRepositoryFor(Class<? extends EntityState> stateClass) {
+    public Optional<Repository<?, ?>>
+    systemRepositoryFor(Class<? extends EntityState<?>> stateClass) {
         if (!context.hasEntitiesWithState(stateClass)) {
             return Optional.empty();
         }
@@ -76,7 +70,6 @@
                 context.internalAccess()
                        .findRepository(stateClass);
         return result;
->>>>>>> ed31f7e8
     }
 
     @Override
