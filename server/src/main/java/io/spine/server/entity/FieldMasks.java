/*
 * Copyright 2018, TeamDev. All rights reserved.
 *
 * Redistribution and use in source and/or binary forms, with or without
 * modification, must retain the above copyright notice and the following
 * disclaimer.
 *
 * THIS SOFTWARE IS PROVIDED BY THE COPYRIGHT HOLDERS AND CONTRIBUTORS
 * "AS IS" AND ANY EXPRESS OR IMPLIED WARRANTIES, INCLUDING, BUT NOT
 * LIMITED TO, THE IMPLIED WARRANTIES OF MERCHANTABILITY AND FITNESS FOR
 * A PARTICULAR PURPOSE ARE DISCLAIMED. IN NO EVENT SHALL THE COPYRIGHT
 * OWNER OR CONTRIBUTORS BE LIABLE FOR ANY DIRECT, INDIRECT, INCIDENTAL,
 * SPECIAL, EXEMPLARY, OR CONSEQUENTIAL DAMAGES (INCLUDING, BUT NOT
 * LIMITED TO, PROCUREMENT OF SUBSTITUTE GOODS OR SERVICES; LOSS OF USE,
 * DATA, OR PROFITS; OR BUSINESS INTERRUPTION) HOWEVER CAUSED AND ON ANY
 * THEORY OF LIABILITY, WHETHER IN CONTRACT, STRICT LIABILITY, OR TORT
 * (INCLUDING NEGLIGENCE OR OTHERWISE) ARISING IN ANY WAY OUT OF THE USE
 * OF THIS SOFTWARE, EVEN IF ADVISED OF THE POSSIBILITY OF SUCH DAMAGE.
 */

package io.spine.server.entity;

import com.google.protobuf.Descriptors;
import com.google.protobuf.Descriptors.Descriptor;
import com.google.protobuf.FieldMask;
import com.google.protobuf.Message;
import com.google.protobuf.ProtocolStringList;
import io.spine.type.TypeUrl;
import org.checkerframework.checker.nullness.qual.Nullable;
import org.slf4j.Logger;
import org.slf4j.LoggerFactory;

import javax.annotation.Nonnull;
import java.lang.reflect.Constructor;
import java.lang.reflect.InvocationTargetException;
import java.util.ArrayList;
import java.util.Collection;
import java.util.Collections;
import java.util.List;

import static com.google.common.base.Preconditions.checkNotNull;
import static java.lang.String.format;

/**
 * A utility class for creating instances of {@code FieldMask} and processing them
 * against instances of {@link Message}.
 *
 * @author Dmytro Dashenkov
 */
@SuppressWarnings("UtilityClass")
public class FieldMasks {

    private static final String CONSTRUCTOR_INVOCATION_ERROR_LOGGING_PATTERN =
            "Constructor for type %s could not be found or called: ";

    private static final String TYPE_CAST_ERROR_LOGGING_PATTERN =
            "Class %s must be assignable from com.google.protobuf.Message. " +
            "Try to rebuild the project. Make sure type URL is valid.";

    private FieldMasks() {
        // Prevent instantiation of this utility class.
    }

    /**
     * Creates a new instance of {@code FieldMask} basing on the target type
     * {@link Descriptor descriptor} and field tags defined in the Protobuf message.
     *
     * @param typeDescriptor {@link Descriptor descriptor} of the type to create a mask for.
     * @param fieldTags      field tags to include into the mask.
     * @return an instance of {@code FieldMask} for the target type with the fields specified.
     */
    public static FieldMask maskOf(Descriptor typeDescriptor, int... fieldTags) {
        if (fieldTags.length == 0) {
            return FieldMask.getDefaultInstance();
        }

        FieldMask.Builder result = FieldMask.newBuilder();
        for (int fieldNumber : fieldTags) {
            Descriptors.FieldDescriptor field = typeDescriptor.findFieldByNumber(fieldNumber);
            String fieldPath = field.getFullName();
            result.addPaths(fieldPath);
        }

        return result.build();
    }

    /**
     * Applies the given {@code FieldMask} to given collection of {@link Message}s.
     * Does not change the {@link Collection} itself.
     *
     * <p>In case the {@code FieldMask} instance contains invalid field declarations, they are
     * ignored and do not affect the execution result.
     *
     * @param mask     {@code FieldMask} to apply to each item of the input {@link Collection}.
     * @param messages {@link Message}s to filter.
     * @param type     type of the {@link Message}s.
     * @return messages with the {@code FieldMask} applied
     */
    @Nonnull
    public static <M extends Message, B extends Message.Builder>
    Collection<M> applyMask(FieldMask mask, Collection<M> messages, TypeUrl type) {
        checkNotNull(mask);
        checkNotNull(messages);
        checkNotNull(type);

<<<<<<< HEAD
        List<M> filtered = new LinkedList<>();
=======
        List<M> filtered = new ArrayList<>();
>>>>>>> 85bc2ad6
        ProtocolStringList filter = mask.getPathsList();
        Class<B> builderClass = getBuilderForType(type);

        if (filter.isEmpty() || builderClass == null) {
            return Collections.unmodifiableCollection(messages);
        }

        try {
            Constructor<B> builderConstructor = builderClass.getDeclaredConstructor();
            builderConstructor.setAccessible(true);

            for (Message wholeMessage : messages) {
                M message = messageForFilter(filter, builderConstructor, wholeMessage);
                filtered.add(message);
            }
        } catch (NoSuchMethodException |
                InvocationTargetException |
                IllegalAccessException |
                InstantiationException e) {
            // If any reflection failure happens, return all the data without any mask applied.
            log().warn(format(CONSTRUCTOR_INVOCATION_ERROR_LOGGING_PATTERN,
                              builderClass.getCanonicalName()),
                       e);
            return Collections.unmodifiableCollection(messages);
        }
        return Collections.unmodifiableList(filtered);
    }

    /**
     * Applies the {@code FieldMask} to the given {@link Message}
     * if the {@code mask} parameter is valid.
     *
     * <p>In case the {@code FieldMask} instance contains invalid field declarations,
     * they are ignored and do not affect the execution result.
     *
     * @param mask    the {@code FieldMask} to apply.
     * @param message the {@link Message} to apply given mask to.
     * @param typeUrl type of given {@link Message}.
     * @return the message of the same type as the given one with only selected fields if
     * the {@code mask} is valid, original message otherwise.
     */
    public static <M extends Message> M applyMask(FieldMask mask, M message, TypeUrl typeUrl) {
        if (!mask.getPathsList()
                 .isEmpty()) {
            return doApply(mask, message, typeUrl);
        }
        return message;
    }

    private static <M extends Message, B extends Message.Builder> M doApply(FieldMask mask,
                                                                            M message,
                                                                            TypeUrl type) {
        checkNotNull(mask);
        checkNotNull(message);
        checkNotNull(type);

        ProtocolStringList filter = mask.getPathsList();
        Class<B> builderClass = getBuilderForType(type);

        if (builderClass == null) {
            return message;
        }

        try {
            Constructor<B> builderConstructor = builderClass.getDeclaredConstructor();
            builderConstructor.setAccessible(true);

            M result = messageForFilter(filter, builderConstructor, message);
            return result;
        } catch (NoSuchMethodException |
                InvocationTargetException |
                IllegalAccessException |
                InstantiationException e) {
            log().warn(format(CONSTRUCTOR_INVOCATION_ERROR_LOGGING_PATTERN,
                              builderClass.getCanonicalName()),
                       e);
            return message;
        }
    }

    private static <M extends Message, B extends Message.Builder> M messageForFilter(
            ProtocolStringList filter,
            Constructor<B> builderConstructor, Message wholeMessage)
            throws InstantiationException,
                   IllegalAccessException,
                   InvocationTargetException {
        B builder = builderConstructor.newInstance();

        List<Descriptors.FieldDescriptor> fields = wholeMessage.getDescriptorForType()
                                                               .getFields();
        for (Descriptors.FieldDescriptor field : fields) {
            if (filter.contains(field.getFullName())) {
                builder.setField(field, wholeMessage.getField(field));
            }
        }
        @SuppressWarnings("unchecked")
        // It's fine as the constructor is of {@code MessageCls.Builder} type.
        M result = (M) builder.build();
        return result;
    }

    @SuppressWarnings("unchecked") // We assume that TypeUrl.getMessageClass() works properly.
    private static @Nullable <B extends Message.Builder> Class<B>
    getBuilderForType(TypeUrl typeUrl) {
        Class<? extends Message> msgClass = typeUrl.getMessageClass();
        Class<B> builderClass;
        try {
            builderClass = (Class<B>) msgClass.getClasses()[0];
        } catch (ClassCastException e) {
            String message = format(TYPE_CAST_ERROR_LOGGING_PATTERN, msgClass.getCanonicalName());
            log().warn(message, e);
            builderClass = null;
        }

        return builderClass;
    }

    private static Logger log() {
        return LogSingleton.INSTANCE.value;
    }

    private enum LogSingleton {
        INSTANCE;
        @SuppressWarnings("NonSerializableFieldInSerializableClass")
        private final Logger value = LoggerFactory.getLogger(FieldMasks.class);
    }
}<|MERGE_RESOLUTION|>--- conflicted
+++ resolved
@@ -103,11 +103,7 @@
         checkNotNull(messages);
         checkNotNull(type);
 
-<<<<<<< HEAD
-        List<M> filtered = new LinkedList<>();
-=======
         List<M> filtered = new ArrayList<>();
->>>>>>> 85bc2ad6
         ProtocolStringList filter = mask.getPathsList();
         Class<B> builderClass = getBuilderForType(type);
 
