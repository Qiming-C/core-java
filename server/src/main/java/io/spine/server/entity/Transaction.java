/*
 * Copyright 2019, TeamDev. All rights reserved.
 *
 * Redistribution and use in source and/or binary forms, with or without
 * modification, must retain the above copyright notice and the following
 * disclaimer.
 *
 * THIS SOFTWARE IS PROVIDED BY THE COPYRIGHT HOLDERS AND CONTRIBUTORS
 * "AS IS" AND ANY EXPRESS OR IMPLIED WARRANTIES, INCLUDING, BUT NOT
 * LIMITED TO, THE IMPLIED WARRANTIES OF MERCHANTABILITY AND FITNESS FOR
 * A PARTICULAR PURPOSE ARE DISCLAIMED. IN NO EVENT SHALL THE COPYRIGHT
 * OWNER OR CONTRIBUTORS BE LIABLE FOR ANY DIRECT, INDIRECT, INCIDENTAL,
 * SPECIAL, EXEMPLARY, OR CONSEQUENTIAL DAMAGES (INCLUDING, BUT NOT
 * LIMITED TO, PROCUREMENT OF SUBSTITUTE GOODS OR SERVICES; LOSS OF USE,
 * DATA, OR PROFITS; OR BUSINESS INTERRUPTION) HOWEVER CAUSED AND ON ANY
 * THEORY OF LIABILITY, WHETHER IN CONTRACT, STRICT LIABILITY, OR TORT
 * (INCLUDING NEGLIGENCE OR OTHERWISE) ARISING IN ANY WAY OUT OF THE USE
 * OF THIS SOFTWARE, EVEN IF ADVISED OF THE POSSIBILITY OF SUCH DAMAGE.
 */
package io.spine.server.entity;

import com.google.common.annotations.VisibleForTesting;
import com.google.common.collect.ImmutableList;
import com.google.errorprone.annotations.CanIgnoreReturnValue;
import com.google.protobuf.Any;
import com.google.protobuf.Message;
import io.spine.annotation.Internal;
import io.spine.base.Identifier;
import io.spine.core.Version;
import io.spine.protobuf.ValidatingBuilder;
import io.spine.server.entity.TransactionListener.SilentWitness;
import io.spine.validate.NonValidated;
<<<<<<< HEAD
import io.spine.validate.ValidationException;
import org.checkerframework.checker.nullness.qual.Nullable;
=======
>>>>>>> ba49bca0

import java.util.List;

import static com.google.common.base.Preconditions.checkNotNull;
import static com.google.common.collect.Lists.newLinkedList;
import static io.spine.protobuf.AnyPacker.pack;
import static io.spine.util.Exceptions.illegalStateWithCauseOf;
import static java.lang.String.format;

/**
 * The abstract class for the {@linkplain TransactionalEntity entity} transactions.
 *
 * <p>The transaction is a set of changes made to an entity state or entity attributes
 * (e.g. version, lifecycle flags etc).
 *
 * <p>Serves as a buffer, accumulating the changes, intended for the enclosed {@code Entity};
 * the changes are only applied to the actual object upon {@linkplain #commit() commit}.
 *
 * <p>The transaction is injected to the entity, which state should be modified. By doing so,
 * the {@linkplain Transaction#builder() "buffering" builder} is exposed to concrete
 * {@code TransactionalEntity} subclasses. In turn, they receive an ability to change the entity
 * state by modifying {@link TransactionalEntity#builder() entity state builder}.
 *
 * <p>Same applies to the entity lifecycle flags.
 *
 * <p>Version management is performed automatically by the transaction itself.
 *
 * @param <I>
 *         the type of entity IDs
 * @param <E>
 *         the type of entity
 * @param <S>
 *         the type of entity state
 * @param <B>
 *         the type of a {@code ValidatingBuilder} for the entity state
 */
@SuppressWarnings("ClassWithTooManyMethods")
@Internal
public abstract class Transaction<I,
                                  E extends TransactionalEntity<I, S, B>,
                                  S extends Message,
                                  B extends ValidatingBuilder<S>> {

    /**
     * The entity, which state and attributes are modified in this transaction.
     */
    private final E entity;

    /**
     * The state of the entity before the beginning of the transaction.
     */
    private final S initialState;

    /**
     * The builder for the entity state.
     *
     * <p>All the state changes made within the transaction go to this {@code Builder},
     * and not to the {@code Entity} itself.
     *
     * <p>The state of the builder is merged to the entity state
     * upon the {@linkplain #commit() commit()}.
     */
    private final B builder;

    /**
     * The {@link EntityRecord} containing the entity data and meta-info before the transaction
     * start.
     */
    private final EntityRecord entityBeforeTransaction;

    /**
     * The version of the entity, modified within this transaction.
     *
     * <p>All the version changes made within the transaction are stored in this variable,
     * and not in the {@code Entity} itself.
     *
     * <p>This value is propagated to the entity upon the {@linkplain #commit() commit()}.
     */
    private Version version;

    /**
     * The lifecycle flags of the entity, modified within this transaction.
     *
     * <p>All the entity lifecycle changes made within the transaction are stored in this variable,
     * and not in the {@code Entity} itself.
     *
     * <p>This value is set to the entity upon the {@linkplain #commit() commit()}.
     */
    private LifecycleFlags lifecycleFlags;

    /**
     * The flag, which becomes {@code true}, if the state of the entity
     * {@linkplain #commit() has been changed} since it has been
     * {@linkplain RecordBasedRepository#findOrCreate(Object)} loaded or created.
     */
    private boolean stateChanged;

    /**
     * Allows to understand whether this transaction is active.
     *
     * <p>Has {@code true} value since the transaction instance creation
     * until {@linkplain #commit() commit()} is performed.
     */
    @SuppressWarnings("UnusedAssignment") // is used to make the initial tx. state explicit.
    private boolean active = false;

    /**
     * An ordered collection of the phases that were propagated in scope of this transaction.
     *
     * <p>Contains all the phases, including failed.
     */
    private final List<Phase<I, ?>> phases = newLinkedList();

    private TransactionListener<I> transactionListener;

    /**
     * Creates a new instance of {@code Transaction} and
     * {@linkplain TransactionalEntity#injectTransaction(Transaction) injects} the newly created
     * transaction into the given {@code entity}.
     *
     * <p>The entity state and attributes are set as starting values for this transaction.
     *
     * @param entity
     *         the entity to create the transaction for
     * @see TransactionListener
     */
    protected Transaction(E entity) {
        this.entity = checkNotNull(entity);
        this.initialState = entity.state();
        this.builder = toBuilder(entity);
        this.version = entity.version();
        this.lifecycleFlags = entity.lifecycleFlags();
        this.active = true;

        this.transactionListener = new SilentWitness<>();
        injectTo(entity);
        this.entityBeforeTransaction = entityRecord();
    }

    /**
     * Creates the builder for being used by a transaction when modifying the passed entity.
     *
     * <p>If the entity has the default state, and the first field of the state is its ID, and
     * the field is required, initializes the builder with the value of the entity ID.
     */
    @VisibleForTesting
    static <I,
            E extends TransactionalEntity<I, S, B>,
            S extends Message,
            B extends ValidatingBuilder<S>>
    B toBuilder(E entity) {
        S currentState = entity.state();
        @SuppressWarnings("unchecked") // ensured by argument of <E>.
        B result = (B) currentState.toBuilder();

        if (currentState.equals(entity.defaultState())) {
            IdField idField = IdField.of(entity.modelClass());
            idField.initBuilder(result, entity.id());
        }
        return result;
    }

    /**
     * Acts similar to {@linkplain Transaction#Transaction(TransactionalEntity)
     * an overloaded ctor}, but instead of using the original entity state and version,
     * this transaction will have the passed state and version as a starting point.
     *
     * <p>Note, that the given {@code state} and {@code version} are applied to the actual entity
     * upon commit.
     *
     * @param entity
     *         the target entity to modify within this transaction
     * @param state
     *         the entity state to set
     * @param version
     *         the entity version to set
     */
    protected Transaction(E entity, S state, Version version) {
        this(entity);
        initAll(state, version);
    }

    /**
     * Allows to understand whether this transaction is active.
     *
     * @return {@code true} if the transaction is active, {@code false} otherwise
     */
    @VisibleForTesting
    public boolean isActive() {
        return active;
    }

    LifecycleFlags lifecycleFlags() {
        return lifecycleFlags;
    }

    protected E entity() {
        return entity;
    }

    /**
     * Returns the version of the entity, modified within this transaction.
     */
    Version version() {
        return version;
    }

    List<Phase<I, ?>> phases() {
        return ImmutableList.copyOf(phases);
    }

    /**
     * Propagates a phase and performs a rollback in case of an exception.
     *
     * <p>The transaction {@linkplain #listener() listener} is called for both failed and
     * successful phases.
     *
     * @param phase
     *         the phase to propagate
     * @param <R>
     *         the type of the phase propagation result
     * @return the phase propagation result
     */
    @CanIgnoreReturnValue
    protected <R> R propagate(Phase<I, R> phase) {
        try {
            return phase.propagate();
        } catch (Throwable t) {
            rollback(t, phase);
            throw illegalStateWithCauseOf(t);
        } finally {
            phases.add(phase);
            listener().onAfterPhase(phase);
        }
    }

    /**
     * Applies all the outstanding modifications to the enclosed entity.
     *
     * @throws InvalidEntityStateException
     *         in case the new entity state is not valid
     * @throws IllegalStateException
     *         in case of a generic error
     */
    protected void commit() throws InvalidEntityStateException, IllegalStateException {
        B builder = builder();

        S newState = builder.buildPartial();
        if (initialState.equals(newState)) {
            commitUnchangedState();
        } else {
            commitChangedState(newState);
        }
    }

    /**
     * Commits this transaction and sets the new state to the entity.
     *
     * <p>In case if the commit is failed, the transaction is rolled back and the entity keeps
     * the current state.
     *
     * @param newState
     *         the new state of the entity
     */
    private void commitChangedState(@NonValidated S newState) {
        try {
            markStateChanged();
            Version pendingVersion = version();
            beforeCommit(newState, pendingVersion);
            entity.updateState(newState, pendingVersion);
            commitAttributeChanges();
<<<<<<< HEAD
            EntityRecord newRecord = entityRecord();
            afterCommit(newRecord);
        } catch (ValidationException exception) {  /* Could only happen if the state
                                                      has been injected not using
                                                      the builder setters. */
            InvalidEntityStateException invalidStateException = of(exception);
            rollback(invalidStateException, null);

            throw invalidStateException;
        } catch (RuntimeException genericException) {
            rollback(genericException, null);
            throw illegalStateWithCauseOf(genericException);
=======
            EntityRecord newRecord = createRecord();
            afterCommit(entityBeforeTransaction, newRecord);
        } catch (InvalidEntityStateException e) {
            /* New state of the entity does not pass validation. */
            rollback(e);
            throw e;
        } catch (RuntimeException e) {
            /* Exception occurred during execution of a handler method. */
            rollback(e);
            throw illegalStateWithCauseOf(e);
>>>>>>> ba49bca0
        } finally {
            releaseTx();
        }
    }

    /**
     * Commits this transaction skipping the entity state update.
     *
     * <p>This method is called when none of the transaction phases has changed the entity state.
     */
    private void commitUnchangedState() {
        S unchanged = entity().state();
        Version pendingVersion = version();
        beforeCommit(unchanged, pendingVersion);
        if (!pendingVersion.equals(entity.version())) {
            entity.updateState(unchanged, pendingVersion);
        }
        commitAttributeChanges();
        releaseTx();
        EntityRecord newRecord = entityRecord();
        afterCommit(newRecord);
    }

    private void beforeCommit(S newState, Version newVersion) {
        LifecycleFlags newFlags = lifecycleFlags();
        @NonValidated EntityRecord record = EntityRecord
                .newBuilder()
                .setEntityId(Identifier.pack(entity.id()))
                .setState(pack(newState))
                .setLifecycleFlags(newFlags)
                .setVersion(newVersion)
                .buildPartial();
        transactionListener.onBeforeCommit(record);
    }

    private void afterCommit(EntityRecord newEntity) {
        EntityRecordChange change = EntityRecordChange
                .newBuilder()
                .setPreviousValue(entityBeforeTransaction)
                .setNewValue(newEntity)
                .build();
        transactionListener.onAfterCommit(change);
    }

    /**
     * Cancels the changes made within this transaction and removes the injected transaction object
     * from the enclosed entity.
     *
     * @param cause
     *         the reason of the rollback
     */
    void rollback(Throwable cause, @Nullable Phase<I, ?> atPhase) {
        beforeRollback(cause);
        TransactionListener<I> listener = listener();
        @NonValidated EntityRecord record = EntityRecord
                .newBuilder()
                .setEntityId(Identifier.pack(entity.id()))
                .setState(pack(currentBuilderState()))
                .setVersion(version)
                .setLifecycleFlags(lifecycleFlags())
                .buildPartial();
        listener.onTransactionFailed(cause, record, atPhase);
        this.active = false;
        entity.releaseTransaction();
    }

    /**
     * Does necessary preparations before the transaction is marked as inactive and released.
     */
    @SuppressWarnings("NoopMethodInAbstractClass")
    // Do not force descendants to override the method.
    protected void beforeRollback(Throwable cause) {
        // NO-OP.
    }

    /**
     * Creates an {@link EntityRecord} for the entity under transaction.
     *
     * @return new {@link EntityRecord}
     */
    private EntityRecord entityRecord() {
        E entity = entity();
        Any entityId = Identifier.pack(entity.id());
        Version version = entity.version();
        Any state = pack(entity.state());
        LifecycleFlags lifecycleFlags = entity.lifecycleFlags();
        return EntityRecord
                .newBuilder()
                .setEntityId(entityId)
                .setVersion(version)
                .setState(state)
                .setLifecycleFlags(lifecycleFlags)
                .build();
    }

    private @NonValidated S currentBuilderState() {
        return builder.buildPartial();
    }

    private void releaseTx() {
        this.active = false;
        entity.releaseTransaction();
    }

    /**
     * Applies lifecycle flag modifications to the entity under transaction.
     */
    protected void commitAttributeChanges() {
        entity.setLifecycleFlags(lifecycleFlags());
        entity.updateStateChanged();
    }

    void initAll(S state, Version version) {
        B builder = builder();
        builder.clear();
        builder.mergeFrom(state);
        initVersion(version);
    }

    /**
     * Obtains the builder for the current transaction.
     */
    B builder() {
        return builder;
    }

    /**
     * Allows to determine, whether this transaction is active or not.
     */
    boolean isStateChanged() {
        return stateChanged;
    }

    private void markStateChanged() {
        this.stateChanged = true;
    }

    /**
     * Injects the current transaction instance into an entity.
     */
    private void injectTo(E entity) {
        // assigning `this` to a variable to explicitly specify
        // the generic bounds for Java compiler.
        Transaction<I, E, S, B> tx = this;
        entity.injectTransaction(tx);
    }

    void setVersion(Version version) {
        checkNotNull(version);
        this.version = version;
    }

    /**
     * Initializes the entity with the passed version.
     *
     * <p>This method assumes that the entity version is zero.
     * If this is not so, {@code IllegalStateException} will be thrown.
     *
     * <p>One of the usages for this method is for creating an entity instance
     * from a storage.
     *
     * @param version
     *         the version to set.
     */
    private void initVersion(Version version) {
        checkNotNull(version);

        int versionNumber = this.version.getNumber();
        if (versionNumber > 0) {
            String errMsg = format(
                    "initVersion() called on an entity with non-zero version number (%d).",
                    versionNumber
            );
            throw new IllegalStateException(errMsg);
        }
        setVersion(version);
    }

    /**
     * Obtains an instance of the {@code TransactionListener} for this transaction.
     *
     * <p>By default, the returned listener {@linkplain SilentWitness does nothing}.
     */
    private TransactionListener<I> listener() {
        return transactionListener;
    }

    /**
     * Injects a {@linkplain TransactionListener listener} into this transaction.
     *
     * <p>Each next invocation overrides the previous one.
     *
     * @param listener
     *         the listener to use in this transaction
     */
    public void setListener(TransactionListener<I> listener) {
        checkNotNull(listener);
        this.transactionListener = listener;
    }

    public void setArchived(boolean archived) {
        lifecycleFlags = lifecycleFlags.toBuilder()
                                       .setArchived(archived)
                                       .build();
    }

    public void setDeleted(boolean deleted) {
        lifecycleFlags = lifecycleFlags.toBuilder()
                                       .setDeleted(deleted)
                                       .build();
    }
}<|MERGE_RESOLUTION|>--- conflicted
+++ resolved
@@ -30,11 +30,8 @@
 import io.spine.protobuf.ValidatingBuilder;
 import io.spine.server.entity.TransactionListener.SilentWitness;
 import io.spine.validate.NonValidated;
-<<<<<<< HEAD
 import io.spine.validate.ValidationException;
 import org.checkerframework.checker.nullness.qual.Nullable;
-=======
->>>>>>> ba49bca0
 
 import java.util.List;
 
@@ -306,31 +303,16 @@
             beforeCommit(newState, pendingVersion);
             entity.updateState(newState, pendingVersion);
             commitAttributeChanges();
-<<<<<<< HEAD
             EntityRecord newRecord = entityRecord();
-            afterCommit(newRecord);
-        } catch (ValidationException exception) {  /* Could only happen if the state
-                                                      has been injected not using
-                                                      the builder setters. */
-            InvalidEntityStateException invalidStateException = of(exception);
-            rollback(invalidStateException, null);
-
-            throw invalidStateException;
-        } catch (RuntimeException genericException) {
-            rollback(genericException, null);
-            throw illegalStateWithCauseOf(genericException);
-=======
-            EntityRecord newRecord = createRecord();
             afterCommit(entityBeforeTransaction, newRecord);
         } catch (InvalidEntityStateException e) {
             /* New state of the entity does not pass validation. */
-            rollback(e);
+            rollback(e, null);
             throw e;
         } catch (RuntimeException e) {
             /* Exception occurred during execution of a handler method. */
-            rollback(e);
+            rollback(e, null);
             throw illegalStateWithCauseOf(e);
->>>>>>> ba49bca0
         } finally {
             releaseTx();
         }
