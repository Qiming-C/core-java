/*
 * Copyright 2019, TeamDev. All rights reserved.
 *
 * Redistribution and use in source and/or binary forms, with or without
 * modification, must retain the above copyright notice and the following
 * disclaimer.
 *
 * THIS SOFTWARE IS PROVIDED BY THE COPYRIGHT HOLDERS AND CONTRIBUTORS
 * "AS IS" AND ANY EXPRESS OR IMPLIED WARRANTIES, INCLUDING, BUT NOT
 * LIMITED TO, THE IMPLIED WARRANTIES OF MERCHANTABILITY AND FITNESS FOR
 * A PARTICULAR PURPOSE ARE DISCLAIMED. IN NO EVENT SHALL THE COPYRIGHT
 * OWNER OR CONTRIBUTORS BE LIABLE FOR ANY DIRECT, INDIRECT, INCIDENTAL,
 * SPECIAL, EXEMPLARY, OR CONSEQUENTIAL DAMAGES (INCLUDING, BUT NOT
 * LIMITED TO, PROCUREMENT OF SUBSTITUTE GOODS OR SERVICES; LOSS OF USE,
 * DATA, OR PROFITS; OR BUSINESS INTERRUPTION) HOWEVER CAUSED AND ON ANY
 * THEORY OF LIABILITY, WHETHER IN CONTRACT, STRICT LIABILITY, OR TORT
 * (INCLUDING NEGLIGENCE OR OTHERWISE) ARISING IN ANY WAY OUT OF THE USE
 * OF THIS SOFTWARE, EVEN IF ADVISED OF THE POSSIBILITY OF SUCH DAMAGE.
 */

package io.spine.server.entity.storage;

import com.google.errorprone.annotations.Immutable;
import io.spine.base.EntityState;
import io.spine.code.proto.FieldDeclaration;
import org.checkerframework.checker.nullness.qual.Nullable;

import java.util.function.Function;

/**
 * A simple entity-state-based column.
 *
 * <p>An entity-state-based column is:
 *    <ol>
 *         <li>Declared in Protobuf with {@code (column)} option:
 *             <pre>
 *             string task_description = 3 [(column) = true];
 *             </pre>
 *         <li>Updated in handler methods of the entity along with other entity state fields:
 *             <pre>
 *            {@literal @Subscribe}
 *             void on(TaskDescriptionUpdated event) {
 *                 builder().setTaskDescription(event.getNewTaskDescription())
 *             }
 *             </pre>
 *    </ol>
 */
final class SimpleColumn
        extends AbstractColumn
        implements ColumnDeclaredInProto {

    /**
     * A getter of the column from the entity state.
     */
    private final Getter getter;

    /**
     * The corresponding proto field declaration.
     */
    private final FieldDeclaration field;

    SimpleColumn(ColumnName name, Class<?> type, Getter getter, FieldDeclaration field) {
        super(name, type);
        this.getter = getter;
        this.field = field;
    }

    @Override
<<<<<<< HEAD
    public @Nullable Object valueIn(EntityState entityState) {
        return getter.apply(entityState);
=======
    public @Nullable Object valueIn(EntityState state) {
        return getter.apply(state);
>>>>>>> 0d691e2c
    }

    @Override
    public FieldDeclaration protoField() {
        return field;
    }

    @Immutable
    interface Getter extends Function<EntityState, Object> {
    }
}<|MERGE_RESOLUTION|>--- conflicted
+++ resolved
@@ -66,13 +66,8 @@
     }
 
     @Override
-<<<<<<< HEAD
-    public @Nullable Object valueIn(EntityState entityState) {
-        return getter.apply(entityState);
-=======
     public @Nullable Object valueIn(EntityState state) {
         return getter.apply(state);
->>>>>>> 0d691e2c
     }
 
     @Override
