/*
 * Copyright 2020, TeamDev. All rights reserved.
 *
 * Redistribution and use in source and/or binary forms, with or without
 * modification, must retain the above copyright notice and the following
 * disclaimer.
 *
 * THIS SOFTWARE IS PROVIDED BY THE COPYRIGHT HOLDERS AND CONTRIBUTORS
 * "AS IS" AND ANY EXPRESS OR IMPLIED WARRANTIES, INCLUDING, BUT NOT
 * LIMITED TO, THE IMPLIED WARRANTIES OF MERCHANTABILITY AND FITNESS FOR
 * A PARTICULAR PURPOSE ARE DISCLAIMED. IN NO EVENT SHALL THE COPYRIGHT
 * OWNER OR CONTRIBUTORS BE LIABLE FOR ANY DIRECT, INDIRECT, INCIDENTAL,
 * SPECIAL, EXEMPLARY, OR CONSEQUENTIAL DAMAGES (INCLUDING, BUT NOT
 * LIMITED TO, PROCUREMENT OF SUBSTITUTE GOODS OR SERVICES; LOSS OF USE,
 * DATA, OR PROFITS; OR BUSINESS INTERRUPTION) HOWEVER CAUSED AND ON ANY
 * THEORY OF LIABILITY, WHETHER IN CONTRACT, STRICT LIABILITY, OR TORT
 * (INCLUDING NEGLIGENCE OR OTHERWISE) ARISING IN ANY WAY OUT OF THE USE
 * OF THIS SOFTWARE, EVEN IF ADVISED OF THE POSSIBILITY OF SUCH DAMAGE.
 */

package io.spine.server.entity;

import com.google.errorprone.annotations.concurrent.LazyInit;
import io.spine.annotation.Experimental;
import io.spine.annotation.Internal;
import io.spine.base.EntityState;
import io.spine.core.Event;
import io.spine.core.Version;
import io.spine.logging.Logging;
import io.spine.system.server.event.MigrationApplied;
import org.checkerframework.checker.nullness.qual.MonotonicNonNull;
import org.checkerframework.checker.nullness.qual.Nullable;

import java.util.Optional;
import java.util.function.Function;

import static com.google.common.base.Preconditions.checkNotNull;
import static io.spine.core.Versions.increment;
import static io.spine.protobuf.Messages.isDefault;

/**
 * A stored {@link Entity} transformation done to account for the domain model changes.
 *
 * <p>At its core the {@code Migration} is a mapping of {@link EntityState entity state}, from old
 * to new. It is also capable of performing basic entity modifications like
 * {@linkplain #markArchived() archiving} and {@linkplain #markDeleted() deleting} it.
 *
 * <p>The process of applying the migration operation is always preceded by an {@link Entity} load
 * by ID and may be finalized by either {@linkplain Repository#store(Entity) saving} the
 * transformed entity back to the repository or by {@linkplain #removeFromStorage() deleting} the
 * entity record if the migration is configured to do so.
 *
 * <p>All entity modifications are applied under the opened entity {@link Transaction}. The
 * last step of a migration operation is a transaction {@linkplain Transaction#commit() commit}. As
 * a consequence, all entity lifecycle events occur as expected, having the
 * {@link MigrationApplied} event as the producing message.
 *
 * <p>To create a user-defined {@code Migration} in real life scenarios, consider inheriting from
 * {@link io.spine.server.projection.ProjectionMigration ProjectionMigration} and
 * {@link io.spine.server.procman.ProcessManagerMigration ProcessManagerMigration} types.
 *
 * @param <I>
 *         the entity ID type
 * @param <E>
 *         the entity type
 * @param <S>
 *         the entity state type
 */
@Experimental
public abstract class Migration<I, E extends TransactionalEntity<I, S, ?>, S extends EntityState>
        implements Function<S, S>, Logging {

    /**
     * The currently performed migration operation.
     */
    private @Nullable Operation<I, S, E> currentOperation;

    /**
<<<<<<< HEAD
     * Applies the migration {@linkplain Operation operation} to a given entity.
=======
     * Applies the migration {@linkplain Operation operation} to a given {@code entity}.
     *
     * @see Operation Migration.Operation for details
>>>>>>> 7cc8d0d1
     */
    final void applyTo(E entity, RecordBasedRepository<I, E, S> repository) {
        currentOperation = new Operation<>(entity, repository);

        Transaction<I, E, S, ?> tx = txWithLifecycleMonitor();
        S oldState = entity.state();
        S newState = apply(oldState);
        currentOperation().updateState(newState);
        currentOperation().updateLifecycle();
        tx.commit();
    }

    /**
     * Marks the entity under migration as {@linkplain Entity#isArchived() archived}.
     */
    protected final void markArchived() {
        currentOperation().markArchived();
    }

    /**
     * Marks the entity under migration as {@linkplain Entity#isDeleted() deleted}.
     */
    protected final void markDeleted() {
        currentOperation().markDeleted();
    }

    /**
     * Configures the migration operation to delete the entity record from the storage.
     *
     * <p>All other configured entity modifications are still applied, allowing to trigger
     * {@linkplain EntityLifecycle entity lifecycle} events before the actual record deletion.
     *
     * <p>Depending on the storage implementation, this operation may be irreversible, so it should
     * be used in the caller code with care.
     */
    protected final void removeFromStorage() {
        currentOperation().removeFromStorage();
    }

    /**
     * Returns the ID of an entity under migration.
     */
    protected final I id() {
        return currentOperation().id();
    }

    /**
     * Returns the version of entity under migration.
     */
    protected final Version version() {
        return currentOperation().version();
    }

    /**
     * Returns {@code true} if the entity under migration is
     * {@linkplain Entity#isArchived() archived}.
     */
    protected final boolean isArchived() {
        return currentOperation().isArchived();
    }

    /**
     * Returns {@code true} if the entity under migration is
     * {@linkplain Entity#isDeleted() deleted}.
     */
    protected final boolean isDeleted() {
        return currentOperation().isDeleted();
    }

    /**
     * Returns {@code true} if the migration operation is configured to physically remove entity
     * record from the storage.
     */
    @Internal
    final boolean physicallyRemoveRecord() {
        return currentOperation().physicallyRemoveRecord();
    }

    /**
     * Returns the {@link MigrationApplied} event instance associated with this migration.
     *
     * <p>If system events posting is disabled, returns an empty {@code Optional}.
     */
    @Internal
    final Optional<Event> systemEvent() {
        return Optional.ofNullable(currentOperation().systemEvent());
    }

    /**
     * Releases the {@linkplain #currentOperation currently performed operation}.
     *
     * <p>This method is used by Spine routines to reset the {@code Migration} instance passed to
     * {@link RecordBasedRepository#applyMigration(Object, Migration)
     * repository.applyMigration(I, Migration)}. It shouldn't be invoked by the user code directly.
     */
    @Internal
    final void finishCurrentOperation() {
        currentOperation = null;
    }

    /**
     * Opens a transaction on an entity.
     */
    @Internal
    protected abstract Transaction<I, E, S, ?> startTransaction(E entity);

    /**
     * Opens a transaction with an {@link EntityLifecycleMonitor} as a {@link TransactionListener}.
     *
     * <p>The monitor is configured to have a {@link MigrationApplied} instance as the last handled
     * message.
     */
    private Transaction<I, E, S, ?> txWithLifecycleMonitor() {
        E entity = currentOperation().entity;
        I id = entity.id();
        Transaction<I, E, S, ?> tx = startTransaction(entity);
        EntityLifecycleMonitor<I> monitor = configureLifecycleMonitor(id);
        tx.setListener(monitor);
        currentOperation().tx = tx;
        return tx;
    }

    /**
     * Creates an entity lifecycle monitor which will post lifecycle events as usual, assigning
     * a {@link MigrationApplied} instance as the event-producing message.
     */
    private EntityLifecycleMonitor<I> configureLifecycleMonitor(I id) {
        RecordBasedRepository<I, E, S> repository = currentOperation().repository;
        Optional<Event> event = repository.lifecycleOf(id)
                                          .onMigrationApplied();
        if (!event.isPresent() || isDefault(event.get())) {
            warnOnNoSystemEventsPosted();
            return EntityLifecycleMonitor.newInstance(repository, id);
        }
        Event migrationApplied = event.get();
        currentOperation().systemEvent = migrationApplied;
        return EntityLifecycleMonitor.withAcknowledgedMessage(repository, id, migrationApplied);
    }

    private void warnOnNoSystemEventsPosted() {
        _warn().log("Couldn't post an instance of `%s` event. No system events will occur " +
                            "during the migration.", MigrationApplied.class.getCanonicalName());
    }

    private Operation<I, S, E> currentOperation() {
        return checkNotNull(currentOperation,
                            "Getter and mutator methods of migration should only be invoked " +
                                    "from within `apply(S)` method.");
    }

    /**
     * A migration operation on a single entity.
     *
     * <p>The operation is performed in scope of an active {@link Transaction}.
     *
     * <p>All entity state and meta-data changes are propagated to the transaction and remain in
     * pending state until the transaction is {@linkplain Transaction#commit() committed}, which is
     * the last step of a migration operation.
     *
     * <p>On a transaction commit, all changes are propagated to the actual entity passed to
     * {@link Migration#applyTo(TransactionalEntity, RecordBasedRepository)}, modifying it in-place.
     * */
    private static class Operation<I,
                                   S extends EntityState,
                                   E extends TransactionalEntity<I, S, ?>> {

        private boolean archive;
        private boolean delete;
        private boolean physicallyRemoveRecord;

        private final E entity;
        private final RecordBasedRepository<I, E, S> repository;

        @LazyInit
        private @MonotonicNonNull Transaction<I, E, S, ?> tx;

        @LazyInit
        private @MonotonicNonNull Event systemEvent;

        private Operation(E entity, RecordBasedRepository<I, E, S> repository) {
            this.entity = entity;
            this.repository = repository;
        }

        private void updateState(S newState) {
            if (!entity.state().equals(newState)) {
                tx.builder().mergeFrom(newState);
                Version version = increment(entity.version());
                tx.setVersion(version);
            }
        }

        private void updateLifecycle() {
            if (archive) {
                tx.setArchived(true);
            }
            if (delete) {
                tx.setDeleted(true);
            }
        }

        private void markArchived() {
            archive = true;
        }

        private void markDeleted() {
            delete = true;
        }

        private void removeFromStorage() {
            physicallyRemoveRecord = true;
        }

        private I id() {
            return entity.id();
        }

        private Version version() {
            return entity.version();
        }

        private boolean isArchived() {
            return archive;
        }

        private boolean isDeleted() {
            return delete;
        }

        private boolean physicallyRemoveRecord() {
            return physicallyRemoveRecord;
        }

        private Event systemEvent() {
            return systemEvent;
        }
    }
}<|MERGE_RESOLUTION|>--- conflicted
+++ resolved
@@ -76,13 +76,7 @@
     private @Nullable Operation<I, S, E> currentOperation;
 
     /**
-<<<<<<< HEAD
-     * Applies the migration {@linkplain Operation operation} to a given entity.
-=======
      * Applies the migration {@linkplain Operation operation} to a given {@code entity}.
-     *
-     * @see Operation Migration.Operation for details
->>>>>>> 7cc8d0d1
      */
     final void applyTo(E entity, RecordBasedRepository<I, E, S> repository) {
         currentOperation = new Operation<>(entity, repository);
