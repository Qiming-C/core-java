/*
 * Copyright 2019, TeamDev. All rights reserved.
 *
 * Redistribution and use in source and/or binary forms, with or without
 * modification, must retain the above copyright notice and the following
 * disclaimer.
 *
 * THIS SOFTWARE IS PROVIDED BY THE COPYRIGHT HOLDERS AND CONTRIBUTORS
 * "AS IS" AND ANY EXPRESS OR IMPLIED WARRANTIES, INCLUDING, BUT NOT
 * LIMITED TO, THE IMPLIED WARRANTIES OF MERCHANTABILITY AND FITNESS FOR
 * A PARTICULAR PURPOSE ARE DISCLAIMED. IN NO EVENT SHALL THE COPYRIGHT
 * OWNER OR CONTRIBUTORS BE LIABLE FOR ANY DIRECT, INDIRECT, INCIDENTAL,
 * SPECIAL, EXEMPLARY, OR CONSEQUENTIAL DAMAGES (INCLUDING, BUT NOT
 * LIMITED TO, PROCUREMENT OF SUBSTITUTE GOODS OR SERVICES; LOSS OF USE,
 * DATA, OR PROFITS; OR BUSINESS INTERRUPTION) HOWEVER CAUSED AND ON ANY
 * THEORY OF LIABILITY, WHETHER IN CONTRACT, STRICT LIABILITY, OR TORT
 * (INCLUDING NEGLIGENCE OR OTHERWISE) ARISING IN ANY WAY OUT OF THE USE
 * OF THIS SOFTWARE, EVEN IF ADVISED OF THE POSSIBILITY OF SUCH DAMAGE.
 */

package io.spine.server.entity;

import com.google.common.annotations.VisibleForTesting;
import com.google.common.collect.ImmutableSet;
import com.google.common.collect.Iterators;
import com.google.errorprone.annotations.OverridingMethodsMustInvokeSuper;
import com.google.protobuf.Message;
import io.spine.annotation.Internal;
import io.spine.annotation.SPI;
import io.spine.base.Identifier;
import io.spine.base.MessageContext;
import io.spine.logging.Logging;
import io.spine.reflect.GenericTypeIndex;
import io.spine.server.BoundedContext;
import io.spine.server.ContextAware;
import io.spine.server.ServerEnvironment;
import io.spine.server.entity.model.EntityClass;
import io.spine.server.route.Route;
import io.spine.server.storage.Storage;
import io.spine.server.storage.StorageFactory;
import io.spine.server.type.EventClass;
import io.spine.server.type.SignalEnvelope;
import io.spine.system.server.RoutingFailed;
import io.spine.system.server.SystemWriteSide;
import io.spine.type.TypeUrl;
import org.checkerframework.checker.nullness.qual.MonotonicNonNull;
import org.checkerframework.checker.nullness.qual.NonNull;
import org.checkerframework.checker.nullness.qual.Nullable;
import org.checkerframework.dataflow.qual.Pure;

import java.util.Iterator;
import java.util.Optional;
import java.util.function.Predicate;

import static com.google.common.base.Preconditions.checkNotNull;
import static com.google.common.base.Preconditions.checkState;
import static com.google.common.base.Throwables.getRootCause;
import static io.spine.base.Errors.fromThrowable;
import static io.spine.server.entity.model.EntityClass.asEntityClass;
import static io.spine.util.Exceptions.newIllegalStateException;

/**
 * Abstract base class for repositories.
 */
@SuppressWarnings("ClassWithTooManyMethods") // OK for this core class.
public abstract class Repository<I, E extends Entity<I, ?>>
        implements ContextAware, AutoCloseable, Logging {

    private static final String ERR_MSG_STORAGE_NOT_ASSIGNED = "Storage is not assigned.";

    /**
     * The {@link BoundedContext} to which the repository belongs.
     *
     * <p>This field is null when a repository is not {@linkplain
     * BoundedContext#register(Repository) registered} yet and
     * after the repository is {@linkplain #close() closed}.
     */
    private @Nullable BoundedContext context;

    /**
     * Model class of entities managed by this repository.
     *
     * <p>This field is null if {@link #entityModelClass()} is never called.
     */
    private volatile @MonotonicNonNull EntityClass<E> entityClass;

    /**
     * The data storage for this repository.
     *
     * <p>This field is null if the storage was not initialized, or
     * the repository was {@linkplain #close() closed}.
     */
    private @Nullable Storage<I, ?, ?> storage;

    /**
     * Creates the repository.
     */
    protected Repository() {
    }

    /**
     * Create a new entity instance with its default state.
     *
     * @param id the id of the entity
     * @return new entity instance
     */
    public abstract E create(I id);

    /**
     * Stores the passed object.
     *
     * <p>Note: The storage must be assigned before calling this method.
     *
     * @param obj an instance to store
     */
    @SuppressWarnings("AbstractMethodWithMissingImplementations") // work-around IDEA bug.
    protected abstract void store(E obj);

    /**
     * Finds an entity with the passed ID.
     *
     * @param id the ID of the entity to load
     * @return the entity or {@link Optional#empty()} if there's no entity with such ID
     */
    public abstract Optional<E> find(I id);

    /**
     * Returns an iterator over the entities managed by the repository that match the passed filter.
     *
     * <p>The returned iterator does not support removal.
     *
     * <p>Iteration through entities is performed by {@linkplain #find(Object) loading}
     * them one by one.
     */
    public Iterator<E> iterator(Predicate<E> filter) {
        Iterator<E> unfiltered = new EntityIterator<>(this);
        Iterator<E> filtered = Iterators.filter(unfiltered, filter::test);
        return filtered;
    }

    /**
     * Obtains model class for the entities managed by this repository.
     */
    @Internal
    public EntityClass<E> entityModelClass() {
        if (entityClass == null) {
            @SuppressWarnings("unchecked") // The type is ensured by the declaration of this class.
            Class<E> cast = (Class<E>) GenericParameter.ENTITY.argumentIn(getClass());
            entityClass = toModelClass(cast);
        }
        return entityClass;
    }

    /**
     * Obtains a model class for the passed entity class value.
     */
    @Internal
    protected EntityClass<E> toModelClass(Class<E> cls) {
        return asEntityClass(cls);
    }

    /** Returns the class of IDs used by this repository. */
    @SuppressWarnings("unchecked") // The cast is ensured by generic parameters of the repository.
    public Class<I> idClass() {
        return (Class<I>) entityModelClass().idClass();
    }

    /** Returns the class of entities managed by this repository. */
    public Class<E> entityClass() {
        return entityModelClass().value();
    }

    /**
     * Obtains the {@link TypeUrl} for the state objects wrapped by entities
     * managed by this repository.
     */
    public TypeUrl entityStateType() {
        return entityModelClass().stateType();
    }

    /**
     * Obtains classes of the events produced by this {@code Repository}.
     *
     * <p>For convenience purposes the default version returns an empty set.
     * This method should be overridden by repositories which actually produce events.
     */
    public ImmutableSet<EventClass> outgoingEvents() {
        return ImmutableSet.of();
    }

    /**
     * Assigns a {@code BoundedContext} to this repository.
     *
     * <p>A context for a repository can be set only once. Passing the same second time will have
     * no effect.
     *
     * <p>If the repository is not {@linkplain #isOpen() opened} prior to this call, it is opened.
     *
     * @throws IllegalStateException
     *          if the repository has a context value already assigned, and the passed value is
     *          not equal to the assigned one
     */
    @OverridingMethodsMustInvokeSuper
    @Override
    @Internal
<<<<<<< HEAD
    public void init(BoundedContext context) {
=======
    public final void injectContext(BoundedContext context) {
>>>>>>> 28993b41
        checkNotNull(context);
        boolean sameValue = context.equals(this.context);
        if (this.context != null && !sameValue) {
            throw newIllegalStateException(
                    "The repository `%s` has the Bounded Context (`%s`) assigned." +
                            " This operation can be performed only once." +
                            " Attempted to set: `%s`.",
                    this, this.context, context);
        }
        if (sameValue) {
            return;
        }
        this.context = context;
        open();
        if (isTypeSupplier()) {
            context.stand()
                   .registerTypeSupplier(this);
        }
    }

    /**
<<<<<<< HEAD
     * {@inheritDoc}
=======
     * Initializes the repository after it is added to the {@code BoundedContext}.
     *
     * <p>Registers itself as a type supplier with the {@link io.spine.server.stand.Stand Stand}
     * of the parent context.
>>>>>>> 28993b41
     *
     * <p>Unlike, {@link #isOpen()}, once the repository is
     * {@linkplain #init(BoundedContext) initialized}, this method always returns {@code true}.
     */
    @Override
    public boolean isInitialized() {
        return context != null;
    }

    /**
     * Tells if this repository should be registered as a type supplier with a {@code Stand}
     * of the {@code BoundedContext} to which this repository belongs.
     *
     * <p>Normally repositories are type suppliers. Some types of internal repositories are
     * not type suppliers because data of their entities should not be exposed.
     * Those classes of repositories should overwrite this method returning {@code false}.
     *
     * @return true by default
     */
    @Internal
    protected boolean isTypeSupplier() {
        return true;
    }

    /**
     * Verifies whether the repository is registered with a {@code BoundedContext}.
     */
    protected final boolean hasContext() {
        return context != null;
    }

    /**
     * Obtains the {@code BoundedContext} to which this repository belongs.
     *
     * @return parent {@code BoundedContext}
     * @throws IllegalStateException
     *         if the repository has no context assigned
     */
    protected final BoundedContext context() {
        checkState(context != null,
                   "The repository (class: `%s`) is not registered with a `BoundedContext`.",
                   getClass().getName());
        return context;
    }

    /**
     * The callback is invoked by a {@link BoundedContext} when adding the repository.
     */
    @SuppressWarnings("NoopMethodInAbstractClass") // see Javadoc
    @OverridingMethodsMustInvokeSuper
    public void onRegistered() {
        // Do nothing by default.
    }

    /**
     * Initializes the storage of the repository.
     */
    protected final void open() {
        Storage<I, ?, ?> storage = storage();
        checkNotNull(storage, "Unable to initialize the storage.");
    }

    /**
     * Obtains {@code StorageFactory} associated with the {@code ServerEnvironment} for
     * {@linkplain #createStorage() creating} standard storages.
     *
     * <p>In order to create a custom storage, please override {@link #createStorage()} providing
     * custom implementation.
     * 
     * @see #createStorage()
     */
    @Internal
    protected static StorageFactory defaultStorageFactory() {
        return ServerEnvironment.instance().storageFactory();
    }

    /**
     * Returns the storage assigned to this repository.
     *
     * <p>To verify if the storage is assigned, use {@link #storageAssigned()}.
     *
     * @throws IllegalStateException if the storage is not assigned
     */
    protected final Storage<I, ?, ?> storage() {
        if (storage == null) {
            this.storage = createStorage();
        }
        return checkStorage(storage);
    }

    /**
     * Returns {@code true} if the storage is assigned, {@code false} otherwise.
     */
    @VisibleForTesting
    public final boolean storageAssigned() {
        return storage != null;
    }

    /**
     * Ensures that the storage is not null.
     *
     * @return passed value if it's not not null
     * @throws IllegalStateException if the passed instance is null
     */
    protected static <S extends AutoCloseable> @NonNull S checkStorage(@Nullable S storage) {
        checkState(storage != null, ERR_MSG_STORAGE_NOT_ASSIGNED);
        return storage;
    }

    /**
     * Creates the storage for this repository.
     *
     * <p>Default implementations use {@link #defaultStorageFactory()} invoking its method
     * which creates a storage compatible with the repository.
     *
     * <p>Overwrite this method for creating a custom implementation of {@code Storage}.
     *
     * @return the created storage instance
     */
    protected abstract Storage<I, ?, ?> createStorage();

    /**
     * Closes the repository by closing the underlying storage.
     *
     * <p>The reference to the storage becomes null after this call.
     */
    @Override
    @OverridingMethodsMustInvokeSuper
    public void close() {
        if (isOpen()) {
            storage().close();
            this.storage = null;
        }
        this.context = null;
    }

    /**
     * Verifies if the repository is open.
     */
    public final boolean isOpen() {
        return context != null;
    }

    @Internal
    protected final <M extends Message, C extends MessageContext, R> Optional<R>
    route(Route<M, C, R> routing, SignalEnvelope<?, ?, C> envelope) {
        try {
            @SuppressWarnings("unchecked")
            M message = (M) envelope.message();
            R result = routing.apply(message, envelope.context());
            return Optional.of(result);
        } catch (RuntimeException e) {
            Throwable cause = getRootCause(e);
            onRoutingFailed(envelope, cause);
            return Optional.empty();
        }
    }

    /**
     * A callback invoked when an exception is thrown from message routing.
     *
     * @param envelope the routed signal
     * @param cause the root cause of the exception
     */
    @OverridingMethodsMustInvokeSuper
    @Internal
    protected void onRoutingFailed(SignalEnvelope<?, ?, ?> envelope, Throwable cause) {
        RoutingFailed systemEvent = RoutingFailed
                .newBuilder()
                .setEntityType(entityModelClass().typeName())
                .setHandledSignal(envelope.messageId())
                .setError(fromThrowable(cause))
                .vBuild();
        context().systemClient()
                 .writeSide()
                 .postEvent(systemEvent, envelope.asMessageOrigin());
    }

    /**
     * Obtains an instance of {@link EntityLifecycle} for the entity with the given ID.
     *
     * <p>It is necessary that a tenant ID is set when calling this method in a multitenant
     * environment.
     *
     * @param id the ID of the target entity
     * @return {@link EntityLifecycle} of the given entity
     */
    @Internal
    public EntityLifecycle lifecycleOf(I id) {
        checkNotNull(id);
        SystemWriteSide writeSide = context().systemClient()
                                             .writeSide();
        EventFilter eventFilter = eventFilter();
        EntityLifecycle lifecycle = EntityLifecycle
                .newBuilder()
                .setEntityId(id)
                .setEntityType(entityModelClass())
                .setSystemWriteSide(writeSide)
                .setEventFilter(eventFilter)
                .build();
        return lifecycle;
    }

    /**
     * Creates an {@link EventFilter} for this repository.
     *
     * <p>All the events posted by this repository, domain, and system are first passed through this
     * filter.
     *
     * <p>By default, the filter allows all the events to be posted. For entities which do not allow
     * state subscription, the {@link io.spine.system.server.event.EntityStateChanged} event is
     * filtered out. Override this method to change this behaviour.
     *
     * @return an {@link EventFilter} to apply to all posted events
     * @implNote This method may be called many times for a single repository. It is reasonable that
     *           it does not re-initialize the filter each time. Also, it is necessary that
     *           the filter returned from this method is always (at least effectively) the same.
     *           See {@link Pure @Pure} for the details on the expected behaviour.
     */
    @SPI
    @Pure
    protected EventFilter eventFilter() {
        EntityClass<E> entityClass = entityModelClass();
        return EntityStateChangedFilter.forType(entityClass);
    }

    /**
     * Enumeration of generic type parameters of this class.
     */
    enum GenericParameter implements GenericTypeIndex<Repository> {

        /** The index of the generic type {@code <I>}. */
        ID(0),

        /** The index of the generic type {@code <E>}. */
        ENTITY(1);

        private final int index;

        GenericParameter(int index) {
            this.index = index;
        }

        @Override
        public int index() {
            return this.index;
        }
    }

    /**
     * An iterator of all entities from the storage.
     *
     * <p>This iterator does not allow removal.
     */
    private static class EntityIterator<I, E extends Entity<I, ?>> implements Iterator<E> {

        private final Repository<I, E> repository;
        private final Iterator<I> index;

        private EntityIterator(Repository<I, E> repository) {
            this.repository = repository;
            this.index = repository.storage()
                                   .index();
        }

        @Override
        public boolean hasNext() {
            boolean result = index.hasNext();
            return result;
        }

        @Override
        public E next() {
            I id = index.next();
            Optional<E> loaded = repository.find(id);
            if (!loaded.isPresent()) {
                String idStr = Identifier.toString(id);
                throw newIllegalStateException("Unable to load entity with ID: `%s`.", idStr);
            }

            E entity = loaded.get();
            return entity;
        }
    }
}<|MERGE_RESOLUTION|>--- conflicted
+++ resolved
@@ -203,11 +203,7 @@
     @OverridingMethodsMustInvokeSuper
     @Override
     @Internal
-<<<<<<< HEAD
     public void init(BoundedContext context) {
-=======
-    public final void injectContext(BoundedContext context) {
->>>>>>> 28993b41
         checkNotNull(context);
         boolean sameValue = context.equals(this.context);
         if (this.context != null && !sameValue) {
@@ -229,14 +225,7 @@
     }
 
     /**
-<<<<<<< HEAD
      * {@inheritDoc}
-=======
-     * Initializes the repository after it is added to the {@code BoundedContext}.
-     *
-     * <p>Registers itself as a type supplier with the {@link io.spine.server.stand.Stand Stand}
-     * of the parent context.
->>>>>>> 28993b41
      *
      * <p>Unlike, {@link #isOpen()}, once the repository is
      * {@linkplain #init(BoundedContext) initialized}, this method always returns {@code true}.
