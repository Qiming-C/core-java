--- conflicted
+++ resolved
@@ -135,11 +135,7 @@
         if (entityClass == null) {
             @SuppressWarnings("unchecked") // The type is ensured by the declaration of this class.
             Class<E> cast = (Class<E>) GenericParameter.ENTITY.argumentIn(getClass());
-<<<<<<< HEAD
-            entityClass = getModelClass(cast);
-=======
             entityClass = toModelClass(cast);
->>>>>>> 192ec803
         }
         return entityClass;
     }
