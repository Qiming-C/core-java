/*
 * Copyright 2019, TeamDev. All rights reserved.
 *
 * Redistribution and use in source and/or binary forms, with or without
 * modification, must retain the above copyright notice and the following
 * disclaimer.
 *
 * THIS SOFTWARE IS PROVIDED BY THE COPYRIGHT HOLDERS AND CONTRIBUTORS
 * "AS IS" AND ANY EXPRESS OR IMPLIED WARRANTIES, INCLUDING, BUT NOT
 * LIMITED TO, THE IMPLIED WARRANTIES OF MERCHANTABILITY AND FITNESS FOR
 * A PARTICULAR PURPOSE ARE DISCLAIMED. IN NO EVENT SHALL THE COPYRIGHT
 * OWNER OR CONTRIBUTORS BE LIABLE FOR ANY DIRECT, INDIRECT, INCIDENTAL,
 * SPECIAL, EXEMPLARY, OR CONSEQUENTIAL DAMAGES (INCLUDING, BUT NOT
 * LIMITED TO, PROCUREMENT OF SUBSTITUTE GOODS OR SERVICES; LOSS OF USE,
 * DATA, OR PROFITS; OR BUSINESS INTERRUPTION) HOWEVER CAUSED AND ON ANY
 * THEORY OF LIABILITY, WHETHER IN CONTRACT, STRICT LIABILITY, OR TORT
 * (INCLUDING NEGLIGENCE OR OTHERWISE) ARISING IN ANY WAY OUT OF THE USE
 * OF THIS SOFTWARE, EVEN IF ADVISED OF THE POSSIBILITY OF SUCH DAMAGE.
 */

package io.spine.server.entity;

import com.google.common.collect.ImmutableSet;
import com.google.common.collect.Iterators;
import com.google.errorprone.annotations.OverridingMethodsMustInvokeSuper;
import io.spine.annotation.Internal;
import io.spine.annotation.SPI;
import io.spine.base.Identifier;
import io.spine.logging.Logging;
import io.spine.reflect.GenericTypeIndex;
import io.spine.server.BoundedContext;
import io.spine.server.entity.model.EntityClass;
import io.spine.server.storage.Storage;
import io.spine.server.storage.StorageFactory;
import io.spine.server.type.EventClass;
import io.spine.server.type.MessageEnvelope;
import io.spine.system.server.SystemWriteSide;
import io.spine.type.MessageClass;
import io.spine.type.TypeUrl;
import org.checkerframework.checker.nullness.qual.MonotonicNonNull;
import org.checkerframework.checker.nullness.qual.NonNull;
import org.checkerframework.checker.nullness.qual.Nullable;
import org.checkerframework.dataflow.qual.Pure;

import java.util.Iterator;
import java.util.Optional;
import java.util.function.Predicate;

import static com.google.common.base.Preconditions.checkNotNull;
import static com.google.common.base.Preconditions.checkState;
import static io.spine.server.entity.model.EntityClass.asEntityClass;
import static io.spine.util.Exceptions.newIllegalStateException;
import static java.lang.String.format;

/**
 * Abstract base class for repositories.
 */
@SuppressWarnings("ClassWithTooManyMethods") // OK for this core class.
public abstract class Repository<I, E extends Entity<I, ?>> implements AutoCloseable, Logging {

    private static final String ERR_MSG_STORAGE_NOT_ASSIGNED = "Storage is not assigned.";

    /**
     * The {@link BoundedContext} to which the repository belongs.
     *
     * <p>This field is null when a repository is not {@linkplain
     * BoundedContext#register(Repository) registered} yet.
     */
    private @MonotonicNonNull BoundedContext boundedContext;

    /**
     * Model class of entities managed by this repository.
     *
     * <p>This field is null if {@link #entityModelClass()} is never called.
     */
    private volatile @MonotonicNonNull EntityClass<E> entityClass;

    /**
     * The data storage for this repository.
     *
     * <p>This field is null if the storage was not {@linkplain #initStorage(StorageFactory)
     * initialized} or the repository was {@linkplain #close() closed}.
     */
    private @Nullable Storage<I, ?, ?> storage;

    /**
     * Creates the repository.
     */
    protected Repository() {
    }

    /**
     * Create a new entity instance with its default state.
     *
     * @param id the id of the entity
     * @return new entity instance
     */
    public abstract E create(I id);

    /**
     * Stores the passed object.
     *
     * <p>NOTE: The storage must be assigned before calling this method.
     *
     * @param obj an instance to store
     */
    @SuppressWarnings("AbstractMethodWithMissingImplementations") // work-around IDEA bug.
    protected abstract void store(E obj);

    /**
     * Finds an entity with the passed ID.
     *
     * @param id the ID of the entity to load
     * @return the entity or {@link Optional#empty()} if there's no entity with such ID
     */
    public abstract Optional<E> find(I id);

    /**
     * Returns an iterator over the entities managed by the repository that match the passed filter.
     *
     * <p>The returned iterator does not support removal.
     *
     * <p>Iteration through entities is performed by {@linkplain #find(Object) loading}
     * them one by one.
     */
    public Iterator<E> iterator(Predicate<E> filter) {
        Iterator<E> unfiltered = new EntityIterator<>(this);
        Iterator<E> filtered = Iterators.filter(unfiltered, filter::test);
        return filtered;
    }

    /**
     * Obtains model class for the entities managed by this repository.
     */
    protected EntityClass<E> entityModelClass() {
        if (entityClass == null) {
            @SuppressWarnings("unchecked") // The type is ensured by the declaration of this class.
            Class<E> cast = (Class<E>) GenericParameter.ENTITY.argumentIn(getClass());
            entityClass = toModelClass(cast);
        }
        return entityClass;
    }

    /**
     * Obtains a model class for the passed entity class value.
     */
    @Internal
    protected EntityClass<E> toModelClass(Class<E> cls) {
        return asEntityClass(cls);
    }

    /** Returns the class of IDs used by this repository. */
    @SuppressWarnings("unchecked") // The cast is ensured by generic parameters of the repository.
    public Class<I> idClass() {
        return (Class<I>) entityModelClass().idClass();
    }

    /** Returns the class of entities managed by this repository. */
    public Class<E> entityClass() {
        return entityModelClass().value();
    }

    /**
     * Obtains the {@link TypeUrl} for the state objects wrapped by entities
     * managed by this repository.
     */
    public TypeUrl entityStateType() {
        return entityModelClass().stateType();
    }

    /**
     * Obtains classes of the events produced by this {@code Repository}.
     *
     * <p>For convenience, the default version returns empty collection. This method should be
     * overridden by repositories which actually produce events.
     */
    public ImmutableSet<EventClass> outgoingEvents() {
        return ImmutableSet.of();
    }

    /**
     * Assigns a {@code BoundedContext} to this repository.
     *
     * <p>If the repository does not have a storage assigned prior to this call, the storage
     * will be {@linkplain #initStorage(StorageFactory) initialized} from a {@code StorageFactory}
     * associated with the passed {@code BoundedContext}.
     */
    @Internal
    public final void setBoundedContext(BoundedContext boundedContext) {
        this.boundedContext = boundedContext;
        if (!isStorageAssigned()) {
            initStorage(boundedContext.storageFactory());
        }
    }

    /**
     * Verifies whether the repository is registered with a {@code BoundedContext}.
     */
    protected final boolean isRegistered() {
        return boundedContext != null;
    }

    /**
     * Obtains {@code BoundedContext} to which this repository belongs.
     *
     * @return parent {@code BoundedContext}
     * @throws IllegalStateException
     *         if the repository is not registered {@linkplain BoundedContext#register(Repository)
     *         registered} yet
     */
    protected final BoundedContext boundedContext() {
        checkState(boundedContext != null,
                   "The repository (class: %s) is not registered with a BoundedContext.",
                   getClass().getName());
        return boundedContext;
    }

    /**
     * The callback called by a {@link BoundedContext} during the {@linkplain
     * BoundedContext#register(Repository) registration} of the repository.
     */
    @OverridingMethodsMustInvokeSuper
    public void onRegistered() {
        boundedContext().stand()
                        .registerTypeSupplier(this);
    }

    /**
     * Initializes the storage using the passed factory.
     *
     * @param factory storage factory
     * @throws IllegalStateException if the repository already has storage initialized
     */
    public void initStorage(StorageFactory factory) {
        if (this.storage != null) {
<<<<<<< HEAD
            throw newIllegalStateException("The repository %s already has the storage %s.",
                                           this, this.storage);
=======
            throw newIllegalStateException(
                    "The repository `%s` already has storage `%s`.",
                    this, this.storage);
>>>>>>> 504b85b2
        }
        this.storage = createStorage(factory);
    }

    /**
     * Returns the storage assigned to this repository.
     *
     * <p>In order to verify if the storage is assigned use {@link #isStorageAssigned()}.
     *
     * @throws IllegalStateException if the storage is not assigned
     */
    protected final Storage<I, ?, ?> storage() {
        return checkStorage(this.storage);
    }

    /**
     * Returns {@code true} if the storage is assigned, {@code false} otherwise.
     */
    public final boolean isStorageAssigned() {
        return this.storage != null;
    }

    /**
     * Ensures that the storage is not null.
     *
     * @return passed value if it's not not null
     * @throws IllegalStateException if the passed instance is null
     */
    protected static <S extends AutoCloseable> @NonNull S checkStorage(@Nullable S storage) {
        checkState(storage != null, ERR_MSG_STORAGE_NOT_ASSIGNED);
        return storage;
    }

    /**
     * Creates the storage using the passed factory.
     *
     * <p>Implementations are responsible for properly calling the factory
     * for creating the storage, which is compatible with the repository.
     *
     * @param factory the factory to create the storage
     * @return the created storage instance
     */
    protected abstract Storage<I, ?, ?> createStorage(StorageFactory factory);

    /**
     * Closes the repository by closing the underlying storage.
     *
     * <p>The reference to the storage becomes null after this call.
     */
    @Override
    public void close() {
        if (this.storage != null) {
            this.storage.close();
            this.storage = null;
        }
    }

    /**
     * Verifies if the repository open.
     */
    public boolean isOpen() {
        return storage != null;
    }

    /**
     * Logs error caused by a message processing into the {@linkplain #log() repository log}.
     *
     * <p>The formatted message has the following parameters:
     * <ol>
     *     <li>The name of the message class.
     *     <li>The message ID.
     *     <li>The URL of the entity state type.
     * </ol>
     *
     * @param msgFormat the format of the message
     * @param envelope  the envelope of the message caused the error
     * @param exception the error
     */
    protected void logError(String msgFormat,
                            MessageEnvelope envelope,
                            RuntimeException exception) {
        MessageClass messageClass = envelope.messageClass();
        String stateType = entityStateType().value();
        String errorMessage = format(msgFormat, messageClass, envelope.idAsString(), stateType);
        _error(errorMessage, exception);
    }

    /**
     * Obtains an instance of {@link EntityLifecycle} for the entity with the given ID.
     *
     * <p>It is necessary that a tenant ID is set when calling this method in a multitenant
     * environment.
     *
     * @param id the ID of the target entity
     * @return {@link EntityLifecycle} of the given entity
     */
    @Internal
    protected EntityLifecycle lifecycleOf(I id) {
        checkNotNull(id);
        TypeUrl stateType = entityStateType();
        SystemWriteSide writeSide = boundedContext().systemClient()
                                                    .writeSide();
        EventFilter eventFilter = eventFilter();
        EntityLifecycle lifecycle = EntityLifecycle
                .newBuilder()
                .setEntityId(id)
                .setEntityType(stateType)
                .setSystemWriteSide(writeSide)
                .setEventFilter(eventFilter)
                .build();
        return lifecycle;
    }

    /**
     * Creates an {@link EventFilter} for this repository.
     *
     * <p>All the events posted by this repository, domain and system, are first passed through this
     * filter.
     *
     * <p>By default, the filter {@linkplain EventFilter#allowAll() allows all} the events to be
     * posted. Override this method to change this behaviour.
     *
     * @return an {@link EventFilter} to apply to all posted events
     * @implNote This method may be called many times for a single repository. It is reasonable that
     *           it does not re-initialize the filter each time. Also, it is necessary that
     *           the filter returned from this method is always (at least effectively) the same.
     *           See {@link Pure @Pure} for the details on the expected behaviour.
     */
    @SPI
    @Pure
    protected EventFilter eventFilter() {
        return EventFilter.allowAll();
    }

    /**
     * Enumeration of generic type parameters of this class.
     */
    enum GenericParameter implements GenericTypeIndex<Repository> {

        /** The index of the generic type {@code <I>}. */
        ID(0),

        /** The index of the generic type {@code <E>}. */
        ENTITY(1);

        private final int index;

        GenericParameter(int index) {
            this.index = index;
        }

        @Override
        public int index() {
            return this.index;
        }
    }

    /**
     * An iterator of all entities from the storage.
     *
     * <p>This iterator does not allow removal.
     */
    private static class EntityIterator<I, E extends Entity<I, ?>> implements Iterator<E> {

        private final Repository<I, E> repository;
        private final Iterator<I> index;

        private EntityIterator(Repository<I, E> repository) {
            this.repository = repository;
            this.index = repository.storage()
                                   .index();
        }

        @Override
        public boolean hasNext() {
            boolean result = index.hasNext();
            return result;
        }

        @Override
        public E next() {
            I id = index.next();
            Optional<E> loaded = repository.find(id);
            if (!loaded.isPresent()) {
                String idStr = Identifier.toString(id);
                throw newIllegalStateException("Unable to load entity with ID: %s", idStr);
            }

            E entity = loaded.get();
            return entity;
        }
    }
}<|MERGE_RESOLUTION|>--- conflicted
+++ resolved
@@ -233,14 +233,9 @@
      */
     public void initStorage(StorageFactory factory) {
         if (this.storage != null) {
-<<<<<<< HEAD
-            throw newIllegalStateException("The repository %s already has the storage %s.",
-                                           this, this.storage);
-=======
             throw newIllegalStateException(
                     "The repository `%s` already has storage `%s`.",
                     this, this.storage);
->>>>>>> 504b85b2
         }
         this.storage = createStorage(factory);
     }
