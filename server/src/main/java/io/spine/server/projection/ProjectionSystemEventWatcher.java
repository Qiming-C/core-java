--- conflicted
+++ resolved
@@ -27,12 +27,9 @@
 import io.spine.server.event.DuplicateEventException;
 import io.spine.server.type.EventEnvelope;
 import io.spine.system.server.EntityHistoryId;
-<<<<<<< HEAD
-import io.spine.system.server.EventDispatchedToSubscriber;
-=======
 import io.spine.system.server.event.EventDispatchedToSubscriber;
 import io.spine.system.server.rejection.HistoryRejections;
->>>>>>> 504b85b2
+import io.spine.system.server.EventDispatchedToSubscriber;
 
 /**
  * An {@link io.spine.server.event.AbstractEventSubscriber EventSubscriber} for system events
@@ -57,17 +54,10 @@
         repository.dispatchNowTo(id, envelope);
     }
 
-<<<<<<< HEAD
 //    @Subscribe
-//    public void on(HistoryRejections.CannotDispatchEventTwice event) {
+//    void on(HistoryRejections.CannotDispatchEventTwice event) {
 //        onError(event.getPayload());
 //    }
-=======
-    @Subscribe
-    void on(HistoryRejections.CannotDispatchEventTwice event) {
-        onError(event.getPayload());
-    }
->>>>>>> 504b85b2
 
     private void onError(Event event) {
         RuntimeException exception = new DuplicateEventException(event);
