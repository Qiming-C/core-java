/*
 * Copyright 2019, TeamDev. All rights reserved.
 *
 * Redistribution and use in source and/or binary forms, with or without
 * modification, must retain the above copyright notice and the following
 * disclaimer.
 *
 * THIS SOFTWARE IS PROVIDED BY THE COPYRIGHT HOLDERS AND CONTRIBUTORS
 * "AS IS" AND ANY EXPRESS OR IMPLIED WARRANTIES, INCLUDING, BUT NOT
 * LIMITED TO, THE IMPLIED WARRANTIES OF MERCHANTABILITY AND FITNESS FOR
 * A PARTICULAR PURPOSE ARE DISCLAIMED. IN NO EVENT SHALL THE COPYRIGHT
 * OWNER OR CONTRIBUTORS BE LIABLE FOR ANY DIRECT, INDIRECT, INCIDENTAL,
 * SPECIAL, EXEMPLARY, OR CONSEQUENTIAL DAMAGES (INCLUDING, BUT NOT
 * LIMITED TO, PROCUREMENT OF SUBSTITUTE GOODS OR SERVICES; LOSS OF USE,
 * DATA, OR PROFITS; OR BUSINESS INTERRUPTION) HOWEVER CAUSED AND ON ANY
 * THEORY OF LIABILITY, WHETHER IN CONTRACT, STRICT LIABILITY, OR TORT
 * (INCLUDING NEGLIGENCE OR OTHERWISE) ARISING IN ANY WAY OUT OF THE USE
 * OF THIS SOFTWARE, EVEN IF ADVISED OF THE POSSIBILITY OF SUCH DAMAGE.
 */

package io.spine.server.projection;

import com.google.common.annotations.VisibleForTesting;
import com.google.common.collect.ImmutableList;
import com.google.common.collect.ImmutableSet;
import com.google.errorprone.annotations.OverridingMethodsMustInvokeSuper;
import com.google.protobuf.Message;
import com.google.protobuf.Timestamp;
import io.spine.annotation.Internal;
import io.spine.core.Event;
import io.spine.server.BoundedContext;
<<<<<<< HEAD
import io.spine.server.ServerEnvironment;
import io.spine.server.delivery.Delivery;
import io.spine.server.delivery.Inbox;
import io.spine.server.delivery.InboxLabel;
=======
import io.spine.server.entity.EntityLifecycle;
>>>>>>> f5444fc6
import io.spine.server.entity.EventDispatchingRepository;
import io.spine.server.entity.model.StateClass;
import io.spine.server.event.EventFilter;
import io.spine.server.event.EventStreamQuery;
import io.spine.server.event.model.SubscriberMethod;
import io.spine.server.event.store.EventStore;
import io.spine.server.integration.ExternalMessageClass;
import io.spine.server.integration.ExternalMessageDispatcher;
import io.spine.server.integration.ExternalMessageEnvelope;
import io.spine.server.projection.model.ProjectionClass;
import io.spine.server.route.EventRouting;
import io.spine.server.route.StateUpdateRouting;
import io.spine.server.stand.Stand;
import io.spine.server.storage.RecordStorage;
import io.spine.server.storage.StorageFactory;
import io.spine.server.type.EventClass;
import io.spine.server.type.EventEnvelope;
import io.spine.type.TypeName;
import org.checkerframework.checker.nullness.qual.MonotonicNonNull;
import org.checkerframework.checker.nullness.qual.Nullable;

import java.util.Optional;
import java.util.Set;

import static com.google.common.base.Preconditions.checkNotNull;
import static com.google.common.collect.ImmutableList.toImmutableList;
import static com.google.common.collect.Sets.union;
import static io.spine.option.EntityOption.Kind.PROJECTION;
import static io.spine.server.projection.model.ProjectionClass.asProjectionClass;
import static io.spine.util.Exceptions.newIllegalStateException;

/**
 * Abstract base for repositories managing {@link Projection}s.
 *
 * @param <I> the type of IDs of projections
 * @param <P> the type of projections
 * @param <S> the type of projection state messages
 */
public abstract class ProjectionRepository<I, P extends Projection<I, S, ?>, S extends Message>
        extends EventDispatchingRepository<I, P, S> {

    /** An underlying entity storage used to store projections. */
    private RecordStorage<I> recordStorage;

    private @MonotonicNonNull Inbox<I> inbox;

    /**
     * Initializes the repository.
     *
     * <p>Ensures there is at least one event subscriber method (external or domestic) declared
     * by the class of the projection. Throws an {@code IllegalStateException} otherwise.
     *
     * <p>If projections of this repository are {@linkplain io.spine.core.Subscribe subscribed} to
     * entity state updates, a routing for state updates is created and
     * {@linkplain #setupStateRouting(StateUpdateRouting) configured}.
     * If one of the states of entities cannot be routed during the created schema,
     * {@code IllegalStateException} will be thrown.
     *
     * @param context
     *         the {@code BoundedContext} of this repository
     * @throws IllegalStateException
     *         if the state routing does not cover one of the entity state types to which
     *         the entities are subscribed
     */
    @Override
    @OverridingMethodsMustInvokeSuper
    protected void init(BoundedContext context) throws IllegalStateException {
        super.init(context);
        ensureDispatchesEvents();
        Delivery delivery = ServerEnvironment.getInstance()
                                             .delivery();
        inbox = delivery
                .<I>newInbox(entityStateType())
                .addEventEndpoint(InboxLabel.UPDATE_SUBSCRIBER,
                                  e -> ProjectionEndpoint.of(this, e))
                .build();
    }

    @Override
    @OverridingMethodsMustInvokeSuper
    protected void setupEventRouting(EventRouting<I> routing) {
        super.setupEventRouting(routing);
        if (projectionClass().subscribesToStates()) {
            StateUpdateRouting<I> stateRouting = createStateRouting();
            routing.routeStateUpdates(stateRouting);
        }
    }

    private void ensureDispatchesEvents() {
        boolean noEventSubscriptions = !dispatchesEvents();
        if (noEventSubscriptions) {
            boolean noExternalSubscriptions = !dispatchesExternalEvents();
            if (noExternalSubscriptions) {
                throw newIllegalStateException(
                        "Projections of the repository `%s` have neither domestic nor external" +
                                " event subscriptions.", this);
            }
        }
    }

    /**
     * Creates and configures the {@code StateUpdateRouting} used by this repository.
     *
     * <p>This method verifies that the created state routing serves all the state classes to
     * which projections of this repository are subscribed.
     *
     * @throws IllegalStateException
     *          if one of the subscribed state classes cannot be served by the created state routing
     */
    private StateUpdateRouting<I> createStateRouting() {
        StateUpdateRouting<I> routing = StateUpdateRouting.newInstance(idClass());
        setupStateRouting(routing);
        validate(routing);
        return routing;
    }

    private void validate(StateUpdateRouting<I> routing) throws IllegalStateException {
        ProjectionClass<P> cls = projectionClass();
        Set<StateClass> stateClasses = union(cls.domesticStates(), cls.externalStates());
        ImmutableList<StateClass> unsupported =
                stateClasses.stream()
                            .filter(c -> !routing.supports(c.value()))
                            .collect(toImmutableList());
        if (!unsupported.isEmpty()) {
            boolean moreThanOne = unsupported.size() > 1;
            String fmt =
                    "The repository `%s` does not provide routing for updates of the state " +
                            (moreThanOne ? "classes" : "class") +
                            " `%s` to which the class `%s` is subscribed.";
            throw newIllegalStateException(
                    fmt, this, (moreThanOne ? unsupported : unsupported.get(0)), cls
            );
        }
    }

    /**
     * A callback for derived repository classes to customize routing schema for delivering
     * updated state to subscribed entities, if the default schema does not satisfy
     * the routing needs.
     *
     * @param routing
     *         the routing to customize
     */
    @SuppressWarnings("NoopMethodInAbstractClass") // see Javadoc
    protected void setupStateRouting(StateUpdateRouting<I> routing) {
        // Do nothing by default.
    }

    @VisibleForTesting
    static Timestamp nullToDefault(@Nullable Timestamp timestamp) {
        return timestamp == null
               ? Timestamp.getDefaultInstance()
               : timestamp;
    }

    /** Obtains {@link EventStore} from which to get events during catch-up. */
    EventStore eventStore() {
        return context()
                .eventBus()
                .eventStore();
    }

    /** Obtains class information of projection managed by this repository. */
    private ProjectionClass<P> projectionClass() {
        return (ProjectionClass<P>) entityModelClass();
    }

    @Internal
    @Override
    protected final ProjectionClass<P> toModelClass(Class<P> cls) {
        return asProjectionClass(cls);
    }

    @Override
    public P create(I id) {
        P projection = super.create(id);
        lifecycleOf(id).onEntityCreated(PROJECTION);
        return projection;
    }

    @Override
    public Optional<ExternalMessageDispatcher<I>> createExternalDispatcher() {
        if (!dispatchesExternalEvents()) {
            return Optional.empty();
        }
        return Optional.of(new ProjectionExternalEventDispatcher());
    }

    /**
     * Obtains event filters for event classes handled by projections of this repository.
     */
    private Set<EventFilter> createEventFilters() {
        ImmutableSet.Builder<EventFilter> builder = ImmutableSet.builder();
        Set<EventClass> eventClasses = messageClasses();
        for (EventClass eventClass : eventClasses) {
            String typeName = TypeName.of(eventClass.value())
                                      .value();
            builder.add(EventFilter.newBuilder()
                                   .setEventType(typeName)
                                   .build());
        }
        return builder.build();
    }

    /**
     * Obtains the {@code Stand} from the {@code BoundedContext} of this repository.
     */
    protected final Stand stand() {
        return context().stand();
    }

    /**
     * Ensures that the repository has the storage.
     *
     * @return storage instance
     * @throws IllegalStateException if the storage is null
     */
    @Override
    protected RecordStorage<I> recordStorage() {
        return checkStorage(recordStorage);
    }

    @Override
    protected RecordStorage<I> createStorage(StorageFactory factory) {
        Class<P> projectionClass = entityClass();
        ProjectionStorage<I> projectionStorage = factory.createProjectionStorage(projectionClass);
        this.recordStorage = projectionStorage.recordStorage();
        return projectionStorage;
    }

    /**
     * {@inheritDoc}
     *
     * <p>Overrides to expose the method to the package.
     */
    @Override
    protected P findOrCreate(I id) {
        return super.findOrCreate(id);
    }

    /**
     * Ensures that the repository has the storage.
     *
     * @return storage instance
     * @throws IllegalStateException if the storage is null
     */
    protected ProjectionStorage<I> projectionStorage() {
        @SuppressWarnings("unchecked") /* OK as we control the creation in createStorage(). */
        ProjectionStorage<I> storage = (ProjectionStorage<I>) storage();
        return storage;
    }

    @Override
    public Set<EventClass> messageClasses() {
        return projectionClass().domesticEvents();
    }

    @Override
    public Set<EventClass> externalEventClasses() {
        return projectionClass().externalEvents();
    }

    @OverridingMethodsMustInvokeSuper
    @Override
    public boolean canDispatch(EventEnvelope event) {
        Optional<SubscriberMethod> subscriber = projectionClass().subscriberOf(event);
        return subscriber.isPresent();
    }

    /**
     * {@inheritDoc}
     *
     * <p>Sends a system command to dispatch the given event to a subscriber.
     */
    @Override
    protected void dispatchTo(I id, Event event) {
<<<<<<< HEAD
        lifecycleOf(id).onDispatchEventToSubscriber(event);
        inbox.send(EventEnvelope.of(event))
             .toSubscriber(id);
=======
        EventEnvelope envelope = EventEnvelope.of(event);
        ProjectionEndpoint<I, P> endpoint = ProjectionEndpoint.of(this, envelope);
        endpoint.dispatchTo(id);
>>>>>>> f5444fc6
    }

    @Internal
    public void writeLastHandledEventTime(Timestamp timestamp) {
        checkNotNull(timestamp);
        projectionStorage().writeLastHandledEventTime(timestamp);
    }

    @Internal
    public Timestamp readLastHandledEventTime() {
        Timestamp timestamp = projectionStorage().readLastHandledEventTime();
        return nullToDefault(timestamp);
    }

    @VisibleForTesting
    EventStreamQuery createStreamQuery() {
        Set<EventFilter> eventFilters = createEventFilters();

        // Gets the timestamp of the last event. This also ensures we have the storage.
        Timestamp timestamp = readLastHandledEventTime();
        EventStreamQuery.Builder builder = EventStreamQuery
                .newBuilder()
                .setAfter(timestamp)
                .addAllFilter(eventFilters);
        return builder.build();
    }

    @OverridingMethodsMustInvokeSuper
    @Override
    public void close() {
        super.close();
        if(inbox != null) {
            inbox.unregister();
        }
    }

    /**
     * {@inheritDoc}
     *
     * <p>Overridden to expose the method into current package.
     */
    @Override
    protected EntityLifecycle lifecycleOf(I id) {
        return super.lifecycleOf(id);
    }

    /**
     * An implementation of an external message dispatcher feeding external events
     * to {@code Projection} instances.
     */
    private class ProjectionExternalEventDispatcher extends AbstractExternalEventDispatcher {

        @Override
        public Set<ExternalMessageClass> messageClasses() {
            Set<EventClass> eventClasses = projectionClass().externalEvents();
            return ExternalMessageClass.fromEventClasses(eventClasses);
        }

        @Override
        public void onError(ExternalMessageEnvelope envelope, RuntimeException exception) {
            checkNotNull(envelope);
            checkNotNull(exception);
            logError("Error dispatching external event (class: `%s`, id: `%s`)" +
                             " to projection with state `%s`.",
                     envelope, exception);
        }
    }
}<|MERGE_RESOLUTION|>--- conflicted
+++ resolved
@@ -29,14 +29,11 @@
 import io.spine.annotation.Internal;
 import io.spine.core.Event;
 import io.spine.server.BoundedContext;
-<<<<<<< HEAD
 import io.spine.server.ServerEnvironment;
 import io.spine.server.delivery.Delivery;
 import io.spine.server.delivery.Inbox;
 import io.spine.server.delivery.InboxLabel;
-=======
 import io.spine.server.entity.EntityLifecycle;
->>>>>>> f5444fc6
 import io.spine.server.entity.EventDispatchingRepository;
 import io.spine.server.entity.model.StateClass;
 import io.spine.server.event.EventFilter;
@@ -313,15 +310,8 @@
      */
     @Override
     protected void dispatchTo(I id, Event event) {
-<<<<<<< HEAD
-        lifecycleOf(id).onDispatchEventToSubscriber(event);
         inbox.send(EventEnvelope.of(event))
              .toSubscriber(id);
-=======
-        EventEnvelope envelope = EventEnvelope.of(event);
-        ProjectionEndpoint<I, P> endpoint = ProjectionEndpoint.of(this, envelope);
-        endpoint.dispatchTo(id);
->>>>>>> f5444fc6
     }
 
     @Internal
