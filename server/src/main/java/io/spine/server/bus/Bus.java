/*
 * Copyright 2017, TeamDev Ltd. All rights reserved.
 *
 * Redistribution and use in source and/or binary forms, with or without
 * modification, must retain the above copyright notice and the following
 * disclaimer.
 *
 * THIS SOFTWARE IS PROVIDED BY THE COPYRIGHT HOLDERS AND CONTRIBUTORS
 * "AS IS" AND ANY EXPRESS OR IMPLIED WARRANTIES, INCLUDING, BUT NOT
 * LIMITED TO, THE IMPLIED WARRANTIES OF MERCHANTABILITY AND FITNESS FOR
 * A PARTICULAR PURPOSE ARE DISCLAIMED. IN NO EVENT SHALL THE COPYRIGHT
 * OWNER OR CONTRIBUTORS BE LIABLE FOR ANY DIRECT, INDIRECT, INCIDENTAL,
 * SPECIAL, EXEMPLARY, OR CONSEQUENTIAL DAMAGES (INCLUDING, BUT NOT
 * LIMITED TO, PROCUREMENT OF SUBSTITUTE GOODS OR SERVICES; LOSS OF USE,
 * DATA, OR PROFITS; OR BUSINESS INTERRUPTION) HOWEVER CAUSED AND ON ANY
 * THEORY OF LIABILITY, WHETHER IN CONTRACT, STRICT LIABILITY, OR TORT
 * (INCLUDING NEGLIGENCE OR OTHERWISE) ARISING IN ANY WAY OUT OF THE USE
 * OF THIS SOFTWARE, EVEN IF ADVISED OF THE POSSIBILITY OF SUCH DAMAGE.
 */

package io.spine.server.bus;

import com.google.common.base.Function;
import com.google.common.base.Optional;
<<<<<<< HEAD
import com.google.common.collect.Lists;
import com.google.protobuf.Any;
=======
>>>>>>> 57ad712f
import com.google.protobuf.Message;
import io.grpc.stub.StreamObserver;
import io.spine.base.IsSent;
import io.spine.envelope.MessageEnvelope;
import io.spine.type.MessageClass;

import javax.annotation.Nullable;
import java.util.Collection;
<<<<<<< HEAD
import java.util.Deque;
import java.util.LinkedList;
=======
>>>>>>> 57ad712f

import static com.google.common.base.Preconditions.checkArgument;
import static com.google.common.base.Preconditions.checkNotNull;
import static com.google.common.collect.Iterables.isEmpty;
import static com.google.common.collect.Iterables.transform;
import static com.google.common.collect.Lists.newLinkedList;
import static io.spine.validate.Validate.isNotDefault;
import static java.util.Collections.singleton;

/**
 * Abstract base for buses.
 *
 * @param <T> the type of outer objects (containing messages of interest) that are posted the bus
 * @param <E> the type of envelopes for outer objects used by this bus
 * @param <C> the type of message class
 * @param <D> the type of dispatches used by this bus
 * @author Alex Tymchenko
 * @author Alexander Yevsyukov
 * @author Dmytro Dashenkov
 */
public abstract class Bus<T extends Message,
                          E extends MessageEnvelope<T>,
                          C extends MessageClass,
                          D extends MessageDispatcher<C, E>> implements AutoCloseable {

    private final Function<T, E> messageConverter = new MessageToEnvelope();

    @Nullable
    private DispatcherRegistry<C, D> registry;

    private final FilterChain<E, T> filterChain;

    protected Bus(Deque<BusFilter<E>> filters) {
        this.filterChain = new FilterChain<>(filters);
    }

    protected Bus() {
        this.filterChain = new FilterChain<>(Lists.<BusFilter<E>>newLinkedList());
    }

    /**
     * Registers the passed dispatcher.
     *
     * @param dispatcher the dispatcher to register
     * @throws IllegalArgumentException if the set of message classes
     *                                  {@linkplain MessageDispatcher#getMessageClasses() exposed}
     *                                  by the dispatcher is empty
     */
    public void register(D dispatcher) {
        registry().register(checkNotNull(dispatcher));
    }

    /**
     * Unregisters dispatching for message classes of the passed dispatcher.
     *
     * @param dispatcher the dispatcher to unregister
     */
    public void unregister(D dispatcher) {
        registry().unregister(checkNotNull(dispatcher));
    }

    /**
     * Posts the message to the bus.
     *
     * @param message  the message to post
     * @param observer the observer to receive outcome of the operation
     * @see #post(Iterable, StreamObserver) for posing multiple messages at once
     */
    public final void post(T message, StreamObserver<IsSent> observer) {
        checkNotNull(message);
        checkNotNull(observer);
        checkArgument(isNotDefault(message));

        post(singleton(message), observer);
    }

    /**
     * Posts the given messages to the bus.
     *
     * <p>The {@linkplain StreamObserver observer} serves to notify the consumer about the result
     * of the call. The {@link StreamObserver#onNext StreamObserver.onNext()} is called for each
     * message posted to the bus.
     *
     * <p>In case the message is accepted by the bus, {@linkplain IsSent IsSent} with the
     * {@link io.spine.base.Status.StatusCase#OK OK} status is passed to the observer.
     *
     * <p>If the message cannot be sent due to some issues, a corresponding
     * {@link io.spine.base.Error Error} status is passed in {@code IsSent} instance.
     *
     * <p>Depending on the underlying {@link MessageDispatcher}, a message which causes a business
     * {@link io.spine.base.Failure} may result ether a {@link io.spine.base.Failure} status or
     * an {@link io.spine.base.Status.StatusCase#OK OK} status {@link IsSent} instance. Usually,
     * the {@link io.spine.base.Failure} status may only pop up if the {@link MessageDispatcher}
     * processes the message sequentially and throws
     * the {@linkplain io.spine.base.FailureThrowable FailureThrowables} (wrapped in a
     * {@link RuntimeException}) instead of handling them. Otherwise, the {@code OK} status should
     * be expected.
     *
     * <p>Note that {@linkplain StreamObserver#onError StreamObserver.onError()} is never called
     * for the passed observer, since errors are propagated as statuses of {@code IsSent} response.
     *
     * @param messages the messages to post
     * @param observer the observer to receive outcome of the operation
     */
    public final void post(Iterable<T> messages, StreamObserver<IsSent> observer) {
        checkNotNull(messages);
        checkNotNull(observer);

        final Iterable<T> filteredMessages = filter(messages, observer);
        if (!isEmpty(filteredMessages)) {
            store(messages);
            final Iterable<E> envelopes = transform(filteredMessages, toEnvelope());
            doPost(envelopes, observer);
        }
        observer.onCompleted();
    }

    /**
<<<<<<< HEAD
     * Acknowledges the sent envelope.
     *
     * @param envelope the envelope to acknowledge
     * @return the envelope acknowledgement
     */
    public final IsSent acknowledge(E envelope) {
        return setStatus(envelope, Responses.statusOk());
    }

    /**
     * Sets the given status to the sent envelope.
     *
     * @param envelope the envelope to provide with a status
     * @param status   the status of the envelope
     * @return the envelope posting result
     */
    public final IsSent setStatus(E envelope, Status status) {
        checkNotNull(envelope);
        checkNotNull(status);
        checkArgument(isNotDefault(status));

        final Message id = getId(envelope);
        final Any packedId = pack(id);
        final IsSent result = IsSent.newBuilder()
                                    .setMessageId(packedId)
                                    .setStatus(status)
                                    .build();
        return result;
    }

    @Override
    public void close() throws Exception {
        filterChain.close();
        registry().unregisterAll();
    }

    /**
=======
>>>>>>> 57ad712f
     * Handles the message, for which there is no dispatchers registered in the registry.
     *
     * @param message the message that has no target dispatchers, packed into an envelope
     */
    public abstract void handleDeadMessage(E message);

    /**
     * Retrieves the ID of the given {@link MessageEnvelope}.
     */
    protected abstract Message getId(E envelope);

    /**
     * Obtains the dispatcher registry.
     */
    protected DispatcherRegistry<C, D> registry() {
        if (registry == null) {
            registry = createRegistry();
        }
        return registry;
    }

    /**
     * Factory method for creating an instance of the registry for
     * dispatchers of the bus.
     */
    protected abstract DispatcherRegistry<C, D> createRegistry();

    /**
     * Filters the given messages.
     *
     * <p>Each message goes through the filter chain, specific to the {@code Bus} implementation.
     *
     * <p>If a message passes the filtering, it is included into the resulting {@link Iterable};
     * otherwise, {@linkplain StreamObserver#onNext StreamObserver.onNext()} is called for that message.
     *
     * <p>Any filter in the filter chain may process the message by itself. In this case an observer
     * is notified by the filter directly.
     *
     * @param messages the message to filter
     * @param observer the observer to receive the negative outcome of the operation
     * @return the message itself if it passes the filtering or
     * {@link Optional#absent() Optional.absent()} otherwise
     */
    private Iterable<T> filter(Iterable<T> messages, StreamObserver<IsSent> observer) {
        checkNotNull(messages);
        checkNotNull(observer);
        final Collection<T> result = newLinkedList();
        for (T message : messages) {
            final Optional<IsSent> response = filter(toEnvelope(message));
            if (response.isPresent()) {
                observer.onNext(response.get());
            } else {
                result.add(message);
            }
        }
        return result;
    }

    /**
     * Pre-processes the given message.
     *
     * <p>The pre-processing may include validation.
     *
     * <p>If the given message is completely processed and should not be passed to the dispatchers
     * via {@link #doPost doPost} method, the returned {@link Optional} contains a value with either
     * status.
     *
     * <p>If the message should be passed to the dispatchers via {@link #doPost doPost}, the result
     * of this method is {@link Optional#absent() Optional.absent()}.
     *
     * @param message the {@linkplain MessageEnvelope message envelope} to pre-process
     * @return the result of message processing by this bus if any, or
     * {@link Optional#absent() Optional.absent()} otherwise
     */
    private Optional<IsSent> filter(E message) {
        final Optional<IsSent> filterOutput = filterChain.accept(message);
        return filterOutput;
    }

    /**
     * Packs the given message of type {@code T} into an envelope of type {@code E}.
     *
     * @param message the message to pack
     * @return new envelope with the given message inside
     */
    protected abstract E toEnvelope(T message);

    /**
     * Posts the given envelope to the bus.
     *
     * <p>Finds and invokes the {@linkplain MessageDispatcher MessageDispatcher(s)} for the given
     * message.
     *
     * <p>This method assumes that the given message has passed the filtering.
     *
     * @return the result of mailing with the Message ID and:
     *         <ul>
     *             <li>{@link io.spine.base.Status.StatusCase#OK OK} status if the message has been
     *                 passed to the dispatcher;
     *             <li>{@link io.spine.base.Failure Failure} status, if a {@code Failure} has
     *                 happened during the message handling (if applicable);
     *             <li>{@link io.spine.base.Error Error} status if a {@link Throwable}, which is not
     *                 a {@link io.spine.base.FailureThrowable FailureThrowable}, has been thrown
     *                 during the message posting.
     *         </ul>
     * @see #post(Message, StreamObserver) for the public API
     */
    protected abstract IsSent doPost(E envelope);

    /**
     * Posts each of the given envelopes into the bus and notifies the given observer.
     *
     * @param envelopes the envelopes to post
     * @param observer  the observer to be notified of the operation result
     * @see #doPost(MessageEnvelope)
     */
    private void doPost(Iterable<E> envelopes, StreamObserver<IsSent> observer) {
        for (E message : envelopes) {
            final IsSent result = doPost(message);
            observer.onNext(result);
        }
    }

    /**
     * Stores the given messages into the underlying storage.
     *
     * @param messages the messages to store
     */
    protected abstract void store(Iterable<T> messages);

    /**
     * @return a {@link Function} converting the messages into the envelopes of the specified
     * type
     */
    private Function<T, E> toEnvelope() {
        return messageConverter;
    }

    /**
     * A function creating the instances of {@link MessageEnvelope} from the given message.
     */
    private class MessageToEnvelope implements Function<T, E> {

        @Override
        public E apply(@Nullable T message) {
            checkNotNull(message);
            final E result = toEnvelope(message);
            return result;
        }
    }
}<|MERGE_RESOLUTION|>--- conflicted
+++ resolved
@@ -22,11 +22,8 @@
 
 import com.google.common.base.Function;
 import com.google.common.base.Optional;
-<<<<<<< HEAD
 import com.google.common.collect.Lists;
 import com.google.protobuf.Any;
-=======
->>>>>>> 57ad712f
 import com.google.protobuf.Message;
 import io.grpc.stub.StreamObserver;
 import io.spine.base.IsSent;
@@ -35,11 +32,8 @@
 
 import javax.annotation.Nullable;
 import java.util.Collection;
-<<<<<<< HEAD
 import java.util.Deque;
 import java.util.LinkedList;
-=======
->>>>>>> 57ad712f
 
 import static com.google.common.base.Preconditions.checkArgument;
 import static com.google.common.base.Preconditions.checkNotNull;
@@ -158,46 +152,6 @@
     }
 
     /**
-<<<<<<< HEAD
-     * Acknowledges the sent envelope.
-     *
-     * @param envelope the envelope to acknowledge
-     * @return the envelope acknowledgement
-     */
-    public final IsSent acknowledge(E envelope) {
-        return setStatus(envelope, Responses.statusOk());
-    }
-
-    /**
-     * Sets the given status to the sent envelope.
-     *
-     * @param envelope the envelope to provide with a status
-     * @param status   the status of the envelope
-     * @return the envelope posting result
-     */
-    public final IsSent setStatus(E envelope, Status status) {
-        checkNotNull(envelope);
-        checkNotNull(status);
-        checkArgument(isNotDefault(status));
-
-        final Message id = getId(envelope);
-        final Any packedId = pack(id);
-        final IsSent result = IsSent.newBuilder()
-                                    .setMessageId(packedId)
-                                    .setStatus(status)
-                                    .build();
-        return result;
-    }
-
-    @Override
-    public void close() throws Exception {
-        filterChain.close();
-        registry().unregisterAll();
-    }
-
-    /**
-=======
->>>>>>> 57ad712f
      * Handles the message, for which there is no dispatchers registered in the registry.
      *
      * @param message the message that has no target dispatchers, packed into an envelope
