/*
 * Copyright 2017, TeamDev Ltd. All rights reserved.
 *
 * Redistribution and use in source and/or binary forms, with or without
 * modification, must retain the above copyright notice and the following
 * disclaimer.
 *
 * THIS SOFTWARE IS PROVIDED BY THE COPYRIGHT HOLDERS AND CONTRIBUTORS
 * "AS IS" AND ANY EXPRESS OR IMPLIED WARRANTIES, INCLUDING, BUT NOT
 * LIMITED TO, THE IMPLIED WARRANTIES OF MERCHANTABILITY AND FITNESS FOR
 * A PARTICULAR PURPOSE ARE DISCLAIMED. IN NO EVENT SHALL THE COPYRIGHT
 * OWNER OR CONTRIBUTORS BE LIABLE FOR ANY DIRECT, INDIRECT, INCIDENTAL,
 * SPECIAL, EXEMPLARY, OR CONSEQUENTIAL DAMAGES (INCLUDING, BUT NOT
 * LIMITED TO, PROCUREMENT OF SUBSTITUTE GOODS OR SERVICES; LOSS OF USE,
 * DATA, OR PROFITS; OR BUSINESS INTERRUPTION) HOWEVER CAUSED AND ON ANY
 * THEORY OF LIABILITY, WHETHER IN CONTRACT, STRICT LIABILITY, OR TORT
 * (INCLUDING NEGLIGENCE OR OTHERWISE) ARISING IN ANY WAY OUT OF THE USE
 * OF THIS SOFTWARE, EVEN IF ADVISED OF THE POSSIBILITY OF SUCH DAMAGE.
 */
package io.spine.server.outbus;

import com.google.common.base.Function;
import com.google.common.base.Optional;
import com.google.protobuf.Message;
import io.spine.annotation.Internal;
import io.spine.base.Event;
import io.spine.base.Failure;
import io.spine.base.IsSent;
import io.spine.envelope.MessageEnvelope;
import io.spine.server.bus.Bus;
import io.spine.server.bus.MessageDispatcher;
import io.spine.server.delivery.Delivery;
import io.spine.type.MessageClass;

import javax.annotation.Nullable;
import java.util.Collection;
import java.util.Set;

import static com.google.common.base.Preconditions.checkNotNull;
import static io.spine.server.bus.Buses.acknowledge;
import static io.spine.server.bus.Buses.reject;

/**
 * A base bus responsible for delivering the {@link io.spine.base.Command command} output.
 *
 * <p>The typical output artifacts of the command processing are:
 *
 * <ul>
 *     <li>{@linkplain Event events} — in case the command is handled successfully;
 *     <li>{@linkplain Failure business failures} — if the command contradicts
 *          the business rules.
 * </ul>
 *
 * <p>The instances of {@code CommandOutputBus} are responsible for a delivery of such output
 * artifacts to the corresponding destinations.
 *
 * @author Alex Tymchenko
 */
@Internal
public abstract class CommandOutputBus<M extends Message,
                                       E extends MessageEnvelope<M>,
                                       C extends MessageClass,
                                       D extends MessageDispatcher<C,E>>
                extends Bus<M, E, C, D> {

    /**
     * The strategy to deliver the messages to the dispatchers.
     */
    private final CommandOutputDelivery<E, C, D> delivery;

    protected CommandOutputBus(CommandOutputDelivery<E, C, D> delivery) {
        super();
        this.delivery = delivery;
        injectDispatcherProvider();
    }

    /**
     * Sets up the {@code CommandOutputDelivery} with an ability to obtain
     * {@linkplain MessageDispatcher message dispatchers} by a given
     * {@linkplain MessageClass message class} instance at runtime.
     */
    private void injectDispatcherProvider() {
        delivery().setConsumerProvider(
                new Function<C, Set<D>>() {
                    @Nullable
                    @Override
                    public Set<D> apply(@Nullable C messageClass) {
                        checkNotNull(messageClass);
                        final Set<D> dispatchers =
                                registry().getDispatchers(messageClass);
                        return dispatchers;
                    }
                });
    }

    /**
     * Verifies that a message can be posted to this {@code CommandOutputBus}.
     *
     * <p>A command output can be posted if its message has either dispatcher or handler
     * registered with this {@code CommandOutputBus}.
     *
     * <p>The message also must satisfy validation constraints defined in its Protobuf type.
     *
     * @param message          the command output message to check
     * @return a {@link Throwable} representing the found violation or
     *         {@link Optional#absent() Optional.absent()} if the given {@link Message} can be
     *         posted to this bus
     */
    public abstract Optional<Throwable> validate(Message message);

    /**
     * Enriches the message posted to this instance of {@code CommandOutputBus}.
     *
     * @param originalMessage the original message posted to the bus
     * @return the enriched message
     */
    protected abstract M enrich(M originalMessage);

    /**
     * Obtains the {@linkplain Delivery delivery strategy} configured for this bus.
     *
     * @return the delivery strategy
     */
    protected CommandOutputDelivery<E, C, D> delivery() {
        return this.delivery;
    }

    /**
     * {@inheritDoc}
     *
     * <p>Overrides for return type covariance.
     */
    @Override
    protected abstract OutputDispatcherRegistry<C, D> createRegistry();

<<<<<<< HEAD
    // TODO:2017-06-22:dmytro.dashenkov: Remove.
//    @Override
//    protected Optional<IsSent> filter(final E message) {
//        final Optional<Throwable> violation = this.validate(message.getMessage());
//        final Optional<IsSent> result = violation.transform(
//                new Function<Throwable, IsSent>() {
//                    @Override
//                    public IsSent apply(@Nullable Throwable input) {
//                        checkNotNull(input);
//                        final Error error = Exceptions.toError(input);
//                        final Status status = Status.newBuilder()
//                                                    .setError(error)
//                                                    .build();
//                        return setStatus(message, status);
//                    }
//                }
//        );
//        return result;
//    }
=======
    @Override
    protected Optional<IsSent> preProcess(final E message) {
        final Optional<Throwable> violation = this.validate(message.getMessage());
        final Optional<IsSent> result = violation.transform(
                new Function<Throwable, IsSent>() {
                    @Override
                    public IsSent apply(@Nullable Throwable input) {
                        checkNotNull(input);
                        final Error error = Exceptions.toError(input);
                        return reject(getId(message), error);
                    }
                }
        );
        return result;
    }
>>>>>>> 57ad712f

    @Override
    protected IsSent doPost(E envelope) {
        final M enriched = enrich(envelope.getOuterObject());
        final E enrichedEnvelope = toEnvelope(enriched);
        final int dispatchersCalled = callDispatchers(enrichedEnvelope);

        if (dispatchersCalled == 0) {
            handleDeadMessage(enrichedEnvelope);
        }
        final IsSent acknowledgement = acknowledge(getId(envelope));
        return acknowledgement;
    }

    /**
     * Call the dispatchers for the {@code eventEnvelope}.
     *
     * @param messageEnvelope the event envelope to pass to the dispatchers.
     * @return the number of the dispatchers called, or {@code 0} if there weren't any.
     */
    private int callDispatchers(E messageEnvelope) {
        @SuppressWarnings("unchecked")  // it's fine, since the message is validated previously.
        final C messageClass = (C) messageEnvelope.getMessageClass();
        final Collection<D> dispatchers = registry().getDispatchers(messageClass);
        delivery().deliver(messageEnvelope);
        return dispatchers.size();
    }

    /**
     * {@inheritDoc}
     *
     * <p>Overrides for return type covariance.
     */
    @Override
    protected OutputDispatcherRegistry<C, D> registry() {
        return (OutputDispatcherRegistry<C, D>) super.registry();
    }
}<|MERGE_RESOLUTION|>--- conflicted
+++ resolved
@@ -133,7 +133,6 @@
     @Override
     protected abstract OutputDispatcherRegistry<C, D> createRegistry();
 
-<<<<<<< HEAD
     // TODO:2017-06-22:dmytro.dashenkov: Remove.
 //    @Override
 //    protected Optional<IsSent> filter(final E message) {
@@ -153,23 +152,6 @@
 //        );
 //        return result;
 //    }
-=======
-    @Override
-    protected Optional<IsSent> preProcess(final E message) {
-        final Optional<Throwable> violation = this.validate(message.getMessage());
-        final Optional<IsSent> result = violation.transform(
-                new Function<Throwable, IsSent>() {
-                    @Override
-                    public IsSent apply(@Nullable Throwable input) {
-                        checkNotNull(input);
-                        final Error error = Exceptions.toError(input);
-                        return reject(getId(message), error);
-                    }
-                }
-        );
-        return result;
-    }
->>>>>>> 57ad712f
 
     @Override
     protected IsSent doPost(E envelope) {
