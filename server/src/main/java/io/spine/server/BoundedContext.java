/*
 * Copyright 2020, TeamDev. All rights reserved.
 *
 * Redistribution and use in source and/or binary forms, with or without
 * modification, must retain the above copyright notice and the following
 * disclaimer.
 *
 * THIS SOFTWARE IS PROVIDED BY THE COPYRIGHT HOLDERS AND CONTRIBUTORS
 * "AS IS" AND ANY EXPRESS OR IMPLIED WARRANTIES, INCLUDING, BUT NOT
 * LIMITED TO, THE IMPLIED WARRANTIES OF MERCHANTABILITY AND FITNESS FOR
 * A PARTICULAR PURPOSE ARE DISCLAIMED. IN NO EVENT SHALL THE COPYRIGHT
 * OWNER OR CONTRIBUTORS BE LIABLE FOR ANY DIRECT, INDIRECT, INCIDENTAL,
 * SPECIAL, EXEMPLARY, OR CONSEQUENTIAL DAMAGES (INCLUDING, BUT NOT
 * LIMITED TO, PROCUREMENT OF SUBSTITUTE GOODS OR SERVICES; LOSS OF USE,
 * DATA, OR PROFITS; OR BUSINESS INTERRUPTION) HOWEVER CAUSED AND ON ANY
 * THEORY OF LIABILITY, WHETHER IN CONTRACT, STRICT LIABILITY, OR TORT
 * (INCLUDING NEGLIGENCE OR OTHERWISE) ARISING IN ANY WAY OUT OF THE USE
 * OF THIS SOFTWARE, EVEN IF ADVISED OF THE POSSIBILITY OF SUCH DAMAGE.
 */
package io.spine.server;

import io.spine.annotation.Internal;
import io.spine.base.entity.EntityState;
import io.spine.core.BoundedContextName;
import io.spine.core.BoundedContextNames;
import io.spine.logging.Logging;
import io.spine.option.EntityOption.Visibility;
import io.spine.server.aggregate.AggregateRootDirectory;
import io.spine.server.aggregate.ImportBus;
import io.spine.server.commandbus.CommandBus;
import io.spine.server.commandbus.CommandDispatcher;
import io.spine.server.commandbus.CommandDispatcherDelegate;
import io.spine.server.commandbus.DelegatingCommandDispatcher;
import io.spine.server.entity.Entity;
import io.spine.server.entity.Repository;
import io.spine.server.entity.model.EntityClass;
import io.spine.server.event.DelegatingEventDispatcher;
import io.spine.server.event.EventBus;
import io.spine.server.event.EventDispatcher;
import io.spine.server.event.EventDispatcherDelegate;
import io.spine.server.event.store.DefaultEventStore;
import io.spine.server.integration.IntegrationBroker;
import io.spine.server.security.Security;
import io.spine.server.stand.Stand;
import io.spine.server.storage.StorageFactory;
import io.spine.server.tenant.TenantIndex;
import io.spine.server.trace.TracerFactory;
import io.spine.system.server.SystemClient;
import io.spine.system.server.SystemContext;
import io.spine.system.server.SystemReadSide;
import io.spine.type.TypeName;

import java.util.Optional;
import java.util.Set;

import static com.google.common.base.Preconditions.checkNotNull;
import static com.google.common.base.Preconditions.checkState;
import static io.spine.util.Exceptions.newIllegalStateException;

/**
 * A logical and structural boundary of a model.
 *
 * <p>Logically, a Bounded Context represents a sub-system built to be described with the same
 * Ubiquitous Language. Any term within a single bounded context has a single meaning and may or
 * may not map to another term in the language of another Bounded Context.
 *
 * <p>The Ubiquitous Language of a Bounded Context is represented by such concepts as the entity
 * state, event, and command types, entity types, and others. An entity and its adjacent types
 * belong to the Bounded Context which the entity {@link Repository} is
 * {@linkplain BoundedContext#register(Repository) registered} in.
 *
 * <p>Structurally, a Bounded Context brings together all the infrastructure required for
 * the components of a model to cooperate.
 *
 * <p>An instance of {@code BoundedContext} acts as a major point of configuration for all
 * the model elements which belong to it.
 *
 * @see <a href="https://martinfowler.com/bliki/BoundedContext.html">
 *         Martin Fowler on Bounded Contexts</a>
 */
@SuppressWarnings({"OverlyCoupledClass", "ClassWithTooManyMethods"})
public abstract class BoundedContext implements Closeable, Logging {

    /** Basic features of the context. */
    private final ContextSpec spec;

    /** The Command Bus of this context. */
    private final CommandBus commandBus;

    /** The Event Bus of this context. */
    private final EventBus eventBus;

    /** The bus for importing events. */
    private final ImportBus importBus;

    /** The broker for interaction with other contexts. */
    private final IntegrationBroker broker;

    /** The bridge to the read-side of the context. */
    private final Stand stand;

    /** Controls access to entities of all registered repositories. */
    private final VisibilityGuard guard = VisibilityGuard.newInstance();

    /** Provides access to data parts of aggregate roots of this context. */
    private final AggregateRootDirectory aggregateRootDirectory;

    /** The index of tenants having data in this context. */
    private final TenantIndex tenantIndex;

    /** Provides access to internally-used features of the context. */
    private final InternalAccess internalAccess;
    
    /**
     * Creates new instance.
     *
     * @throws IllegalStateException
     *         if called from a derived class, which is not a part of the framework
     * @apiNote
     * This constructor is for internal use of the framework. Application developers should not
     * create classes derived from {@code BoundedContext}.
     */
    @SuppressWarnings("ThisEscapedInObjectConstruction") // to inject dependencies.
    @Internal
    protected BoundedContext(BoundedContextBuilder builder) {
        super();
        checkInheritance();
        this.spec = builder.spec();
        this.eventBus = builder.buildEventBus(this);
        this.stand = builder.stand();
        this.tenantIndex = builder.buildTenantIndex();

        this.broker = new IntegrationBroker();
        this.commandBus = builder.buildCommandBus();
        this.importBus = buildImportBus(tenantIndex);
        this.aggregateRootDirectory = builder.aggregateRootDirectory();
        this.internalAccess = new InternalAccess();
    }

    /**
     * Performs post-creation initialization of the instance.
     *
     * <p>This method must be called shortly after the constructor so that the instance can
     * perform dependency injections steps that cannot be performed in the constructor.
     */
    protected final void init() {
        eventBus.registerWith(this);
        broker.registerWith(this);
    }
    
    /**
     * Prevents 3rd party code from creating classes extending from {@code BoundedContext}.
     */
    @SuppressWarnings("ClassReferencesSubclass")
    private void checkInheritance() {
        Class<? extends BoundedContext> thisClass = getClass();
        checkState(
                DomainContext.class.equals(thisClass) ||
                        SystemContext.class.equals(thisClass),
                "The class `BoundedContext` is not designed for " +
                        "inheritance by the framework users."
        );
    }

    private static ImportBus buildImportBus(TenantIndex tenantIndex) {
        ImportBus.Builder result = ImportBus
                .newBuilder()
                .injectTenantIndex(tenantIndex);
        return result.build();
    }

    /**
     * Creates a new builder for a single tenant {@code BoundedContext}.
     *
     * @param name
     *         the name of the built context
     * @return new builder instance
     */
    public static BoundedContextBuilder singleTenant(String name) {
        checkNotNull(name);
        ContextSpec spec = ContextSpec.singleTenant(name);
        return new BoundedContextBuilder(spec);
    }

    /**
     * Creates a new builder for a multitenant {@code BoundedContext}.
     *
     * @param name
     *         the name of the built context
     * @return new builder instance
     */
    public static BoundedContextBuilder multitenant(String name) {
        checkNotNull(name);
        ContextSpec spec = ContextSpec.multitenant(name);
        return new BoundedContextBuilder(spec);
    }

    /**
     * Adds the passed repository to the context.
     */
    protected final void register(Repository<?, ?> repository) {
        checkNotNull(repository);
        registerIfAware(repository);
        guard.register(repository);
        repository.onRegistered();
    }

    /**
     * Creates and registers the {@linkplain DefaultRepository default repository} for the passed
     * class of entities.
     *
     * @param entityClass
     *         the class of entities which will be served by a {@link DefaultRepository}
     * @see #register(Repository)
     */
    final <I, E extends Entity<I, ?>> void register(Class<? extends E> entityClass) {
        checkNotNull(entityClass);
        register(DefaultRepository.of(entityClass));
    }

    /**
     * Registers the passed command dispatcher with the {@code CommandBus}.
     *
     * @see #registerCommandDispatcher(CommandDispatcherDelegate)
     */
    protected void registerCommandDispatcher(CommandDispatcher dispatcher) {
        checkNotNull(dispatcher);
        registerIfAware(dispatcher);
        if (dispatcher.dispatchesCommands()) {
            commandBus().register(dispatcher);
        }
        if (dispatcher instanceof EventDispatcherDelegate) {
            EventDispatcherDelegate eventDispatcher = (EventDispatcherDelegate) dispatcher;
            registerEventDispatcher(eventDispatcher);
        }
    }

    /**
     * Registering the passed command dispatcher delegate with the {@code CommandBus}.
     *
     * @see #registerCommandDispatcher(CommandDispatcher)
     */
    private void registerCommandDispatcher(CommandDispatcherDelegate dispatcher) {
        checkNotNull(dispatcher);
        if (dispatcher.dispatchesCommands()) {
            registerCommandDispatcher(DelegatingCommandDispatcher.of(dispatcher));
        }
    }

    /**
     * Registering the passed event dispatcher with the buses of this context.
     *
     * <p>If the passed instance dispatches domestic events, registers it with the {@code EventBus}.
     * If the passed instance dispatches external events, registers it with
     * the {@code IntegrationBroker}.
     *
     * @see #registerEventDispatcher(EventDispatcherDelegate)
     */
    protected void registerEventDispatcher(EventDispatcher dispatcher) {
        checkNotNull(dispatcher);
        Security.allowOnlyFrameworkServer();
        registerIfAware(dispatcher);
        if (dispatcher.dispatchesEvents()) {
            EventBus eventBus = eventBus();
            eventBus.register(dispatcher);
            SystemReadSide systemReadSide = systemClient().readSide();
            systemReadSide.register(dispatcher);
        }
        if (dispatcher.dispatchesExternalEvents()) {
            broker.register(dispatcher);
        }
        if (dispatcher instanceof CommandDispatcherDelegate) {
            CommandDispatcherDelegate commandDispatcher = (CommandDispatcherDelegate) dispatcher;
            registerCommandDispatcher(commandDispatcher);
        }
    }

    /**
     * Registers the passed delegate of an {@link EventDispatcher} with the buses of this context.
     *
     * @see #registerEventDispatcher(EventDispatcher)
     */
    private void registerEventDispatcher(EventDispatcherDelegate dispatcher) {
        checkNotNull(dispatcher);
        DelegatingEventDispatcher delegate = DelegatingEventDispatcher.of(dispatcher);
        registerEventDispatcher(delegate);
    }

    /**
     * If the given {@code contextPart} is {@link ContextAware},
     * {@linkplain ContextAware#registerWith registers} it with this context.
     */
    private void registerIfAware(Object contextPart) {
        if (contextPart instanceof ContextAware) {
            ContextAware contextAware = (ContextAware) contextPart;
            if (!contextAware.isRegistered()) {
                contextAware.registerWith(this);
            }
        }
    }

    /**
     * Obtains a set of entity type names by their visibility.
     */
    public Set<TypeName> stateTypes(Visibility visibility) {
        Set<TypeName> result = guard.entityStateTypes(visibility);
        return result;
    }

    /**
     * Obtains the set of all entity type names.
     */
    public Set<TypeName> stateTypes() {
        Set<TypeName> result = guard.allEntityTypes();
        return result;
    }

    /**
<<<<<<< HEAD
     * Finds a repository by the state class of entities.
     *
     * <p>This method assumes that a repository for the given entity state class <b>is</b>
     * registered in this context. If there is no such repository, throws
     * an {@link IllegalStateException}.
     *
     * <p>If a repository is registered, the method returns it or {@link Optional#empty()} if
     * the requested entity is {@linkplain Visibility#NONE not visible}.
     *
     * @param stateClass
     *         the class of the state of the entity managed by the resulting repository
     * @return the requested repository or {@link Optional#empty()} if the repository manages
     *         a {@linkplain Visibility#NONE non-visible} entity
     * @throws IllegalStateException
     *         if the requested repository is not registered
     * @see VisibilityGuard
     */
    @Internal
    public Optional<Repository<?, ?>> findRepository(Class<? extends EntityState<?>> stateClass) {
        // See if there is a repository for this state at all.
        if (!guard.hasRepository(stateClass)) {
            throw newIllegalStateException("No repository found for the entity state class `%s`.",
                                           stateClass.getName());
        }
        Optional<Repository<?, ?>> repository = guard.repositoryFor(stateClass);
        return repository;
    }

    /**
=======
>>>>>>> ed31f7e8
     * Verifies if this Bounded Context contains entities of the passed class.
     *
     * <p>This method does not take into account visibility of entity states.
     */
    public boolean hasEntitiesOfType(Class<? extends Entity<?, ?>> entityClass) {
        EntityClass<? extends Entity<?, ?>> cls = EntityClass.asEntityClass(entityClass);
        boolean result = guard.hasRepository(cls.stateClass());
        return result;
    }

    /**
     * Verifies if this Bounded Context has entities with the state of the passed class.
     *
     * <p>This method does not take into account visibility of entity states.
     */
    public boolean hasEntitiesWithState(Class<? extends EntityState<?>> stateClass) {
        boolean result = guard.hasRepository(stateClass);
        return result;
    }

    /** Obtains instance of {@link CommandBus} of this {@code BoundedContext}. */
    public CommandBus commandBus() {
        return this.commandBus;
    }

    /** Obtains instance of {@link EventBus} of this {@code BoundedContext}. */
    public EventBus eventBus() {
        return eventBus;
    }

    /** Obtains instance of {@link ImportBus} of this {@code BoundedContext}. */
    public ImportBus importBus() {
        return this.importBus;
    }

    /** Obtains instance of {@link Stand} of this {@code BoundedContext}. */
    public Stand stand() {
        return stand;
    }

    /**
     * Obtains an ID of the Bounded Context.
     *
     * <p>The ID allows to identify a Bounded Context if a multi-context application.
     * If the ID was not defined during the building process, the Bounded Context gets
     * {@link BoundedContextNames#assumingTests()} name.
     *
     * @return the ID of this {@code BoundedContext}
     */
    public BoundedContextName name() {
        return spec.name();
    }

    /**
     * Obtains specification of this context.
     */
    public ContextSpec spec() {
        return spec;
    }

    /**
     * Returns {@code true} if the Bounded Context is designed to serve more than one tenant of
     * the application, {@code false} otherwise.
     */
    public boolean isMultitenant() {
        return spec.isMultitenant();
    }

    /**
     * Obtains instance of {@link SystemClient} of this {@code BoundedContext}.
     */
    @Internal
    public abstract SystemClient systemClient();

    /**
     * Closes the {@code BoundedContext} performing all necessary clean-ups.
     *
     * <p>This method performs the following:
     * <ol>
     *     <li>Closes associated {@link StorageFactory}.
     *     <li>Closes {@link CommandBus}.
     *     <li>Closes {@link EventBus}.
     *     <li>Closes {@link IntegrationBroker}.
     *     <li>Closes {@link DefaultEventStore EventStore}.
     *     <li>Closes {@link Stand}.
     *     <li>Closes {@link ImportBus}.
     *     <li>Closes {@link TracerFactory} if it is present.
     *     <li>Closes all registered {@linkplain Repository repositories}.
     * </ol>
     *
     * @throws Exception
     *         caused by closing one of the components
     */
    @Override
    public void close() throws Exception {
        commandBus.close();
        eventBus.close();
        broker.close();
        stand.close();
        importBus.close();
        shutDownRepositories();

        _debug().log(closed(nameForLogging()));
    }

    @Override
    public boolean isOpen() {
        return !guard.isClosed();
    }

    final String nameForLogging() {
        return BoundedContext.class.getSimpleName() + ' ' + name().getValue();
    }

    /**
     * Returns the passed name with added suffix {@code " closed."}.
     */
    private static String closed(String name) {
        return name + " closed.";
    }

    /**
     * Closes all repositories and clears {@link TenantIndex}.
     */
    private void shutDownRepositories() {
        guard.shutDownRepositories();

        if (tenantIndex != null) {
            tenantIndex.close();
        }
    }

    /**
     * Returns the name of this Bounded Context.
     */
    @Override
    public String toString() {
        return spec.name()
                   .getValue();
    }

    /**
     * Provides access to features of the context used internally by the framework.
     *
     * @throws SecurityException
     *         if called from outside the framework
     */
    @Internal
    public final InternalAccess internalAccess() {
        Security.allowOnlyFrameworkServer();
        return this.internalAccess;
    }

    /**
     * Provides access to features of {@link BoundedContext} used internally by the framework.
     */
    @Internal
    public class InternalAccess {

        /** Prevents instantiation from outside. */
        private InternalAccess() {
        }

        /**
         * Registers the passed repository.
         *
         * @see BoundedContext#register(Repository)
         */
        public void register(Repository<?, ?> repository) {
            self().register(checkNotNull(repository));
        }

        /**
         * Registers the passed command dispatcher.
         *
         * @see BoundedContext#registerCommandDispatcher(CommandDispatcher)
         */
        public void registerCommandDispatcher(CommandDispatcher dispatcher) {
            self().registerCommandDispatcher(checkNotNull(dispatcher));
        }

        /**
         * Registers the passed event dispatcher.
         *
         * @see BoundedContext#registerEventDispatcher(EventDispatcher)
         */
        public void registerEventDispatcher(EventDispatcher dispatcher) {
            self().registerEventDispatcher(dispatcher);
        }

        /**
         * Obtains repositories of the context.
         *
         * @throws IllegalStateException
         *         if there is not repository entities of which have the passed state
         */
        public Repository<?, ?> getRepository(Class<? extends EntityState> stateClass) {
            return guard.get(stateClass);
        }

        /**
         * Finds a repository by the state class of entities.
         *
         * <p>This method assumes that a repository for the given entity state class <b>is</b>
         * registered in this context. If there is no such repository, throws
         * an {@link IllegalStateException}.
         *
         * <p>If a repository is registered, the method returns it or {@link Optional#empty()} if
         * the requested entity is {@linkplain Visibility#NONE not visible}.
         *
         * @param stateClass
         *         the class of the state of the entity managed by the resulting repository
         * @return the requested repository or {@link Optional#empty()} if the repository manages
         *         a {@linkplain Visibility#NONE non-visible} entity
         * @throws IllegalStateException
         *         if the requested repository is not registered
         * @see VisibilityGuard
         */
        public Optional<Repository<?, ?>> findRepository(Class<? extends EntityState> stateClass) {
            // See if there is a repository for this state at all.
            if (!guard.hasRepository(stateClass)) {
                throw newIllegalStateException(
                        "No repository found for the entity state class `%s`.",
                        stateClass.getName()
                );
            }
            Optional<Repository<?, ?>> repository = guard.repositoryFor(stateClass);
            return repository;
        }

        /** Obtains an {@link IntegrationBroker} of this {@code BoundedContext}. */
        public IntegrationBroker broker() {
            return self().broker;
        }

        /**
         * Obtains a tenant index of this Bounded Context.
         *
         * <p>If the context is single-tenant returns
         * {@linkplain TenantIndex#singleTenant() null-object} implementation.
         */
        public TenantIndex tenantIndex() {
            return tenantIndex;
        }

        public AggregateRootDirectory aggregateRootDirectory() {
            return aggregateRootDirectory;
        }

        private BoundedContext self() {
            return BoundedContext.this;
        }
    }
}<|MERGE_RESOLUTION|>--- conflicted
+++ resolved
@@ -110,7 +110,7 @@
 
     /** Provides access to internally-used features of the context. */
     private final InternalAccess internalAccess;
-    
+
     /**
      * Creates new instance.
      *
@@ -145,6 +145,8 @@
      */
     protected final void init() {
         eventBus.registerWith(this);
+        //TODO:2020-06-17:alex.tymchenko: do we need this?
+        tenantIndex.registerWith(this);
         broker.registerWith(this);
     }
     
@@ -316,38 +318,6 @@
     }
 
     /**
-<<<<<<< HEAD
-     * Finds a repository by the state class of entities.
-     *
-     * <p>This method assumes that a repository for the given entity state class <b>is</b>
-     * registered in this context. If there is no such repository, throws
-     * an {@link IllegalStateException}.
-     *
-     * <p>If a repository is registered, the method returns it or {@link Optional#empty()} if
-     * the requested entity is {@linkplain Visibility#NONE not visible}.
-     *
-     * @param stateClass
-     *         the class of the state of the entity managed by the resulting repository
-     * @return the requested repository or {@link Optional#empty()} if the repository manages
-     *         a {@linkplain Visibility#NONE non-visible} entity
-     * @throws IllegalStateException
-     *         if the requested repository is not registered
-     * @see VisibilityGuard
-     */
-    @Internal
-    public Optional<Repository<?, ?>> findRepository(Class<? extends EntityState<?>> stateClass) {
-        // See if there is a repository for this state at all.
-        if (!guard.hasRepository(stateClass)) {
-            throw newIllegalStateException("No repository found for the entity state class `%s`.",
-                                           stateClass.getName());
-        }
-        Optional<Repository<?, ?>> repository = guard.repositoryFor(stateClass);
-        return repository;
-    }
-
-    /**
-=======
->>>>>>> ed31f7e8
      * Verifies if this Bounded Context contains entities of the passed class.
      *
      * <p>This method does not take into account visibility of entity states.
