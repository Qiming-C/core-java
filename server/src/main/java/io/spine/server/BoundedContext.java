/*
 * Copyright 2018, TeamDev. All rights reserved.
 *
 * Redistribution and use in source and/or binary forms, with or without
 * modification, must retain the above copyright notice and the following
 * disclaimer.
 *
 * THIS SOFTWARE IS PROVIDED BY THE COPYRIGHT HOLDERS AND CONTRIBUTORS
 * "AS IS" AND ANY EXPRESS OR IMPLIED WARRANTIES, INCLUDING, BUT NOT
 * LIMITED TO, THE IMPLIED WARRANTIES OF MERCHANTABILITY AND FITNESS FOR
 * A PARTICULAR PURPOSE ARE DISCLAIMED. IN NO EVENT SHALL THE COPYRIGHT
 * OWNER OR CONTRIBUTORS BE LIABLE FOR ANY DIRECT, INDIRECT, INCIDENTAL,
 * SPECIAL, EXEMPLARY, OR CONSEQUENTIAL DAMAGES (INCLUDING, BUT NOT
 * LIMITED TO, PROCUREMENT OF SUBSTITUTE GOODS OR SERVICES; LOSS OF USE,
 * DATA, OR PROFITS; OR BUSINESS INTERRUPTION) HOWEVER CAUSED AND ON ANY
 * THEORY OF LIABILITY, WHETHER IN CONTRACT, STRICT LIABILITY, OR TORT
 * (INCLUDING NEGLIGENCE OR OTHERWISE) ARISING IN ANY WAY OUT OF THE USE
 * OF THIS SOFTWARE, EVEN IF ADVISED OF THE POSSIBILITY OF SUCH DAMAGE.
 */
package io.spine.server;

import com.google.common.base.Supplier;
import com.google.common.base.Suppliers;
import com.google.protobuf.Message;
import io.grpc.stub.StreamObserver;
import io.spine.annotation.Experimental;
import io.spine.annotation.Internal;
import io.spine.core.Ack;
import io.spine.core.BoundedContextName;
import io.spine.core.BoundedContextNames;
import io.spine.core.Event;
import io.spine.option.EntityOption.Visibility;
import io.spine.server.commandbus.CommandBus;
import io.spine.server.commandstore.CommandStore;
import io.spine.server.entity.Entity;
import io.spine.server.entity.Repository;
import io.spine.server.entity.VisibilityGuard;
import io.spine.server.event.EventBus;
import io.spine.server.event.EventFactory;
import io.spine.server.integration.IntegrationBus;
import io.spine.server.integration.IntegrationEvent;
import io.spine.server.integration.grpc.IntegrationEventSubscriberGrpc;
import io.spine.server.model.Model;
import io.spine.server.rejection.RejectionBus;
import io.spine.server.stand.Stand;
import io.spine.server.storage.StorageFactory;
import io.spine.server.tenant.TenantIndex;
import io.spine.system.server.SystemGateway;
import io.spine.type.TypeName;
import org.checkerframework.checker.nullness.qual.Nullable;
import org.slf4j.Logger;
import org.slf4j.LoggerFactory;

import java.util.Optional;
import java.util.Set;

import static com.google.common.base.Preconditions.checkNotNull;
import static com.google.common.base.Preconditions.checkState;
import static io.spine.util.Exceptions.newIllegalStateException;

/**
 * A logical and structural boundary of a model.
 *
 * <p>Logically, a bounded context represents a sub-system, built to be described with the same
 * ubiquitous language. Any term within a single bounded context has a single meaning and
 * may or may not map to another term in the language of another bounded context.
 *
 * <p>The ubiquitous language of a bounded context is represented by the entity state, event,
 * and command types, entity types, etc. An entity and its adjacent types belong to the bounded
 * context, which the entity {@link Repository} is
 * {@linkplain BoundedContext#register(Repository) registered} in.
 *
 * <p>Structurally, a bounded context brings together all the infrastructure required for
 * the components of a model to cooperate.
 *
 * <p>An instance of {@code BoundedContext} acts as a major point of configuration for all
 * the model elements which belong to it.
 *
 * @author Alexander Yevsyukov
 * @author Mikhail Melnik
 * @author Dmitry Ganzha
 * @author Dmytro Dashenkov
 * @see <a href="https://martinfowler.com/bliki/BoundedContext.html">
 * Blog post on bounded contexts</a>
 */
public abstract class BoundedContext
        extends IntegrationEventSubscriberGrpc.IntegrationEventSubscriberImplBase
        implements AutoCloseable {

    /**
     * The name of the bounded context, which is used to distinguish the context in an application
     * with several bounded contexts.
     */
    private final BoundedContextName name;

    /** If {@code true} the bounded context serves many tenants. */
    private final boolean multitenant;

    private final CommandBus commandBus;
    private final EventBus eventBus;
    private final IntegrationBus integrationBus;
    private final Stand stand;

    /** Controls access to entities of all repositories registered with this bounded context. */
    private final VisibilityGuard guard = VisibilityGuard.newInstance();

    /** Memoized version of the {@code StorageFactory} supplier passed to the constructor. */
    private final Supplier<StorageFactory> storageFactory;

    private final @Nullable TenantIndex tenantIndex;

    BoundedContext(BoundedContextBuilder builder) {
        super();
        this.name = builder.getName();
        this.multitenant = builder.isMultitenant();
        this.storageFactory = Suppliers.memoize(builder.buildStorageFactorySupplier());
        this.commandBus = builder.buildCommandBus();
        this.eventBus = builder.buildEventBus();
        this.stand = builder.buildStand();
        this.tenantIndex = builder.buildTenantIndex();

        this.integrationBus = buildIntegrationBus(builder, eventBus, commandBus, name);
    }

    /**
     * Creates a new instance of {@link IntegrationBus} with the given parameters.
     *
     * @param builder    the {@link BoundedContextBuilder} to obtain
     *                   the {@link IntegrationBus.Builder} from
     * @param eventBus   the initialized {@link EventBus}
     * @param commandBus the initialized {@link CommandBus} to obtain the {@link RejectionBus} from
     * @param name       the name of the constructed bounded context
     * @return new instance of {@link IntegrationBus}
     */
<<<<<<< HEAD
    public static BoundedContextName newName(String name) {
        checkNotEmptyOrBlank(name, "name");
        BoundedContextName result = BoundedContextName.newBuilder()
                                                            .setValue(name)
                                                            .build();
=======
    private static IntegrationBus buildIntegrationBus(BoundedContextBuilder builder,
                                                      EventBus eventBus,
                                                      CommandBus commandBus,
                                                      BoundedContextName name) {
        Optional<IntegrationBus.Builder> busBuilder = builder.getIntegrationBus();
        checkState(busBuilder.isPresent());
        IntegrationBus result = busBuilder.get()
                                          .setBoundedContextName(name)
                                          .setEventBus(eventBus)
                                          .setRejectionBus(commandBus.rejectionBus())
                                          .build();
>>>>>>> a045a959
        return result;
    }

    /**
     * Creates a new builder for {@code BoundedContext}.
     *
     * @return new builder instance
     */
    public static BoundedContextBuilder newBuilder() {
        return new BoundedContextBuilder();
    }

    /**
     * Registers the passed repository with the {@code BoundedContext}.
     *
     * <p>If the repository does not have a storage assigned, it will be initialized
     * using the {@code StorageFactory} associated with this bounded context.
     *
     * <p>Checks whether there is a default state for entity type.
     *
     * @param repository the repository to register
     * @param <I>        the type of IDs used in the repository
     * @param <E>        the type of entities or aggregates
     * @see Repository#initStorage(StorageFactory)
     */
    public <I, E extends Entity<I, ?>> void register(Repository<I, E> repository) {
        checkNotNull(repository);
        Message defaultState = Model.getInstance()
                                          .getDefaultState(repository.getEntityClass());
        checkNotNull(defaultState);

        repository.setBoundedContext(this);
        guard.register(repository);
        repository.onRegistered();
    }

    /**
     * Sends an integration event to this {@code BoundedContext}.
     */
    @Experimental
    @Override
    public void notify(IntegrationEvent integrationEvent, StreamObserver<Ack> observer) {
        Event event = EventFactory.toEvent(integrationEvent);
        eventBus.post(event, observer);
    }

    /**
     * Obtains a set of entity type names by their visibility.
     */
    public Set<TypeName> getEntityTypes(Visibility visibility) {
        final Set<TypeName> result = guard.getEntityTypes(visibility);
        return result;
    }

    /**
     * Finds a repository by the state class of entities.
     */
    @Internal
    public Optional<Repository> findRepository(Class<? extends Message> entityStateClass) {
        // See if there is a repository for this state at all.
        if (!guard.hasRepository(entityStateClass)) {
            throw newIllegalStateException("No repository found for the the entity state class %s",
                                           entityStateClass.getName());
        }
        final Optional<Repository> repository = guard.getRepository(entityStateClass);
        return repository;
    }

    /** Obtains instance of {@link CommandBus} of this {@code BoundedContext}. */
    public CommandBus getCommandBus() {
        return this.commandBus;
    }

    /** Obtains instance of {@link EventBus} of this {@code BoundedContext}. */
    public EventBus getEventBus() {
        return this.eventBus;
    }

    /** Obtains instance of {@link RejectionBus} of this {@code BoundedContext}. */
    public RejectionBus getRejectionBus() {
        return this.commandBus.rejectionBus();
    }

    /** Obtains instance of {@link IntegrationBus} of this {@code BoundedContext}. */
    public IntegrationBus getIntegrationBus() {
        return this.integrationBus;
    }

    /** Obtains instance of {@link Stand} of this {@code BoundedContext}. */
    public Stand getStand() {
        return stand;
    }

    /**
     * Obtains an ID of the bounded context.
     *
     * <p>The ID allows to identify a bounded context if a multi-context application.
     * If the ID was not defined, during the building process, the context would get
     * {@link BoundedContextNames#defaultName()} name.
     *
     * @return the ID of this {@code BoundedContext}
     */
<<<<<<< HEAD
    public Set<TypeName> getEntityTypes(Visibility visibility) {
        Set<TypeName> result = guard.getEntityTypes(visibility);
        return result;
=======
    public BoundedContextName getName() {
        return name;
>>>>>>> a045a959
    }

    /**
     * Obtains {@link StorageFactory} associated with this {@code BoundedContext}.
     */
<<<<<<< HEAD
    @Internal
    public Optional<Repository> findRepository(Class<? extends Message> entityStateClass) {
        // See if there is a repository for this state at all.
        if (!guard.hasRepository(entityStateClass)) {
            throw newIllegalStateException("No repository found for the the entity state class %s",
                                           entityStateClass.getName());
        }
        Optional<Repository> repository = guard.getRepository(entityStateClass);
        return repository;
=======
    public StorageFactory getStorageFactory() {
        return storageFactory.get();
>>>>>>> a045a959
    }

    /**
     * @return {@code true} if the bounded context serves many organizations
     */
<<<<<<< HEAD
    @SuppressWarnings("ClassWithTooManyMethods") // OK for this central piece.
    public static class Builder {

        private String name = DEFAULT_NAME.getValue();
        private boolean multitenant;
        private TenantIndex tenantIndex;
        private Supplier<StorageFactory> storageFactorySupplier;
        private TransportFactory transportFactory;

        private CommandBus.Builder commandBus;
        private EventBus.Builder eventBus;
        private Stand.Builder stand;
        private IntegrationBus.Builder integrationBus;

        /**
         * Sets the name for a new bounded context.
         *
         * <p>If the name is not defined in the builder, the context will get {@link #DEFAULT_NAME}.
         *
         * <p>It is the responsibility of an application developer to provide meaningful and unique
         * names for bounded contexts. The framework does not check for duplication of names.
         *
         * @param name an identifier string for a new bounded context.
         *             Cannot be null, empty, or blank
         */
        public Builder setName(String name) {
            this.name = checkNameNotEmptyOrBlank(name);
            return this;
        }

        /**
         * Returns the previously set name or {@link #DEFAULT_NAME}
         * if the name was not explicitly set.
         */
        public String getName() {
            return name;
        }

        public Builder setMultitenant(boolean value) {
            this.multitenant = value;
            return this;
        }

        public boolean isMultitenant() {
            return this.multitenant;
        }

        /**
         * Sets the supplier for {@code StorageFactory}.
         *
         * <p>If the supplier was not set or {@code null} was passed,
         * {@link StorageFactorySwitch} will be used during the construction of
         * a {@code BoundedContext} instance.
         */
        public Builder setStorageFactorySupplier(@Nullable Supplier<StorageFactory> supplier) {
            this.storageFactorySupplier = supplier;
            return this;
        }

        public Optional<Supplier<StorageFactory>> getStorageFactorySupplier() {
            return Optional.ofNullable(storageFactorySupplier);
        }

        public Builder setCommandBus(CommandBus.Builder commandBus) {
            this.commandBus = checkNotNull(commandBus);
            return this;
        }

        public Optional<CommandBus.Builder> getCommandBus() {
            return Optional.ofNullable(commandBus);
        }

        public Optional<? extends TenantIndex> getTenantIndex() {
            return Optional.ofNullable(tenantIndex);
        }

        public Builder setEventBus(EventBus.Builder eventBus) {
            this.eventBus = checkNotNull(eventBus);
            return this;
        }

        public Optional<EventBus.Builder> getEventBus() {
            return Optional.ofNullable(eventBus);
        }

        public Builder setStand(Stand.Builder stand) {
            this.stand = checkNotNull(stand);
            return this;
        }

        public Optional<Stand.Builder> getStand() {
            return Optional.ofNullable(stand);
        }

        public Builder setIntegrationBus(IntegrationBus.Builder integrationBus) {
            this.integrationBus = checkNotNull(integrationBus);
            return this;
        }

        public Optional<IntegrationBus.Builder> getIntegrationBus() {
            return Optional.ofNullable(integrationBus);
        }

        public Builder setTenantIndex(TenantIndex tenantIndex) {
            if (this.multitenant) {
                checkNotNull(tenantIndex,
                             "TenantRepository cannot be null in multi-tenant BoundedContext.");
            }
            this.tenantIndex = tenantIndex;
            return this;
        }

        public Builder setTransportFactory(TransportFactory transportFactory) {
            this.transportFactory = checkNotNull(transportFactory);
            return this;
        }

        public BoundedContext build() {
            StorageFactory storageFactory = getStorageFactory();

            TransportFactory transportFactory = getTransportFactory();

            initTenantIndex(storageFactory);
            initCommandBus(storageFactory);
            initEventBus(storageFactory);
            initStand(storageFactory);
            initIntegrationBus(transportFactory);

            BoundedContext result = new BoundedContext(this);
            result.init();
            log().info(result.nameForLogging() + " created.");
            return result;
        }

        private StorageFactory getStorageFactory() {
            if (storageFactorySupplier == null) {
                storageFactorySupplier =
                        StorageFactorySwitch.newInstance(newName(name), multitenant);
            }

            StorageFactory storageFactory = storageFactorySupplier.get();

            if (storageFactory == null) {
                throw newIllegalStateException(
                        "Supplier of StorageFactory (%s) returned null instance",
                        storageFactorySupplier
                );
            }
            return storageFactory;
        }
=======
    public boolean isMultitenant() {
        return multitenant;
    }
>>>>>>> a045a959

    /**
     * Obtains a tenant index of this Bounded Context.
     *
     * <p>If the Bounded Context is single-tenant returns
     * {@linkplain io.spine.server.tenant.TenantIndex.Factory#singleTenant() null-object}
     * implementation.
     */
    @Internal
    public TenantIndex getTenantIndex() {
        if (!isMultitenant()) {
            return TenantIndex.Factory.singleTenant();
        }
        return tenantIndex;
    }

    /** Obtains instance of {@link SystemGateway} of this {@code BoundedContext}. */
    @Internal
    public abstract SystemGateway getSystemGateway();

<<<<<<< HEAD
        private void initCommandBus(StorageFactory factory) {
            if (commandBus == null) {
                CommandStore commandStore = createCommandStore(factory, tenantIndex);
                commandBus = CommandBus.newBuilder()
                                       .setMultitenant(this.multitenant)
                                       .setCommandStore(commandStore);
            } else {
                Boolean commandBusMultitenancy = commandBus.isMultitenant();
                if (commandBusMultitenancy != null) {
                    checkSameValue("CommandBus must match multitenancy of BoundedContext. " +
                                            "Status in BoundedContext.Builder: %s CommandBus: %s",
                                   commandBusMultitenancy);
                } else {
                    commandBus.setMultitenant(this.multitenant);
                }

                if (commandBus.getCommandStore() == null) {
                    CommandStore commandStore = createCommandStore(factory, tenantIndex);
                    commandBus.setCommandStore(commandStore);
                }
            }
        }

        private void initEventBus(StorageFactory storageFactory) {
            if (eventBus == null) {
                eventBus = EventBus.newBuilder()
                                   .setStorageFactory(storageFactory);
            } else {
                boolean eventStoreConfigured = eventBus.getEventStore()
                                                             .isPresent();
                if (!eventStoreConfigured) {
                    eventBus.setStorageFactory(storageFactory);
                }
            }
        }

        private void initStand(StorageFactory factory) {
            if (stand == null) {
                stand = createStand(factory);
            } else {
                Boolean standMultitenant = stand.isMultitenant();
                // Check that both either multi-tenant or single-tenant.
                if (standMultitenant == null) {
                    stand.setMultitenant(multitenant);
                } else {
                    checkSameValue("Stand must match multitenancy of BoundedContext. " +
                                            "Status in BoundedContext.Builder: %s Stand: %s",
                                   standMultitenant);
                }
            }
        }
=======
    /**
     * Closes the {@code BoundedContext} performing all necessary clean-ups.
     *
     * <p>This method performs the following:
     * <ol>
     *     <li>Closes associated {@link StorageFactory}.
     *     <li>Closes {@link CommandBus}.
     *     <li>Closes {@link EventBus}.
     *     <li>Closes {@link IntegrationBus}.
     *     <li>Closes {@link CommandStore}.
     *     <li>Closes {@link io.spine.server.event.EventStore EventStore}.
     *     <li>Closes {@link Stand}.
     *     <li>Shuts down all registered repositories. Each registered repository is:
     *      <ul>
     *          <li>un-registered from {@link CommandBus}
     *          <li>un-registered from {@link EventBus}
     *          <li>detached from its storage
     *      </ul>
     * </ol>
     *
     * @throws Exception caused by closing one of the components
     */
    @Override
    public void close() throws Exception {
        storageFactory.get().close();
        commandBus.close();
        eventBus.close();
        integrationBus.close();
        stand.close();

        shutDownRepositories();

        log().info(closed(nameForLogging()));
    }
>>>>>>> a045a959

    String nameForLogging() {
        return BoundedContext.class.getSimpleName() + ' ' + getName().getValue();
    }

    /**
     * Returns the passed name with added suffix {@code " closed."}.
     */
    private static String closed(String name) {
        return name + " closed.";
    }

<<<<<<< HEAD
        private static CommandStore createCommandStore(StorageFactory factory, TenantIndex index) {
            CommandStore result = new CommandStore(factory, index);
            return result;
        }

        private Stand.Builder createStand(StorageFactory factory) {
            StandStorage standStorage = factory.createStandStorage();
            Stand.Builder result = Stand.newBuilder()
                                              .setMultitenant(multitenant)
                                              .setStorage(standStorage);
            return result;
=======
    /**
     * Closes all repositories and clears {@link TenantIndex}.
     */
    private void shutDownRepositories() {
        guard.shutDownRepositories();

        if (tenantIndex != null) {
            tenantIndex.close();
>>>>>>> a045a959
        }
    }

    private enum LogSingleton {
        INSTANCE;
        @SuppressWarnings("NonSerializableFieldInSerializableClass")
        private final Logger value = LoggerFactory.getLogger(BoundedContext.class);
    }

    private static Logger log() {
        return LogSingleton.INSTANCE.value;
    }
}<|MERGE_RESOLUTION|>--- conflicted
+++ resolved
@@ -132,13 +132,6 @@
      * @param name       the name of the constructed bounded context
      * @return new instance of {@link IntegrationBus}
      */
-<<<<<<< HEAD
-    public static BoundedContextName newName(String name) {
-        checkNotEmptyOrBlank(name, "name");
-        BoundedContextName result = BoundedContextName.newBuilder()
-                                                            .setValue(name)
-                                                            .build();
-=======
     private static IntegrationBus buildIntegrationBus(BoundedContextBuilder builder,
                                                       EventBus eventBus,
                                                       CommandBus commandBus,
@@ -150,7 +143,6 @@
                                           .setEventBus(eventBus)
                                           .setRejectionBus(commandBus.rejectionBus())
                                           .build();
->>>>>>> a045a959
         return result;
     }
 
@@ -253,194 +245,23 @@
      *
      * @return the ID of this {@code BoundedContext}
      */
-<<<<<<< HEAD
-    public Set<TypeName> getEntityTypes(Visibility visibility) {
-        Set<TypeName> result = guard.getEntityTypes(visibility);
-        return result;
-=======
     public BoundedContextName getName() {
         return name;
->>>>>>> a045a959
     }
 
     /**
      * Obtains {@link StorageFactory} associated with this {@code BoundedContext}.
      */
-<<<<<<< HEAD
-    @Internal
-    public Optional<Repository> findRepository(Class<? extends Message> entityStateClass) {
-        // See if there is a repository for this state at all.
-        if (!guard.hasRepository(entityStateClass)) {
-            throw newIllegalStateException("No repository found for the the entity state class %s",
-                                           entityStateClass.getName());
-        }
-        Optional<Repository> repository = guard.getRepository(entityStateClass);
-        return repository;
-=======
     public StorageFactory getStorageFactory() {
         return storageFactory.get();
->>>>>>> a045a959
     }
 
     /**
      * @return {@code true} if the bounded context serves many organizations
      */
-<<<<<<< HEAD
-    @SuppressWarnings("ClassWithTooManyMethods") // OK for this central piece.
-    public static class Builder {
-
-        private String name = DEFAULT_NAME.getValue();
-        private boolean multitenant;
-        private TenantIndex tenantIndex;
-        private Supplier<StorageFactory> storageFactorySupplier;
-        private TransportFactory transportFactory;
-
-        private CommandBus.Builder commandBus;
-        private EventBus.Builder eventBus;
-        private Stand.Builder stand;
-        private IntegrationBus.Builder integrationBus;
-
-        /**
-         * Sets the name for a new bounded context.
-         *
-         * <p>If the name is not defined in the builder, the context will get {@link #DEFAULT_NAME}.
-         *
-         * <p>It is the responsibility of an application developer to provide meaningful and unique
-         * names for bounded contexts. The framework does not check for duplication of names.
-         *
-         * @param name an identifier string for a new bounded context.
-         *             Cannot be null, empty, or blank
-         */
-        public Builder setName(String name) {
-            this.name = checkNameNotEmptyOrBlank(name);
-            return this;
-        }
-
-        /**
-         * Returns the previously set name or {@link #DEFAULT_NAME}
-         * if the name was not explicitly set.
-         */
-        public String getName() {
-            return name;
-        }
-
-        public Builder setMultitenant(boolean value) {
-            this.multitenant = value;
-            return this;
-        }
-
-        public boolean isMultitenant() {
-            return this.multitenant;
-        }
-
-        /**
-         * Sets the supplier for {@code StorageFactory}.
-         *
-         * <p>If the supplier was not set or {@code null} was passed,
-         * {@link StorageFactorySwitch} will be used during the construction of
-         * a {@code BoundedContext} instance.
-         */
-        public Builder setStorageFactorySupplier(@Nullable Supplier<StorageFactory> supplier) {
-            this.storageFactorySupplier = supplier;
-            return this;
-        }
-
-        public Optional<Supplier<StorageFactory>> getStorageFactorySupplier() {
-            return Optional.ofNullable(storageFactorySupplier);
-        }
-
-        public Builder setCommandBus(CommandBus.Builder commandBus) {
-            this.commandBus = checkNotNull(commandBus);
-            return this;
-        }
-
-        public Optional<CommandBus.Builder> getCommandBus() {
-            return Optional.ofNullable(commandBus);
-        }
-
-        public Optional<? extends TenantIndex> getTenantIndex() {
-            return Optional.ofNullable(tenantIndex);
-        }
-
-        public Builder setEventBus(EventBus.Builder eventBus) {
-            this.eventBus = checkNotNull(eventBus);
-            return this;
-        }
-
-        public Optional<EventBus.Builder> getEventBus() {
-            return Optional.ofNullable(eventBus);
-        }
-
-        public Builder setStand(Stand.Builder stand) {
-            this.stand = checkNotNull(stand);
-            return this;
-        }
-
-        public Optional<Stand.Builder> getStand() {
-            return Optional.ofNullable(stand);
-        }
-
-        public Builder setIntegrationBus(IntegrationBus.Builder integrationBus) {
-            this.integrationBus = checkNotNull(integrationBus);
-            return this;
-        }
-
-        public Optional<IntegrationBus.Builder> getIntegrationBus() {
-            return Optional.ofNullable(integrationBus);
-        }
-
-        public Builder setTenantIndex(TenantIndex tenantIndex) {
-            if (this.multitenant) {
-                checkNotNull(tenantIndex,
-                             "TenantRepository cannot be null in multi-tenant BoundedContext.");
-            }
-            this.tenantIndex = tenantIndex;
-            return this;
-        }
-
-        public Builder setTransportFactory(TransportFactory transportFactory) {
-            this.transportFactory = checkNotNull(transportFactory);
-            return this;
-        }
-
-        public BoundedContext build() {
-            StorageFactory storageFactory = getStorageFactory();
-
-            TransportFactory transportFactory = getTransportFactory();
-
-            initTenantIndex(storageFactory);
-            initCommandBus(storageFactory);
-            initEventBus(storageFactory);
-            initStand(storageFactory);
-            initIntegrationBus(transportFactory);
-
-            BoundedContext result = new BoundedContext(this);
-            result.init();
-            log().info(result.nameForLogging() + " created.");
-            return result;
-        }
-
-        private StorageFactory getStorageFactory() {
-            if (storageFactorySupplier == null) {
-                storageFactorySupplier =
-                        StorageFactorySwitch.newInstance(newName(name), multitenant);
-            }
-
-            StorageFactory storageFactory = storageFactorySupplier.get();
-
-            if (storageFactory == null) {
-                throw newIllegalStateException(
-                        "Supplier of StorageFactory (%s) returned null instance",
-                        storageFactorySupplier
-                );
-            }
-            return storageFactory;
-        }
-=======
     public boolean isMultitenant() {
         return multitenant;
     }
->>>>>>> a045a959
 
     /**
      * Obtains a tenant index of this Bounded Context.
@@ -461,59 +282,6 @@
     @Internal
     public abstract SystemGateway getSystemGateway();
 
-<<<<<<< HEAD
-        private void initCommandBus(StorageFactory factory) {
-            if (commandBus == null) {
-                CommandStore commandStore = createCommandStore(factory, tenantIndex);
-                commandBus = CommandBus.newBuilder()
-                                       .setMultitenant(this.multitenant)
-                                       .setCommandStore(commandStore);
-            } else {
-                Boolean commandBusMultitenancy = commandBus.isMultitenant();
-                if (commandBusMultitenancy != null) {
-                    checkSameValue("CommandBus must match multitenancy of BoundedContext. " +
-                                            "Status in BoundedContext.Builder: %s CommandBus: %s",
-                                   commandBusMultitenancy);
-                } else {
-                    commandBus.setMultitenant(this.multitenant);
-                }
-
-                if (commandBus.getCommandStore() == null) {
-                    CommandStore commandStore = createCommandStore(factory, tenantIndex);
-                    commandBus.setCommandStore(commandStore);
-                }
-            }
-        }
-
-        private void initEventBus(StorageFactory storageFactory) {
-            if (eventBus == null) {
-                eventBus = EventBus.newBuilder()
-                                   .setStorageFactory(storageFactory);
-            } else {
-                boolean eventStoreConfigured = eventBus.getEventStore()
-                                                             .isPresent();
-                if (!eventStoreConfigured) {
-                    eventBus.setStorageFactory(storageFactory);
-                }
-            }
-        }
-
-        private void initStand(StorageFactory factory) {
-            if (stand == null) {
-                stand = createStand(factory);
-            } else {
-                Boolean standMultitenant = stand.isMultitenant();
-                // Check that both either multi-tenant or single-tenant.
-                if (standMultitenant == null) {
-                    stand.setMultitenant(multitenant);
-                } else {
-                    checkSameValue("Stand must match multitenancy of BoundedContext. " +
-                                            "Status in BoundedContext.Builder: %s Stand: %s",
-                                   standMultitenant);
-                }
-            }
-        }
-=======
     /**
      * Closes the {@code BoundedContext} performing all necessary clean-ups.
      *
@@ -548,7 +316,6 @@
 
         log().info(closed(nameForLogging()));
     }
->>>>>>> a045a959
 
     String nameForLogging() {
         return BoundedContext.class.getSimpleName() + ' ' + getName().getValue();
@@ -561,19 +328,6 @@
         return name + " closed.";
     }
 
-<<<<<<< HEAD
-        private static CommandStore createCommandStore(StorageFactory factory, TenantIndex index) {
-            CommandStore result = new CommandStore(factory, index);
-            return result;
-        }
-
-        private Stand.Builder createStand(StorageFactory factory) {
-            StandStorage standStorage = factory.createStandStorage();
-            Stand.Builder result = Stand.newBuilder()
-                                              .setMultitenant(multitenant)
-                                              .setStorage(standStorage);
-            return result;
-=======
     /**
      * Closes all repositories and clears {@link TenantIndex}.
      */
@@ -582,7 +336,6 @@
 
         if (tenantIndex != null) {
             tenantIndex.close();
->>>>>>> a045a959
         }
     }
 
