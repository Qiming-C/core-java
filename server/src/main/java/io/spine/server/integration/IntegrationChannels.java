/*
 * Copyright 2018, TeamDev. All rights reserved.
 *
 * Redistribution and use in source and/or binary forms, with or without
 * modification, must retain the above copyright notice and the following
 * disclaimer.
 *
 * THIS SOFTWARE IS PROVIDED BY THE COPYRIGHT HOLDERS AND CONTRIBUTORS
 * "AS IS" AND ANY EXPRESS OR IMPLIED WARRANTIES, INCLUDING, BUT NOT
 * LIMITED TO, THE IMPLIED WARRANTIES OF MERCHANTABILITY AND FITNESS FOR
 * A PARTICULAR PURPOSE ARE DISCLAIMED. IN NO EVENT SHALL THE COPYRIGHT
 * OWNER OR CONTRIBUTORS BE LIABLE FOR ANY DIRECT, INDIRECT, INCIDENTAL,
 * SPECIAL, EXEMPLARY, OR CONSEQUENTIAL DAMAGES (INCLUDING, BUT NOT
 * LIMITED TO, PROCUREMENT OF SUBSTITUTE GOODS OR SERVICES; LOSS OF USE,
 * DATA, OR PROFITS; OR BUSINESS INTERRUPTION) HOWEVER CAUSED AND ON ANY
 * THEORY OF LIABILITY, WHETHER IN CONTRACT, STRICT LIABILITY, OR TORT
 * (INCLUDING NEGLIGENCE OR OTHERWISE) ARISING IN ANY WAY OUT OF THE USE
 * OF THIS SOFTWARE, EVEN IF ADVISED OF THE POSSIBILITY OF SUCH DAMAGE.
 */
package io.spine.server.integration;

import com.google.protobuf.Any;
import com.google.protobuf.Message;
import com.google.protobuf.StringValue;
import io.spine.core.Event;
import io.spine.protobuf.AnyPacker;
import io.spine.server.transport.MessageChannel;
import io.spine.type.TypeUrl;

import static com.google.common.base.Preconditions.checkNotNull;
import static io.spine.protobuf.AnyPacker.unpack;

/**
 * A utility class for working with {@link MessageChannel message channels} and their
 * {@link ChannelId identifiers}, when they are used for {@link IntegrationBus} needs.
 */
final class IntegrationChannels {

    private static final TypeUrl EVENT_TYPE_URL = TypeUrl.of(Event.class);

    /** Prevents instantiation of this utility class. */
    private IntegrationChannels() {
    }

    /**
     * Creates a channel ID for a channel, serving to exchange the
     * {@linkplain io.spine.core.Subscribe#external() external messages} of a specified class.
     *
     * @param messageCls the class of external messages, that will be exchanged via the channel,
     *                   which ID is being created
     * @return the newly created channel ID
     */
    static ChannelId toId(ExternalMessageClass messageCls) {
        checkNotNull(messageCls);

        ChannelId result = toId(messageCls.value());
        return result;
    }

    /**
     * Creates a channel ID for a channel, serving to exchange the messages of a specified type.
     *
     * @param messageType the type of messages, that will be exchanged via the channel,
     *                    which ID is being created
     * @return the newly created channel ID
     */
    static ChannelId toId(Class<? extends Message> messageType) {
        checkNotNull(messageType);

        TypeUrl typeUrl = TypeUrl.of(messageType);

        StringValue asStringValue = StringValue
                .newBuilder()
                .setValue(typeUrl.value())
                .build();
        Any packed = AnyPacker.pack(asStringValue);
        ChannelId channelId = ChannelId
                .newBuilder()
                .setIdentifier(packed)
                .build();
        return channelId;
    }

    /**
     * Unpacks the channel ID and interprets it as {@code ExternalMessageType}.
     *
     * <p>This is an application of a generic nature of {@code ChannelId}, allowing to identify
     * channels by the types of external messages, that are travelling through these channels.
     *
     * @param channelId the channel identifier to be interpreted as {@code ExternalMessageType}
     * @return the type of external messages, that are being exchanged through this channel
     */
    static ExternalMessageType fromId(ChannelId channelId) {
        checkNotNull(channelId);

<<<<<<< HEAD
        StringValue rawValue = unpack(channelId.getIdentifier(), StringValue.class);
=======
        StringValue rawValue = (StringValue) unpack(channelId.getIdentifier());
>>>>>>> de7b5592
        TypeUrl typeUrl = TypeUrl.parse(rawValue.getValue());

        ExternalMessageType result = ExternalMessageType
                .newBuilder()
                .setMessageTypeUrl(typeUrl.value())
                .setWrapperTypeUrl(EVENT_TYPE_URL.value())
                .build();
        return result;
    }
}<|MERGE_RESOLUTION|>--- conflicted
+++ resolved
@@ -93,11 +93,7 @@
     static ExternalMessageType fromId(ChannelId channelId) {
         checkNotNull(channelId);
 
-<<<<<<< HEAD
         StringValue rawValue = unpack(channelId.getIdentifier(), StringValue.class);
-=======
-        StringValue rawValue = (StringValue) unpack(channelId.getIdentifier());
->>>>>>> de7b5592
         TypeUrl typeUrl = TypeUrl.parse(rawValue.getValue());
 
         ExternalMessageType result = ExternalMessageType
