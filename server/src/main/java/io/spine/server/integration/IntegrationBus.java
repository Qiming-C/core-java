--- conflicted
+++ resolved
@@ -31,11 +31,6 @@
 import io.spine.server.bus.MulticastBus;
 import io.spine.server.event.AbstractEventSubscriber;
 import io.spine.server.event.EventBus;
-<<<<<<< HEAD
-=======
-import io.spine.server.rejection.RejectionBus;
-import io.spine.server.rejection.RejectionSubscriber;
->>>>>>> a812b1e7
 import io.spine.server.transport.PublisherHub;
 import io.spine.server.transport.Subscriber;
 import io.spine.server.transport.SubscriberHub;
@@ -82,7 +77,7 @@
  *
  * <p>Bounded context "Projects" has the external event handler method in the projection as follows:
  * <pre>
- * public class ProjectListView extends Projection {
+ * public class ProjectListView extends Projection ...  {
  *
  *      {@literal @}Subscribe(external = true)
  *      public void on(UserDeleted event) {
@@ -160,13 +155,8 @@
                 });
     }
 
-<<<<<<< HEAD
-    private static ImmutableSet<BusAdapter<?, ?>> createAdapters(Builder builder,
-                                                                 PublisherHub publisherHub) {
-=======
     private static
     ImmutableSet<BusAdapter<?, ?>> createAdapters(Builder builder, PublisherHub publisherHub) {
->>>>>>> a812b1e7
         return ImmutableSet.of(
                 EventBusAdapter.builderWith(builder.eventBus, builder.boundedContextName)
                                .setPublisherHub(publisherHub)
