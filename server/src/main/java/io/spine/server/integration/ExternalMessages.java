/*
 * Copyright 2018, TeamDev. All rights reserved.
 *
 * Redistribution and use in source and/or binary forms, with or without
 * modification, must retain the above copyright notice and the following
 * disclaimer.
 *
 * THIS SOFTWARE IS PROVIDED BY THE COPYRIGHT HOLDERS AND CONTRIBUTORS
 * "AS IS" AND ANY EXPRESS OR IMPLIED WARRANTIES, INCLUDING, BUT NOT
 * LIMITED TO, THE IMPLIED WARRANTIES OF MERCHANTABILITY AND FITNESS FOR
 * A PARTICULAR PURPOSE ARE DISCLAIMED. IN NO EVENT SHALL THE COPYRIGHT
 * OWNER OR CONTRIBUTORS BE LIABLE FOR ANY DIRECT, INDIRECT, INCIDENTAL,
 * SPECIAL, EXEMPLARY, OR CONSEQUENTIAL DAMAGES (INCLUDING, BUT NOT
 * LIMITED TO, PROCUREMENT OF SUBSTITUTE GOODS OR SERVICES; LOSS OF USE,
 * DATA, OR PROFITS; OR BUSINESS INTERRUPTION) HOWEVER CAUSED AND ON ANY
 * THEORY OF LIABILITY, WHETHER IN CONTRACT, STRICT LIABILITY, OR TORT
 * (INCLUDING NEGLIGENCE OR OTHERWISE) ARISING IN ANY WAY OUT OF THE USE
 * OF THIS SOFTWARE, EVEN IF ADVISED OF THE POSSIBILITY OF SUCH DAMAGE.
 */
package io.spine.server.integration;

import com.google.protobuf.Any;
import com.google.protobuf.Message;
import com.google.protobuf.StringValue;
import io.spine.annotation.Internal;
import io.spine.base.Identifier;
import io.spine.core.BoundedContextName;
import io.spine.core.Command;
import io.spine.core.Event;
import io.spine.protobuf.AnyPacker;
import io.spine.server.delivery.ShardedMessage;
import io.spine.server.delivery.ShardedMessageId;

import static com.google.common.base.Preconditions.checkNotNull;
import static io.spine.protobuf.AnyPacker.unpack;

/**
 * Utilities for working with {@linkplain ExternalMessage external messages}.
 *
 * @author Alex Tymchenko
 */
@Internal
public final class ExternalMessages {

    /** Prevents instantiation of this utility class. */
    private ExternalMessages() {}

    /**
     * Wraps the instance of {@link Event} into an {@code ExternalMessage}.
     *
     * @param event  the event to wrap
     * @param origin the name of the bounded context in which the event was created
     * @return the external message wrapping the given event
     */
    public static ExternalMessage of(Event event, BoundedContextName origin) {
        checkNotNull(event);
        checkNotNull(origin);

        ExternalMessage result = of(event.getId(), event, origin);
        return result;
    }

    /**
     * Wraps the instance of {@link Command} into an {@code ExternalMessage}.
     *
     * @param command the command to wrap
     * @param origin  the name of the bounded context in which the command was created
     * @return the external message wrapping the given command
     */
    public static ExternalMessage of(Command command, BoundedContextName origin) {
        checkNotNull(command);
        checkNotNull(origin);

        ExternalMessage result = of(command.getId(), command, origin);
        return result;
    }

    /**
     * Wraps the instance of {@link RequestForExternalMessages} into an {@code ExternalMessage}.
     *
     * @param request the request to wrap
     * @param origin  the name of bounded context in which the request was created
     * @return the external message wrapping the given request
     */
    static ExternalMessage of(RequestForExternalMessages request, BoundedContextName origin) {
        checkNotNull(request);
        checkNotNull(origin);

        String idString = Identifier.newUuid();
        ExternalMessage result = of(StringValue.newBuilder()
                                               .setValue(idString)
                                               .build(),
                                    request,
                                    origin);
        return result;
    }

    /**
     * Wraps the instance of {@link ShardedMessage} into an {@code ExternalMessage}.
     *
     * @param message the message to wrap
     * @param origin  the name of bounded context in which the request message created
     * @return the external message wrapping the given message
     */
    public static ExternalMessage of(ShardedMessage message, BoundedContextName origin) {
        checkNotNull(message);
        checkNotNull(origin);

        ShardedMessageId id = message.getId();
        ExternalMessage result = of(id, message, origin);
        return result;
    }

    /**
     * Unpacks the given {@code ExternalMessage} into a {@link ShardedMessage}.
     *
     * <p>Callees of this method should ensure that the given external message indeed wraps
     * an instance of {@code ShardedMessage}, before calling this method.
     * A {@link ClassCastException} is thrown otherwise.
     *
     * @param value the value to unpack
     * @return the unpacked value
     */
    public static ShardedMessage asShardedMessage(ExternalMessage value) {
        checkNotNull(value);
        Any originalMessage = value.getOriginalMessage();
<<<<<<< HEAD
        ShardedMessage result = unpack(originalMessage, ShardedMessage.class);
=======
        ShardedMessage result = (ShardedMessage) unpack(originalMessage);
>>>>>>> de7b5592
        return result;
    }

    private static ExternalMessage of(Message messageId,
                                      Message message,
                                      BoundedContextName boundedContextName) {
        Any packedId = Identifier.pack(messageId);
        Any packedMessage = AnyPacker.pack(message);

        ExternalMessage result = ExternalMessage
                .newBuilder()
                .setId(packedId)
                .setOriginalMessage(packedMessage)
                .setBoundedContextName(boundedContextName)
                .build();
        return result;
    }
}<|MERGE_RESOLUTION|>--- conflicted
+++ resolved
@@ -124,11 +124,7 @@
     public static ShardedMessage asShardedMessage(ExternalMessage value) {
         checkNotNull(value);
         Any originalMessage = value.getOriginalMessage();
-<<<<<<< HEAD
         ShardedMessage result = unpack(originalMessage, ShardedMessage.class);
-=======
-        ShardedMessage result = (ShardedMessage) unpack(originalMessage);
->>>>>>> de7b5592
         return result;
     }
 
