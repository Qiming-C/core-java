--- conflicted
+++ resolved
@@ -61,14 +61,8 @@
 
     @Override
     public void handle(ExternalMessage value) {
-<<<<<<< HEAD
         RequestForExternalMessages request = unpack(value.getOriginalMessage(),
                                                     RequestForExternalMessages.class);
-=======
-        RequestForExternalMessages request = (RequestForExternalMessages)
-                unpack(value.getOriginalMessage());
-
->>>>>>> de7b5592
         BoundedContextName origin = value.getBoundedContextName();
         addNewSubscriptions(request.getRequestedMessageTypesList(), origin);
         clearStaleSubscriptions(request.getRequestedMessageTypesList(), origin);
