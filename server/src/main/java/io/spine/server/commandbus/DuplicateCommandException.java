/*
 * Copyright 2019, TeamDev. All rights reserved.
 *
 * Redistribution and use in source and/or binary forms, with or without
 * modification, must retain the above copyright notice and the following
 * disclaimer.
 *
 * THIS SOFTWARE IS PROVIDED BY THE COPYRIGHT HOLDERS AND CONTRIBUTORS
 * "AS IS" AND ANY EXPRESS OR IMPLIED WARRANTIES, INCLUDING, BUT NOT
 * LIMITED TO, THE IMPLIED WARRANTIES OF MERCHANTABILITY AND FITNESS FOR
 * A PARTICULAR PURPOSE ARE DISCLAIMED. IN NO EVENT SHALL THE COPYRIGHT
 * OWNER OR CONTRIBUTORS BE LIABLE FOR ANY DIRECT, INDIRECT, INCIDENTAL,
 * SPECIAL, EXEMPLARY, OR CONSEQUENTIAL DAMAGES (INCLUDING, BUT NOT
 * LIMITED TO, PROCUREMENT OF SUBSTITUTE GOODS OR SERVICES; LOSS OF USE,
 * DATA, OR PROFITS; OR BUSINESS INTERRUPTION) HOWEVER CAUSED AND ON ANY
 * THEORY OF LIABILITY, WHETHER IN CONTRACT, STRICT LIABILITY, OR TORT
 * (INCLUDING NEGLIGENCE OR OTHERWISE) ARISING IN ANY WAY OUT OF THE USE
 * OF THIS SOFTWARE, EVEN IF ADVISED OF THE POSSIBILITY OF SUCH DAMAGE.
 */

package io.spine.server.commandbus;

import com.google.protobuf.Message;
import io.spine.base.Error;
import io.spine.base.Identifier;
import io.spine.core.Command;
import io.spine.core.CommandValidationError;
import io.spine.core.MessageInvalid;
import io.spine.server.type.CommandEnvelope;
import io.spine.type.TypeName;

import static java.lang.String.format;

/**
 * Reports an attempt to dispatch a duplicate command.
 *
 * <p>A command is considered a duplicate when its ID matches the ID of a command which was
<<<<<<< HEAD
 * already dispatched emitting events in a target entity.
=======
 * already dispatched emitting events in a target aggregate.
>>>>>>> 504b85b2
 */
public class DuplicateCommandException extends CommandException implements MessageInvalid {

    private static final long serialVersionUID = 0L;

    private DuplicateCommandException(String messageText, Command command, Error error) {
        super(messageText, command, error);
    }

    /**
     * Creates an exception for a duplicate command.
     *
     * @param command the duplicate command
     * @return a newly constructed instance
     */
    public static DuplicateCommandException of(Command command) {
        CommandEnvelope envelope = CommandEnvelope.of(command);
<<<<<<< HEAD
        Message commandMessage = envelope.getMessage();
        String errorMessage = duplicationErrorFor(envelope);
=======
        Message commandMessage = envelope.message();
        String errorMessage = aggregateErrorMessage(envelope);
>>>>>>> 504b85b2
        Error error = error(commandMessage, errorMessage);
        return new DuplicateCommandException(errorMessage, command, error);
    }

    /**
     * Creates a duplicate command error.
     *
     * @param commandMessage the domain message that ended up a duplicate
     * @param errorText      the text to be set as the error message
     * @return a newly constructed instance
     */
    public static Error error(Message commandMessage, String errorText) {
        Error.Builder error = Error.newBuilder()
                                   .setType(DuplicateCommandException.class.getCanonicalName())
                                   .setCode(CommandValidationError.DUPLICATE.getNumber())
                                   .setMessage(errorText)
                                   .putAllAttributes(commandTypeAttribute(commandMessage));
        return error.build();
    }

    /**
     * Generates a formatted duplicate command error message.
     *
     * @param envelope the envelope with a command which is considered a duplicate
     * @return a string with details on what happened
     */
    private static String duplicationErrorFor(CommandEnvelope envelope) {
        return format(
                "The command (class: `%s`, type: `%s`, id: `%s`) cannot be dispatched to a "
                        + "single entity twice.",
                envelope.messageClass()
                        .value()
                        .getName(),
                TypeName.of(envelope.message()),
                Identifier.toString(envelope.id()));
    }
}<|MERGE_RESOLUTION|>--- conflicted
+++ resolved
@@ -35,11 +35,7 @@
  * Reports an attempt to dispatch a duplicate command.
  *
  * <p>A command is considered a duplicate when its ID matches the ID of a command which was
-<<<<<<< HEAD
  * already dispatched emitting events in a target entity.
-=======
- * already dispatched emitting events in a target aggregate.
->>>>>>> 504b85b2
  */
 public class DuplicateCommandException extends CommandException implements MessageInvalid {
 
@@ -57,13 +53,8 @@
      */
     public static DuplicateCommandException of(Command command) {
         CommandEnvelope envelope = CommandEnvelope.of(command);
-<<<<<<< HEAD
-        Message commandMessage = envelope.getMessage();
-        String errorMessage = duplicationErrorFor(envelope);
-=======
         Message commandMessage = envelope.message();
         String errorMessage = aggregateErrorMessage(envelope);
->>>>>>> 504b85b2
         Error error = error(commandMessage, errorMessage);
         return new DuplicateCommandException(errorMessage, command, error);
     }
@@ -85,12 +76,12 @@
     }
 
     /**
-     * Generates a formatted duplicate command error message.
+     * Generates a formatted duplicate aggregate command error message.
      *
      * @param envelope the envelope with a command which is considered a duplicate
      * @return a string with details on what happened
      */
-    private static String duplicationErrorFor(CommandEnvelope envelope) {
+    private static String aggregateErrorMessage(CommandEnvelope envelope) {
         return format(
                 "The command (class: `%s`, type: `%s`, id: `%s`) cannot be dispatched to a "
                         + "single entity twice.",
