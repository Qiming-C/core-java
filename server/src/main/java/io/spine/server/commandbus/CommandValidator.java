/*
 * Copyright 2018, TeamDev. All rights reserved.
 *
 * Redistribution and use in source and/or binary forms, with or without
 * modification, must retain the above copyright notice and the following
 * disclaimer.
 *
 * THIS SOFTWARE IS PROVIDED BY THE COPYRIGHT HOLDERS AND CONTRIBUTORS
 * "AS IS" AND ANY EXPRESS OR IMPLIED WARRANTIES, INCLUDING, BUT NOT
 * LIMITED TO, THE IMPLIED WARRANTIES OF MERCHANTABILITY AND FITNESS FOR
 * A PARTICULAR PURPOSE ARE DISCLAIMED. IN NO EVENT SHALL THE COPYRIGHT
 * OWNER OR CONTRIBUTORS BE LIABLE FOR ANY DIRECT, INDIRECT, INCIDENTAL,
 * SPECIAL, EXEMPLARY, OR CONSEQUENTIAL DAMAGES (INCLUDING, BUT NOT
 * LIMITED TO, PROCUREMENT OF SUBSTITUTE GOODS OR SERVICES; LOSS OF USE,
 * DATA, OR PROFITS; OR BUSINESS INTERRUPTION) HOWEVER CAUSED AND ON ANY
 * THEORY OF LIABILITY, WHETHER IN CONTRACT, STRICT LIABILITY, OR TORT
 * (INCLUDING NEGLIGENCE OR OTHERWISE) ARISING IN ANY WAY OUT OF THE USE
 * OF THIS SOFTWARE, EVEN IF ADVISED OF THE POSSIBILITY OF SUCH DAMAGE.
 */

package io.spine.server.commandbus;

import com.google.common.annotations.VisibleForTesting;
import com.google.common.collect.ImmutableList;
import com.google.protobuf.Message;
import io.spine.base.Identifier;
import io.spine.core.Command;
import io.spine.core.CommandEnvelope;
import io.spine.core.MessageInvalid;
import io.spine.core.TenantId;
import io.spine.server.bus.EnvelopeValidator;
import io.spine.server.route.DefaultCommandRoute;
import io.spine.validate.ConstraintViolation;
import io.spine.validate.MessageValidator;

import java.util.List;
import java.util.Optional;

import static io.spine.base.Identifier.EMPTY_ID;
import static io.spine.server.commandbus.InvalidCommandException.inapplicableTenantId;
import static io.spine.server.commandbus.InvalidCommandException.missingTenantId;
import static io.spine.server.commandbus.InvalidCommandException.onConstraintViolations;
import static io.spine.validate.Validate.isDefault;
import static java.util.Optional.empty;
import static java.util.Optional.of;
<<<<<<< HEAD
import static java.util.Optional.ofNullable;
=======
>>>>>>> 614b2892

/**
 * Validates a command.
 *
 * <p>Ensures that:
 * <ol>
 *     <li>The command has a valid tenant ID set in a multi-tenant context, or no tenant in a
 *     single-tenant context.
 *     <li>The command message {@linkplain CommandValidator#inspect(CommandEnvelope) conforms} to
 *     the options specified in the proto declaration of the message.
 *     <li>The command ID is populated.
 *     <li>The command context is not blank.
 * </ol>
 *
 * @author Dmytro Dashenkov
 * @author Alexander Yevsyukov
 */
final class CommandValidator implements EnvelopeValidator<CommandEnvelope> {

    private final CommandBus commandBus;

    CommandValidator(CommandBus commandBus) {
        this.commandBus = commandBus;
    }

    @Override
    public Optional<MessageInvalid> validate(CommandEnvelope envelope) {
        Optional<MessageInvalid> tenantCheckResult = isTenantIdValid(envelope);
        if (tenantCheckResult.isPresent()) {
            return tenantCheckResult;
        }
        Optional<MessageInvalid> commandValid = isCommandValid(envelope);
        return commandValid;
    }

    private Optional<MessageInvalid> isTenantIdValid(CommandEnvelope envelope) {
        TenantId tenantId = envelope.getTenantId();
        boolean tenantSpecified = !isDefault(tenantId);
        Command command = envelope.getCommand();
        if (commandBus.isMultitenant()) {
            if (!tenantSpecified) {
                MessageInvalid report = missingTenantId(command);
                return of(report);
            }
        } else {
            if (tenantSpecified) {
<<<<<<< HEAD
                final MessageInvalid report = inapplicableTenantId(command);
=======
                MessageInvalid report = tenantIdInapplicable(command);
>>>>>>> 614b2892
                return of(report);
            }
        }
        return empty();
    }

<<<<<<< HEAD
    private static Optional<MessageInvalid> isCommandValid(CommandEnvelope envelope) {
        final Command command = envelope.getCommand();
        final List<ConstraintViolation> violations = inspect(envelope);
        InvalidCommandException exception = null;
        if (!violations.isEmpty()) {
            exception = onConstraintViolations(command, violations);
        }
        return ofNullable(exception);
=======
    private Optional<MessageInvalid> isCommandValid(CommandEnvelope envelope) {
        Command command = envelope.getCommand();
        List<ConstraintViolation> violations = inspect(envelope);
        InvalidCommandException exception = null;
        if (!violations.isEmpty()) {
            exception = onConstraintViolations(command, violations);
            commandBus.commandStore()
                      .storeWithError(command, exception);

        }
        return Optional.ofNullable(exception);
>>>>>>> 614b2892
    }

    /**
     * Validates a command checking that its required fields are valid and
     * validates a command message according to Spine custom protobuf options.
     *
     * @param envelope a command to validate
     * @return constraint violations found
     */
    @VisibleForTesting
    static List<ConstraintViolation> inspect(CommandEnvelope envelope) {
        ViolationCheck result = new ViolationCheck(envelope);
        return result.build();
    }

<<<<<<< HEAD
=======
    private InvalidCommandException missingTenantId(Command command) {
        InvalidCommandException noTenantDefined = onMissingTenantId(command);
        commandBus.commandStore()
                  .storeWithError(command, noTenantDefined);
        return noTenantDefined;
    }

    private InvalidCommandException tenantIdInapplicable(Command command) {
        InvalidCommandException tenantIdInapplicable = onInapplicableTenantId(command);
        commandBus.commandStore()
                  .storeWithError(command, tenantIdInapplicable);
        return tenantIdInapplicable;
    }

>>>>>>> 614b2892
    /**
     * Performs the command instance validation.
     */
    private static final class ViolationCheck {

        private final CommandEnvelope command;
        private final ImmutableList.Builder<ConstraintViolation> result = ImmutableList.builder();

        private ViolationCheck(CommandEnvelope commandEnvelope) {
            this.command = commandEnvelope;
        }

        private List<ConstraintViolation> build() {
            validateId();
            validateMessage();
            validateContext();
            validateTargetId();
            return result.build();
        }

        private void validateId() {
            String commandId = Identifier.toString(command.getId());
            if (commandId.equals(EMPTY_ID)) {
                addViolation("Command ID cannot be empty or blank.");
            }
        }

        private void validateMessage() {
            Message message = command.getMessage();
            if (isDefault(message)) {
                addViolation("Non-default command message must be set.");
            }
            List<ConstraintViolation> messageViolations = MessageValidator.newInstance()
                                                                          .validate(message);
            result.addAll(messageViolations);
        }

        private void validateContext() {
            if (isDefault(command.getCommandContext())) {
                addViolation("Non-default command context must be set.");
            }
        }

        private void validateTargetId() {
            Message message = command.getMessage();
            Optional targetId = DefaultCommandRoute.asOptional(message);
            if (targetId.isPresent()) {
                String targetIdString = Identifier.toString(targetId.get());
                if (targetIdString.equals(EMPTY_ID)) {
                    addViolation("Command target entity ID cannot be empty or blank.");
                }
            }
        }

        private void addViolation(String message) {
            result.add(ConstraintViolation.newBuilder()
                                          .setMsgFormat(message)
                                          .build());
        }
    }
}<|MERGE_RESOLUTION|>--- conflicted
+++ resolved
@@ -43,10 +43,7 @@
 import static io.spine.validate.Validate.isDefault;
 import static java.util.Optional.empty;
 import static java.util.Optional.of;
-<<<<<<< HEAD
 import static java.util.Optional.ofNullable;
-=======
->>>>>>> 614b2892
 
 /**
  * Validates a command.
@@ -93,39 +90,21 @@
             }
         } else {
             if (tenantSpecified) {
-<<<<<<< HEAD
-                final MessageInvalid report = inapplicableTenantId(command);
-=======
-                MessageInvalid report = tenantIdInapplicable(command);
->>>>>>> 614b2892
+                MessageInvalid report = inapplicableTenantId(command);
                 return of(report);
             }
         }
         return empty();
     }
 
-<<<<<<< HEAD
     private static Optional<MessageInvalid> isCommandValid(CommandEnvelope envelope) {
-        final Command command = envelope.getCommand();
-        final List<ConstraintViolation> violations = inspect(envelope);
+        Command command = envelope.getCommand();
+        List<ConstraintViolation> violations = inspect(envelope);
         InvalidCommandException exception = null;
         if (!violations.isEmpty()) {
             exception = onConstraintViolations(command, violations);
         }
         return ofNullable(exception);
-=======
-    private Optional<MessageInvalid> isCommandValid(CommandEnvelope envelope) {
-        Command command = envelope.getCommand();
-        List<ConstraintViolation> violations = inspect(envelope);
-        InvalidCommandException exception = null;
-        if (!violations.isEmpty()) {
-            exception = onConstraintViolations(command, violations);
-            commandBus.commandStore()
-                      .storeWithError(command, exception);
-
-        }
-        return Optional.ofNullable(exception);
->>>>>>> 614b2892
     }
 
     /**
@@ -141,23 +120,6 @@
         return result.build();
     }
 
-<<<<<<< HEAD
-=======
-    private InvalidCommandException missingTenantId(Command command) {
-        InvalidCommandException noTenantDefined = onMissingTenantId(command);
-        commandBus.commandStore()
-                  .storeWithError(command, noTenantDefined);
-        return noTenantDefined;
-    }
-
-    private InvalidCommandException tenantIdInapplicable(Command command) {
-        InvalidCommandException tenantIdInapplicable = onInapplicableTenantId(command);
-        commandBus.commandStore()
-                  .storeWithError(command, tenantIdInapplicable);
-        return tenantIdInapplicable;
-    }
-
->>>>>>> 614b2892
     /**
      * Performs the command instance validation.
      */
