--- conflicted
+++ resolved
@@ -59,16 +59,7 @@
     }
 
     void rescheduleCommands() {
-<<<<<<< HEAD
-        Runnable reschedulingAction = new Runnable() {
-            @Override
-            public void run() {
-                doRescheduleCommands();
-            }
-        };
-=======
         Runnable reschedulingAction = this::doRescheduleCommands;
->>>>>>> a045a959
 
         if (commandBus.isThreadSpawnAllowed()) {
             Thread thread = new Thread(reschedulingAction, "CommandBus-rescheduleCommands");
@@ -114,7 +105,7 @@
             @Override
             public void run() {
                 while (commands.hasNext()) {
-                    Command command = commands.next();
+                    final Command command = commands.next();
                     reschedule(command);
                 }
             }
@@ -128,15 +119,10 @@
         if (isLaterThan(now, /*than*/ timeToPost)) {
             onScheduledCommandExpired(command);
         } else {
-<<<<<<< HEAD
-            Interval interval = Intervals.between(now, timeToPost);
-            Duration newDelay = Intervals.toDuration(interval);
-=======
             Duration newDelay = Durations2.of(java.time.Duration.between(
                     Timestamps2.toInstant(now),
                     Timestamps2.toInstant(timeToPost))
             );
->>>>>>> a045a959
             Command updatedCommand = CommandScheduler.setSchedule(command, newDelay, now);
             scheduler().schedule(updatedCommand);
         }
