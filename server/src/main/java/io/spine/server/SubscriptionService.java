--- conflicted
+++ resolved
@@ -47,11 +47,7 @@
  * The {@code SubscriptionService} provides an asynchronous way to fetch read-side state
  * from the server.
  *
-<<<<<<< HEAD
  * <p> For synchronous read-side updates please see {@link QueryService}.
-=======
- * <p>For synchronous read-side updates please see {@link QueryService}.
->>>>>>> d26658af
  */
 public class SubscriptionService
         extends SubscriptionServiceGrpc.SubscriptionServiceImplBase
