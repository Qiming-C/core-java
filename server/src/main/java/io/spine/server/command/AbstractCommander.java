--- conflicted
+++ resolved
@@ -22,16 +22,12 @@
 
 import com.google.common.collect.ImmutableList;
 import com.google.errorprone.annotations.CanIgnoreReturnValue;
-<<<<<<< HEAD
 import com.google.errorprone.annotations.concurrent.LazyInit;
 import io.spine.core.Command;
 import io.spine.core.Event;
 import io.spine.core.Version;
 import io.spine.core.Versions;
 import io.spine.server.BoundedContext;
-=======
-import io.spine.annotation.Internal;
->>>>>>> 28993b41
 import io.spine.server.command.model.CommandReactionMethod;
 import io.spine.server.command.model.CommandSubstituteMethod;
 import io.spine.server.command.model.CommanderClass;
@@ -59,7 +55,6 @@
         implements Commander, EventDispatcherDelegate {
 
     private final CommanderClass<?> thisClass = asCommanderClass(getClass());
-<<<<<<< HEAD
     @LazyInit
     private @MonotonicNonNull CommandBus commandBus;
 
@@ -67,17 +62,10 @@
     public void init(BoundedContext context) {
         super.init(context);
         commandBus = context.commandBus();
-=======
-    private CommandBus commandBus;
-
-    @Internal
-    public void injectCommandBus(CommandBus commandBus) {
-        this.commandBus = checkNotNull(commandBus);
     }
 
     private CommandBus commandBus() {
         return checkNotNull(commandBus, "`%s` does not have `CommandBus` assigned.", this);
->>>>>>> 28993b41
     }
 
     @Override
@@ -89,16 +77,10 @@
     @Override
     public void dispatch(CommandEnvelope command) {
         CommandSubstituteMethod method = thisClass.handlerOf(command.messageClass());
-<<<<<<< HEAD
         PropagationOutcome outcome = method.invoke(this, command);
         Success success = outcome.getSuccess();
         postCommands(success);
         postRejection(success);
-=======
-        CommandingMethod.Result result = method.invoke(this, command);
-        result.transformOrSplitAndPost(command, commandBus());
-        return id();
->>>>>>> 28993b41
     }
 
     @Override
@@ -114,14 +96,8 @@
     @Override
     public void dispatchEvent(EventEnvelope event) {
         CommandReactionMethod method = thisClass.getCommander(event.messageClass());
-<<<<<<< HEAD
         PropagationOutcome outcome = method.invoke(this, event);
         postCommands(outcome.getSuccess());
-=======
-        CommandingMethod.Result result = method.invoke(this, event);
-        result.produceAndPost(event, commandBus());
-        return identity();
->>>>>>> 28993b41
     }
 
     @Override
