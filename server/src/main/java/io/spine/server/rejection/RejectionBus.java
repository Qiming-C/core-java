--- conflicted
+++ resolved
@@ -20,11 +20,8 @@
 package io.spine.server.rejection;
 
 import com.google.common.annotations.VisibleForTesting;
-<<<<<<< HEAD
 import com.google.errorprone.annotations.CanIgnoreReturnValue;
 import com.google.errorprone.annotations.CheckReturnValue;
-=======
->>>>>>> 614b2892
 import com.google.protobuf.Message;
 import io.grpc.stub.StreamObserver;
 import io.spine.core.MessageInvalid;
@@ -184,7 +181,7 @@
         }
 
         /**
-         * Sets a custom {@link RejectionEnricher} for events posted toEve
+         * Sets a custom {@link RejectionEnricher} for events posted to
          * the {@code RejectionBus} which is being built.
          *
          * <p>If the {@code RejectionEnricher} is not set, the enrichments
