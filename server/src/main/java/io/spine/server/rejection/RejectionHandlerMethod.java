/*
 * Copyright 2018, TeamDev. All rights reserved.
 *
 * Redistribution and use in source and/or binary forms, with or without
 * modification, must retain the above copyright notice and the following
 * disclaimer.
 *
 * THIS SOFTWARE IS PROVIDED BY THE COPYRIGHT HOLDERS AND CONTRIBUTORS
 * "AS IS" AND ANY EXPRESS OR IMPLIED WARRANTIES, INCLUDING, BUT NOT
 * LIMITED TO, THE IMPLIED WARRANTIES OF MERCHANTABILITY AND FITNESS FOR
 * A PARTICULAR PURPOSE ARE DISCLAIMED. IN NO EVENT SHALL THE COPYRIGHT
 * OWNER OR CONTRIBUTORS BE LIABLE FOR ANY DIRECT, INDIRECT, INCIDENTAL,
 * SPECIAL, EXEMPLARY, OR CONSEQUENTIAL DAMAGES (INCLUDING, BUT NOT
 * LIMITED TO, PROCUREMENT OF SUBSTITUTE GOODS OR SERVICES; LOSS OF USE,
 * DATA, OR PROFITS; OR BUSINESS INTERRUPTION) HOWEVER CAUSED AND ON ANY
 * THEORY OF LIABILITY, WHETHER IN CONTRACT, STRICT LIABILITY, OR TORT
 * (INCLUDING NEGLIGENCE OR OTHERWISE) ARISING IN ANY WAY OUT OF THE USE
 * OF THIS SOFTWARE, EVEN IF ADVISED OF THE POSSIBILITY OF SUCH DAMAGE.
 */
package io.spine.server.rejection;

import com.google.protobuf.Message;
import io.spine.annotation.Internal;
import io.spine.core.Command;
import io.spine.core.CommandClass;
import io.spine.core.CommandContext;
import io.spine.core.Commands;
import io.spine.core.RejectionClass;
import io.spine.core.RejectionContext;
import io.spine.server.model.HandlerKey;
import io.spine.server.model.HandlerMethod;
import io.spine.server.model.HandlerMethodPredicate;

import java.lang.annotation.Annotation;
import java.lang.reflect.InvocationTargetException;
import java.lang.reflect.Method;

import static com.google.common.base.Preconditions.checkNotNull;
import static io.spine.core.Rejections.isRejection;
import static io.spine.util.Exceptions.newIllegalArgumentException;
import static io.spine.util.Exceptions.unsupported;

/**
 * A base class for methods, that handle rejections.
 *
 * @author Alex Tymchenko
 * @author Dmytro Dashenkov
 * @author Alexander Yevsyukov
 */
@Internal
class RejectionHandlerMethod extends HandlerMethod<RejectionClass, RejectionContext> {

    /** Determines the number of parameters and their types. */
    private final Kind kind;

    /**
     * Creates a new instance to wrap {@code method} on {@code target}.
     *
     * @param method handler method
     */
    RejectionHandlerMethod(Method method) {
        super(method);
        this.kind = getKind(method);
    }

    @Override
    public RejectionClass getMessageClass() {
        return RejectionClass.of(rawMessageClass());
    }

    @Override
    public HandlerKey key() {
        if (kind == Kind.COMMAND_AWARE || kind == Kind.COMMAND_MESSAGE_AWARE) {
            @SuppressWarnings("unchecked") // RejectionFilterPredicate ensures that
<<<<<<< HEAD
            Class<? extends Message> rawCommandClass = 
                    (Class<? extends Message>) getMethod().getParameterTypes()[1];
=======
            Class<? extends Message> rawCommandClass = (Class<? extends Message>) getMethod().getParameterTypes()[1];
>>>>>>> 1d751543
            return HandlerKey.of(getMessageClass(), CommandClass.of(rawCommandClass));
        } else {
            return HandlerKey.of(getMessageClass());
        }
    }

    private static Kind getKind(Method method) {
        Class[] paramTypes = method.getParameterTypes();
        int paramCount = paramTypes.length;
        switch (paramCount) {
            case 1:
                return Kind.REJECTION_MESSAGE_AWARE;
            case 2:
                Class<?> secondParamType = paramTypes[1];
                if (secondParamType.equals(CommandContext.class)) {
                    return Kind.COMMAND_CONTEXT_AWARE;
                }
                if (secondParamType.equals(RejectionContext.class)) {
                    return Kind.REJECTION_CONTEXT_AWARE;
                }
                return  Kind.COMMAND_MESSAGE_AWARE;
            case 3:
                return Kind.COMMAND_AWARE;
            default:
                throw newIllegalArgumentException(
                        "Invalid Rejection handler method parameter count: %s.", paramCount);
        }
    }

    /**
     * Invokes the wrapped handler method to handle {@code rejectionMessage},
     * {@code commandMessage} with the passed {@code context} of the {@code Command}.
     *
     * <p>Unlike the {@linkplain #invoke(Object, Message, Message) overloaded alternative method},
     * this one may return some value.
     *
     * @param  target       the target object on which call the method
     * @param  rejectionMsg the rejection message to handle
     * @param  context      the context of the rejection
     * @return the result of the invocation
     */
    @SuppressWarnings("OverlyLongMethod")
    Object doInvoke(Object target, Message rejectionMsg, RejectionContext context) {
        checkNotNull(target);
        checkNotNull(rejectionMsg);
        checkNotNull(context);
        Command command = context.getCommand();
        CommandContext commandContext = command.getContext();
        try {
            Object output;
            Method method = getMethod();
            Message commandMessage;
            switch (kind) {
                case REJECTION_MESSAGE_AWARE:
                    output = method.invoke(target, rejectionMsg);
                    break;
                case REJECTION_CONTEXT_AWARE:
                    output = method.invoke(target, rejectionMsg, context);
                    break;
                case COMMAND_CONTEXT_AWARE:
                    output = method.invoke(target, rejectionMsg, commandContext);
                    break;
                case COMMAND_MESSAGE_AWARE:
                    commandMessage = Commands.getMessage(command);
                    output = method.invoke(target, rejectionMsg, commandMessage);
                    break;
                case COMMAND_AWARE:
                    commandMessage = Commands.getMessage(command);
                    output = method.invoke(target, rejectionMsg, commandMessage, commandContext);
                    break;
                default:
                    throw unsupported("Unsupported method kind encountered %s", kind.name());
            }
            return output;
        } catch (IllegalArgumentException | IllegalAccessException | InvocationTargetException e) {
            throw whyFailed(target, rejectionMsg, context, e);
        }
    }

    /**
     * The kind of the method signature, which is determined by the number of parameters and
     * their types.
     *
     * <p>Depending on a descendant, the signatures should be used with a particular
     * handler method annotation.
     */
    protected enum Kind {

        /**
         * A rejection handler method which receives a rejection message
         * as a single parameter.
         *
         * <p>The signature of such a method is as follows, if used in {@link RejectionSubscriber}:
         * <pre>
         * {@literal @}Subscribe
         * public void on(RejectionMessage rejection);
         * </pre>
         *
         * Or if it is an {@code Entity} reactor method, it is declared as:
         * <pre>
         * {@literal @}React
         * public void on(RejectionMessage rejection);
         * </pre>
         *
         * where {@code RejectionMessage} is a specific generated rejection message class.
         */
        REJECTION_MESSAGE_AWARE,

        /**
         * A rejection handler method which receives a rejection message as the first parameter,
         * and {@link io.spine.core.RejectionContext RejectionContext} as the second.
         *
         * <p>The signature of such a method is as follows, if used in {@link RejectionSubscriber}:
         * <pre>
         * {@literal @}Subscribe
         * public void on(RejectionMessage rejection, RejectionContext context);
         * </pre>
         *
         * Or if it is an {@code Entity} reactor method, it is declared as:
         * <pre>
         * {@literal @}React
         * public void on(RejectionMessage rejection, RejectionContext context);
         * </pre>
         *
         * where {@code RejectionMessage} is a specific generated rejection message class.
         */
        REJECTION_CONTEXT_AWARE,

        /**
         * A rejection handler method aware of the {@link CommandContext}.
         *
         * <p>The signature of such a method is as follows, if used in {@link RejectionSubscriber}:
         * <pre>
         * {@literal @}Subscribe
         * public void on(RejectionMessage rejection, CommandContext context);
         * </pre>
         *
         * Or if it is an {@code Entity} reactor method, it is declared as:
         * <pre>
         * {@literal @}React
         * public void on(RejectionMessage rejection, CommandContext context);
         * </pre>
         *
         * where {@code RejectionMessage} is a specific generated rejection message class.
         */
        COMMAND_CONTEXT_AWARE,

        /**
         * A rejection handler method aware of the command message.
         *
         * <p>The signature of such a method is as follows, if used in {@link RejectionSubscriber}:
         * <pre>
         * {@literal @}Subscribe
         * public void on(RejectionMessage rejection, CommandMessage command);
         * </pre>
         *
         * Or if it is an {@code Entity} reactor method, it is declared as:
         * <pre>
         * {@literal @}React
         * public void on(RejectionMessage rejection, CommandMessage command);
         * </pre>
         *
         * where {@code RejectionMessage} is a specific generated rejection message class, and
         * {@code CommandMessage} is a specific generated command message class.
         */
        COMMAND_MESSAGE_AWARE,

        /**
         * A rejection handler method aware of both the command message and
         * the {@link CommandContext}.
         *
         * <p>The signature of such a method is as follows, if used in {@link RejectionSubscriber}:
         * <pre>
         * {@literal @}Subscribe
         * public void on(RejectionMessage rejection, CommandMessage command, CommandContext ctx);
         * </pre>
         *
         * Or if it is an {@code Entity} reactor method, it is declared as:
         * <pre>
         * {@literal @}React
         * public void on(RejectionMessage rejection, CommandMessage command, CommandContext ctx);
         * </pre>
         *
         * where {@code RejectionMessage} is a specific generated rejection message class, and
         * {@code CommandMessage} is a specific generated command message class.
         */
        COMMAND_AWARE
    }

    /**
     * The abstract base for predicates allowing to filter rejection handler methods.
     */
    protected abstract static class RejectionFilterPredicate
            extends HandlerMethodPredicate<CommandContext> {

        RejectionFilterPredicate(Class<? extends Annotation> annotationClass) {
            super(annotationClass, CommandContext.class);
        }

        @Override
        protected boolean verifyParams(Method method) {
            Class<?>[] paramTypes = method.getParameterTypes();
            int paramCount = paramTypes.length;
            boolean paramCountCorrect = paramCount >= 1 && paramCount <= 3;
            if (!paramCountCorrect) {
                return false;
            }

            boolean firstParamIsMessage = Message.class.isAssignableFrom(paramTypes[0]);
            @SuppressWarnings("unchecked")  // checked above.
            boolean firstParamCorrect =
<<<<<<< HEAD
                    firstParamIsMessage
                            && isRejection((Class<? extends Message>) paramTypes[0]);
=======
                    firstParamIsMessage && isRejection((Class<? extends Message>) paramTypes[0]);
>>>>>>> 1d751543
            if (!firstParamCorrect) {
                return false;
            }
            if (paramCount == 1) {
                return true;
            }

            boolean secondParamCorrect = Message.class.isAssignableFrom(paramTypes[1]);
            if (!secondParamCorrect) {
                return false;
            }
            if (paramCount == 2) {
                return true;
            }

            Class<? extends Message> contextClass = getContextClass();
            boolean thirdParamCorrect = contextClass == paramTypes[2];
            return thirdParamCorrect;
        }
    }
}<|MERGE_RESOLUTION|>--- conflicted
+++ resolved
@@ -72,12 +72,8 @@
     public HandlerKey key() {
         if (kind == Kind.COMMAND_AWARE || kind == Kind.COMMAND_MESSAGE_AWARE) {
             @SuppressWarnings("unchecked") // RejectionFilterPredicate ensures that
-<<<<<<< HEAD
-            Class<? extends Message> rawCommandClass = 
+            Class<? extends Message> rawCommandClass =
                     (Class<? extends Message>) getMethod().getParameterTypes()[1];
-=======
-            Class<? extends Message> rawCommandClass = (Class<? extends Message>) getMethod().getParameterTypes()[1];
->>>>>>> 1d751543
             return HandlerKey.of(getMessageClass(), CommandClass.of(rawCommandClass));
         } else {
             return HandlerKey.of(getMessageClass());
@@ -289,12 +285,8 @@
             boolean firstParamIsMessage = Message.class.isAssignableFrom(paramTypes[0]);
             @SuppressWarnings("unchecked")  // checked above.
             boolean firstParamCorrect =
-<<<<<<< HEAD
                     firstParamIsMessage
                             && isRejection((Class<? extends Message>) paramTypes[0]);
-=======
-                    firstParamIsMessage && isRejection((Class<? extends Message>) paramTypes[0]);
->>>>>>> 1d751543
             if (!firstParamCorrect) {
                 return false;
             }
