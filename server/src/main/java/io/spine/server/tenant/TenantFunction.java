--- conflicted
+++ resolved
@@ -50,16 +50,9 @@
      *
      * @return the result of the function
      */
-<<<<<<< HEAD
-    @Nullable
-    public T execute() {
-        TenantId currentTenant = tenantId();
-        T result = apply(currentTenant);
-=======
     public @Nullable T execute() {
         final TenantId currentTenant = tenantId();
         final T result = apply(currentTenant);
->>>>>>> a045a959
         return result;
     }
 }