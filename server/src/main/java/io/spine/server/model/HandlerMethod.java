/*
 * Copyright 2018, TeamDev. All rights reserved.
 *
 * Redistribution and use in source and/or binary forms, with or without
 * modification, must retain the above copyright notice and the following
 * disclaimer.
 *
 * THIS SOFTWARE IS PROVIDED BY THE COPYRIGHT HOLDERS AND CONTRIBUTORS
 * "AS IS" AND ANY EXPRESS OR IMPLIED WARRANTIES, INCLUDING, BUT NOT
 * LIMITED TO, THE IMPLIED WARRANTIES OF MERCHANTABILITY AND FITNESS FOR
 * A PARTICULAR PURPOSE ARE DISCLAIMED. IN NO EVENT SHALL THE COPYRIGHT
 * OWNER OR CONTRIBUTORS BE LIABLE FOR ANY DIRECT, INDIRECT, INCIDENTAL,
 * SPECIAL, EXEMPLARY, OR CONSEQUENTIAL DAMAGES (INCLUDING, BUT NOT
 * LIMITED TO, PROCUREMENT OF SUBSTITUTE GOODS OR SERVICES; LOSS OF USE,
 * DATA, OR PROFITS; OR BUSINESS INTERRUPTION) HOWEVER CAUSED AND ON ANY
 * THEORY OF LIABILITY, WHETHER IN CONTRACT, STRICT LIABILITY, OR TORT
 * (INCLUDING NEGLIGENCE OR OTHERWISE) ARISING IN ANY WAY OUT OF THE USE
 * OF THIS SOFTWARE, EVEN IF ADVISED OF THE POSSIBILITY OF SUCH DAMAGE.
 */

package io.spine.server.model;

import com.google.errorprone.annotations.CanIgnoreReturnValue;
import com.google.errorprone.annotations.Immutable;
import io.spine.core.MessageEnvelope;
import io.spine.type.MessageClass;

import javax.annotation.PostConstruct;
import java.lang.reflect.Method;
import java.util.Set;

import static com.google.common.base.Preconditions.checkArgument;

/**
 * Describes a method that accepts a message and optionally its context.
 *
 * @param <T> the type of the target object
 * @param <C> the type of the incoming message class
 * @param <E> the type of the {@link MessageEnvelope} wrapping the method arguments
 * @param <R> the type of the method result object
 */
@Immutable
public interface HandlerMethod<T,
                               C extends MessageClass,
                               E extends MessageEnvelope<?, ?, ?>,
                               R extends MethodResult> {

    /**
     * Obtains the type of the incoming message class.
     */
    C getMessageClass();

    @PostConstruct
    void discoverAttributes();

    /**
     * Creates a new instance of {@link HandlerKey handler key} for this method.
     *
     * @return the key of the handler method
     */
    HandlerKey key();

    /**
     * Obtains the set of method attributes configured for this method.
     */
    Set<MethodAttribute<?>> getAttributes();

    /**
<<<<<<< HEAD
     * Obtains the handling method.
=======
     * Returns the handling method reference.
>>>>>>> de7b5592
     */
    Method getRawMethod();

    /**
     * Invokes the method to handle {@code message} with the {@code context}.
     *
     * @param target
     *         the target object on which call the method
     * @param envelope
     *         the {@link MessageEnvelope} wrapping the method arguments
     * @return the result of message handling
     */
    @CanIgnoreReturnValue
    R invoke(T target, E envelope);

    /**
     * Tells if the passed method is {@linkplain ExternalAttribute#EXTERNAL external}.
     */
    default boolean isExternal() {
        return getAttributes().contains(ExternalAttribute.EXTERNAL);
    }

    /**
     * Tells if the passed method is domestic, that is not marked as
     * {@linkplain ExternalAttribute#EXTERNAL external}).
     */
    default boolean isDomestic() {
        return !isExternal();
    }

    /**
     * Ensures that the {@code external} attribute of the method is the one expected.
     *
     * <p>This method is for checking that an {@code external} attribute of a message context
     * matches the one set for the handler method.
     *
     * @param expectedValue an expected value of the {@code external} attribute
     * @throws IllegalArgumentException is thrown if the value does not meet the expectation
     * @see ExternalAttribute
     */
    default void ensureExternalMatch(boolean expectedValue) throws IllegalArgumentException {
        checkArgument(isExternal() == expectedValue,
                      "Mismatch of `external` value for the handler method %s. " +
                              "Expected `external` = %s, but got the other way around.", this,
                      expectedValue);
    }
}<|MERGE_RESOLUTION|>--- conflicted
+++ resolved
@@ -66,11 +66,7 @@
     Set<MethodAttribute<?>> getAttributes();
 
     /**
-<<<<<<< HEAD
      * Obtains the handling method.
-=======
-     * Returns the handling method reference.
->>>>>>> de7b5592
      */
     Method getRawMethod();
 
