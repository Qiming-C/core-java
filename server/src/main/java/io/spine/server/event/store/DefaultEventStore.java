/*
 * Copyright 2019, TeamDev. All rights reserved.
 *
 * Redistribution and use in source and/or binary forms, with or without
 * modification, must retain the above copyright notice and the following
 * disclaimer.
 *
 * THIS SOFTWARE IS PROVIDED BY THE COPYRIGHT HOLDERS AND CONTRIBUTORS
 * "AS IS" AND ANY EXPRESS OR IMPLIED WARRANTIES, INCLUDING, BUT NOT
 * LIMITED TO, THE IMPLIED WARRANTIES OF MERCHANTABILITY AND FITNESS FOR
 * A PARTICULAR PURPOSE ARE DISCLAIMED. IN NO EVENT SHALL THE COPYRIGHT
 * OWNER OR CONTRIBUTORS BE LIABLE FOR ANY DIRECT, INDIRECT, INCIDENTAL,
 * SPECIAL, EXEMPLARY, OR CONSEQUENTIAL DAMAGES (INCLUDING, BUT NOT
 * LIMITED TO, PROCUREMENT OF SUBSTITUTE GOODS OR SERVICES; LOSS OF USE,
 * DATA, OR PROFITS; OR BUSINESS INTERRUPTION) HOWEVER CAUSED AND ON ANY
 * THEORY OF LIABILITY, WHETHER IN CONTRACT, STRICT LIABILITY, OR TORT
 * (INCLUDING NEGLIGENCE OR OTHERWISE) ARISING IN ANY WAY OUT OF THE USE
 * OF THIS SOFTWARE, EVEN IF ADVISED OF THE POSSIBILITY OF SUCH DAMAGE.
 */
package io.spine.server.event.store;

import com.google.common.collect.ImmutableList;
import com.google.common.collect.Streams;
import com.google.common.flogger.FluentLogger;
import com.google.common.flogger.LoggerConfig;
import com.google.protobuf.TextFormat;
import com.google.protobuf.util.Timestamps;
import io.grpc.stub.StreamObserver;
import io.spine.client.ResponseFormat;
import io.spine.client.TargetFilters;
import io.spine.core.Event;
import io.spine.core.EventId;
import io.spine.core.TenantId;
import io.spine.server.BoundedContext;
import io.spine.server.entity.DefaultRecordBasedRepository;
import io.spine.server.event.EventStore;
import io.spine.server.event.EventStreamQuery;
import io.spine.server.tenant.EventOperation;
import io.spine.server.tenant.TenantAwareOperation;

import java.util.Comparator;
import java.util.Iterator;
import java.util.Objects;
import java.util.Set;
import java.util.function.Predicate;
import java.util.logging.Level;

import static com.google.common.base.Preconditions.checkArgument;
import static com.google.common.base.Preconditions.checkNotNull;
import static com.google.common.collect.ImmutableList.toImmutableList;
import static com.google.common.flogger.LazyArgs.lazy;
import static java.util.stream.Collectors.toSet;

/**
 * Default implementation of {@link EventStore}.
 */
public final class DefaultEventStore
        extends DefaultRecordBasedRepository<EventId, EEntity, Event>
        implements EventStore {

    private static final String TENANT_MISMATCH_ERROR_MSG =
            "Events, that target different tenants, cannot be stored in a single operation. " +
                    System.lineSeparator() +
                    "Observed tenants are: %s.";

    private final Log log;

    /**
     * Constructs new instance.
     */
    public DefaultEventStore() {
        super();
        this.log = new Log();
    }

    /**
     * Initializes the instance by registering itself with the passed {@code BoundedContext}.
     *
     * @implNote Normally repositories are explicitly registered with a context during its creation.
     * This method performs the registration with the context, so that normal repository flow
     * is ensured. It avoids calling the {@code super.init()} since it assumes that the context
     * is already assigned.
     */
    @Override
    @SuppressWarnings({"OverridingMethodsMustInvokeSuper", "MissingSuperCall"}) // see impl. note
    public void registerWith(BoundedContext context) {
        if (!isRegistered()) { // Quit recursion.
            super.registerWith(context);
            context.register(this);
        }
    }

    @Override
    public void append(Event event) {
        checkNotNull(event);
        TenantAwareOperation op = new EventOperation(event) {
            @Override
            public void run() {
                store(event);
            }
        };
        op.execute();
        log.stored(event);
    }

    @Override
    public void appendAll(Iterable<Event> events) {
        checkNotNull(events);
        ImmutableList<Event> eventList =
                Streams.stream(events)
                       .filter(Objects::nonNull)
                       .collect(toImmutableList());
        if (eventList.isEmpty()) {
            return;
        }
        Event event = eventList.get(0);
        TenantAwareOperation op = new EventOperation(event) {
            @Override
            public void run() {
                if (isTenantSet()) { // If multitenant context
                    ensureSameTenant(eventList);
                }
                store(eventList);
            }
        };
        op.execute();

        log.stored(events);
    }

    private static void ensureSameTenant(ImmutableList<Event> events) {
        checkNotNull(events);
        Set<TenantId> tenants = events.stream()
                                      .map(Event::tenant)
                                      .collect(toSet());
        checkArgument(tenants.size() == 1, TENANT_MISMATCH_ERROR_MSG, tenants);
    }

    @Override
    public void read(EventStreamQuery request, StreamObserver<Event> responseObserver) {
        checkNotNull(request);
        checkNotNull(responseObserver);

        log.readingStart(request, responseObserver);

        Iterator<Event> eventRecords = iterator(request);
        while (eventRecords.hasNext()) {
            Event event = eventRecords.next();
            responseObserver.onNext(event);
        }
        responseObserver.onCompleted();

        log.readingComplete(responseObserver);
    }

    /**
     * Obtains an iterator over events matching the passed query.
     * The iteration is chronologically sorted.
     */
    private Iterator<Event> iterator(EventStreamQuery query) {
        checkNotNull(query);
        Iterator<EEntity> entities = find(query);
        Predicate<Event> predicate = new MatchesStreamQuery(query);
        Iterator<Event> result =
                Streams.stream(entities)
                       .map(EEntity::state)
                       .filter(predicate)
                       .sorted(chronologically())
                       .iterator();
        return result;
    }

    @Override
    protected boolean isTypeSupplier() {
        return false;
    }

    /**
     * Returns comparator which compares events by their timestamp in chronological order.
     */
    private static Comparator<Event> chronologically() {
        return (e1, e2) -> Timestamps.compare(e1.time(), e2.time());
    }

    /**
     * Obtains iteration over entities matching the passed query.
     */
    private Iterator<EEntity> find(EventStreamQuery query) {
<<<<<<< HEAD
        TargetFilters filters = QueryToFilters.convert(query);
        return find(filters, ResponseFormat.getDefaultInstance());
=======
        ResponseFormat format = ResponseFormat.getDefaultInstance();
        if (query.includeAll()) {
            return loadAll(format);
        } else {
            TargetFilters filters = QueryToFilters.convert(query);
            return find(filters, format);
        }
>>>>>>> 9a1268d2
    }

    private void store(Event event) {
        EEntity entity = EEntity.create(event);
        store(entity);
    }

    private void store(Iterable<Event> events) {
        ImmutableList<EEntity> entities =
                Streams.stream(events)
                       .map(EEntity::create)
                       .collect(toImmutableList());
        store(entities);
    }

    /**
     * Logging for operations of {@link DefaultEventStore}.
     */
    final class Log {

        private final FluentLogger.Api debug = logger().atFine();
        private final boolean debugEnabled = debugEnabled();

        private boolean debugEnabled() {
            Level level = LoggerConfig.getConfig(getClass())
                                      .getLevel();
            return level != null && level.intValue() <= Level.FINE.intValue();
        }

        private void stored(Event event) {
            debug.log("Stored: %s.", lazy(() -> TextFormat.shortDebugString(event)));
        }

        private void stored(Iterable<Event> events) {
            if (debugEnabled) {
                for (Event event : events) {
                    stored(event);
                }
            }
        }

        private void readingStart(EventStreamQuery query, StreamObserver<Event> observer) {
            debug.log("Creating stream on request: `%s` for observer: `%s`.",
                      lazy(() -> TextFormat.shortDebugString(query)),
                      observer);
        }

        private void readingComplete(StreamObserver<Event> observer) {
            debug.log("Observer `%s` got all queried events.", observer);
        }
    }
}<|MERGE_RESOLUTION|>--- conflicted
+++ resolved
@@ -186,10 +186,6 @@
      * Obtains iteration over entities matching the passed query.
      */
     private Iterator<EEntity> find(EventStreamQuery query) {
-<<<<<<< HEAD
-        TargetFilters filters = QueryToFilters.convert(query);
-        return find(filters, ResponseFormat.getDefaultInstance());
-=======
         ResponseFormat format = ResponseFormat.getDefaultInstance();
         if (query.includeAll()) {
             return loadAll(format);
@@ -197,7 +193,6 @@
             TargetFilters filters = QueryToFilters.convert(query);
             return find(filters, format);
         }
->>>>>>> 9a1268d2
     }
 
     private void store(Event event) {
