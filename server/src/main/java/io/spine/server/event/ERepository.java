--- conflicted
+++ resolved
@@ -22,11 +22,8 @@
 
 import com.google.common.base.Function;
 import com.google.common.base.Predicate;
-<<<<<<< HEAD
 import com.google.common.collect.FluentIterable;
 import com.google.common.collect.Iterables;
-=======
->>>>>>> f07fd24e
 import com.google.protobuf.FieldMask;
 import com.google.protobuf.Timestamp;
 import io.spine.base.Event;
@@ -42,20 +39,14 @@
 import java.util.Collection;
 import java.util.HashMap;
 import java.util.Iterator;
-<<<<<<< HEAD
 import java.util.Map;
+import java.util.List;
 
 import static com.google.common.base.Preconditions.checkNotNull;
 import static com.google.common.collect.Iterators.transform;
 import static com.google.common.collect.Lists.newLinkedList;
-=======
-import java.util.List;
-
-import static com.google.common.base.Preconditions.checkNotNull;
 import static com.google.common.collect.Iterators.filter;
-import static com.google.common.collect.Iterators.transform;
 import static com.google.common.collect.Lists.newArrayList;
->>>>>>> f07fd24e
 import static io.spine.client.ColumnFilters.eq;
 import static io.spine.client.ColumnFilters.gt;
 import static io.spine.client.ColumnFilters.lt;
@@ -97,18 +88,10 @@
         final Iterator<EEntity> entities = find(filters, FieldMask.getDefaultInstance());
         // A predicate on the Event message and EventContext fields.
         final Predicate<EEntity> detailedLookupFilter = createEntityFilter(query);
-<<<<<<< HEAD
-        final Iterator<EEntity> entityIterator = FluentIterable.from(entities)
-                                                                   .filter(detailedLookupFilter)
-                                                                   .toSortedList(comparator())
-                                                                   .iterator();
-        final Iterator<Event> result = transform(entityIterator, getEvent());
-=======
         final Iterator<EEntity> filtered = filter(entities, detailedLookupFilter);
         final List<EEntity> entityList = newArrayList(filtered);
         sort(entityList, comparator());
         final Iterator<Event> result = transform(entityList.iterator(), getEvent());
->>>>>>> f07fd24e
         return result;
     }
 
@@ -117,7 +100,6 @@
         store(entity);
     }
 
-<<<<<<< HEAD
     void store(Iterable<Event> events) {
         final Iterable<EEntity> entities = Iterables.transform(events, EventToEEntity.instance());
         store(newLinkedList(entities));
@@ -137,10 +119,7 @@
         recordStorage().write(records);
     }
 
-    static Function<EEntity, Event> getEvent() {
-=======
     private static Function<EEntity, Event> getEvent() {
->>>>>>> f07fd24e
         return GET_EVENT;
     }
 
@@ -217,7 +196,6 @@
     }
 
     private enum EventToEEntity implements Function<Event, EEntity> {
-
         INSTANCE;
 
         private static Function<Event, EEntity> instance() {
