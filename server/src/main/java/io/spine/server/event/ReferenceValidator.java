--- conflicted
+++ resolved
@@ -30,11 +30,8 @@
 import io.spine.logging.Logging;
 import io.spine.option.OptionsProto;
 import io.spine.server.reflect.Field;
-<<<<<<< HEAD
 import org.slf4j.Logger;
-=======
 import org.checkerframework.checker.nullness.qual.Nullable;
->>>>>>> de7b5592
 
 import java.util.ArrayList;
 import java.util.Collection;
@@ -100,11 +97,7 @@
      * functions.
      */
     ValidationResult validate() {
-<<<<<<< HEAD
-        List<EnrichmentFunction<?, ?, ?>> functions = newLinkedList();
-=======
         List<EnrichmentFunction<?, ?, ?>> functions = new ArrayList<>();
->>>>>>> de7b5592
         Multimap<FieldDescriptor, FieldDescriptor> fields = LinkedListMultimap.create();
         for (FieldDescriptor enrichmentField : enrichmentDescriptor.getFields()) {
             Collection<FieldDescriptor> sourceFields = findSourceFields(enrichmentField);
@@ -290,20 +283,9 @@
                 enrichmentField.getFullName());
     }
 
-<<<<<<< HEAD
-    private static void logNoFunction(Class<?> sourceFieldClass, Class<?> targetFieldClass) {
-        Logger log = Logging.get(ReferenceValidator.class);
-        if (log.isDebugEnabled()) {
-            log.debug("There is no enrichment function for translating {} into {}",
-                      sourceFieldClass, targetFieldClass);
-=======
     private void logNoFunction(Class<?> sourceFieldClass, Class<?> targetFieldClass) {
-        // Using `DEBUG` level to avoid polluting the `stderr`.
-        if (log().isDebugEnabled()) {
-            log().debug("There is no enrichment function for translating {} into {}",
-                        sourceFieldClass, targetFieldClass);
->>>>>>> de7b5592
-        }
+        log().debug("There is no enrichment function for translating {} into {}",
+                    sourceFieldClass, targetFieldClass);
     }
 
     /**
