--- conflicted
+++ resolved
@@ -77,13 +77,8 @@
         return externalSubscriptions;
     }
 
-<<<<<<< HEAD
+    @Override
     public EventSubscriberMethod getSubscriber(EventClass eventClass, MessageClass originClass) {
         return eventSubscriptions.getMethod(eventClass, originClass);
-=======
-    @Override
-    public EventSubscriberMethod getSubscriber(EventClass eventClass) {
-        return eventSubscriptions.getMethod(eventClass);
->>>>>>> 8eed8974
     }
 }