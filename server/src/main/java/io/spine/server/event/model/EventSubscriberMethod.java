/*
 * Copyright 2018, TeamDev. All rights reserved.
 *
 * Redistribution and use in source and/or binary forms, with or without
 * modification, must retain the above copyright notice and the following
 * disclaimer.
 *
 * THIS SOFTWARE IS PROVIDED BY THE COPYRIGHT HOLDERS AND CONTRIBUTORS
 * "AS IS" AND ANY EXPRESS OR IMPLIED WARRANTIES, INCLUDING, BUT NOT
 * LIMITED TO, THE IMPLIED WARRANTIES OF MERCHANTABILITY AND FITNESS FOR
 * A PARTICULAR PURPOSE ARE DISCLAIMED. IN NO EVENT SHALL THE COPYRIGHT
 * OWNER OR CONTRIBUTORS BE LIABLE FOR ANY DIRECT, INDIRECT, INCIDENTAL,
 * SPECIAL, EXEMPLARY, OR CONSEQUENTIAL DAMAGES (INCLUDING, BUT NOT
 * LIMITED TO, PROCUREMENT OF SUBSTITUTE GOODS OR SERVICES; LOSS OF USE,
 * DATA, OR PROFITS; OR BUSINESS INTERRUPTION) HOWEVER CAUSED AND ON ANY
 * THEORY OF LIABILITY, WHETHER IN CONTRACT, STRICT LIABILITY, OR TORT
 * (INCLUDING NEGLIGENCE OR OTHERWISE) ARISING IN ANY WAY OUT OF THE USE
 * OF THIS SOFTWARE, EVEN IF ADVISED OF THE POSSIBILITY OF SUCH DAMAGE.
 */

package io.spine.server.event.model;

import com.google.protobuf.Empty;
import io.spine.core.EventClass;
import io.spine.core.EventEnvelope;
import io.spine.core.Subscribe;
<<<<<<< HEAD
=======
import io.spine.server.event.EventSubscriber;
import io.spine.server.model.AbstractHandlerMethod;
import io.spine.server.model.MethodAccessChecker;
import io.spine.server.model.MethodFactory;
>>>>>>> a812b1e7
import io.spine.server.model.MethodResult;
import io.spine.server.model.declare.ParameterSpec;
import org.checkerframework.checker.nullness.qual.Nullable;

import java.lang.reflect.Method;

/**
 * A wrapper for an event subscriber method.
 *
 * @author Alexander Yevsyukov
 * @see Subscribe
 */
public final class EventSubscriberMethod
<<<<<<< HEAD
        extends EventHandlerMethod<Object, MethodResult<Empty>> {
=======
        extends AbstractHandlerMethod<EventSubscriber,
                                      EventClass,
                                      EventContext,
                                      MethodResult<Empty>> {
>>>>>>> a812b1e7

    /** Creates a new instance. */
    EventSubscriberMethod(Method method, ParameterSpec<EventEnvelope> parameterSpec) {
        super(method, parameterSpec);
    }

    @Override
    public EventClass getMessageClass() {
        return EventClass.from(rawMessageClass());
    }

    @Override
<<<<<<< HEAD
    protected MethodResult<Empty> toResult(Object target, @Nullable Object rawMethodOutput) {
=======
    public MethodResult<Empty> invoke(EventSubscriber target,
                                      Message message,
                                      EventContext context) {
        ensureExternalMatch(context.getExternal());
        return super.invoke(target, message, context);
    }

    @Override
    protected MethodResult<Empty> toResult(EventSubscriber target, Object rawMethodOutput) {
>>>>>>> a812b1e7
        return MethodResult.empty();
    }
}<|MERGE_RESOLUTION|>--- conflicted
+++ resolved
@@ -24,13 +24,10 @@
 import io.spine.core.EventClass;
 import io.spine.core.EventEnvelope;
 import io.spine.core.Subscribe;
-<<<<<<< HEAD
-=======
 import io.spine.server.event.EventSubscriber;
 import io.spine.server.model.AbstractHandlerMethod;
 import io.spine.server.model.MethodAccessChecker;
 import io.spine.server.model.MethodFactory;
->>>>>>> a812b1e7
 import io.spine.server.model.MethodResult;
 import io.spine.server.model.declare.ParameterSpec;
 import org.checkerframework.checker.nullness.qual.Nullable;
@@ -44,18 +41,23 @@
  * @see Subscribe
  */
 public final class EventSubscriberMethod
-<<<<<<< HEAD
-        extends EventHandlerMethod<Object, MethodResult<Empty>> {
-=======
         extends AbstractHandlerMethod<EventSubscriber,
                                       EventClass,
                                       EventContext,
                                       MethodResult<Empty>> {
->>>>>>> a812b1e7
 
     /** Creates a new instance. */
     EventSubscriberMethod(Method method, ParameterSpec<EventEnvelope> parameterSpec) {
         super(method, parameterSpec);
+    }
+
+    @CanIgnoreReturnValue // since event subscriber methods do not return values
+    @Override
+    public MethodResult<Empty> invoke(EventSubscriber target,
+                                      Message message,
+                                      EventContext context) {
+        ensureExternalMatch(context.getExternal());
+        return super.invoke(target, message, context);
     }
 
     @Override
@@ -64,19 +66,8 @@
     }
 
     @Override
-<<<<<<< HEAD
     protected MethodResult<Empty> toResult(Object target, @Nullable Object rawMethodOutput) {
-=======
-    public MethodResult<Empty> invoke(EventSubscriber target,
-                                      Message message,
-                                      EventContext context) {
-        ensureExternalMatch(context.getExternal());
-        return super.invoke(target, message, context);
-    }
-
-    @Override
     protected MethodResult<Empty> toResult(EventSubscriber target, Object rawMethodOutput) {
->>>>>>> a812b1e7
         return MethodResult.empty();
     }
 }