/*
 * Copyright 2020, TeamDev. All rights reserved.
 *
 * Licensed under the Apache License, Version 2.0 (the "License");
 * you may not use this file except in compliance with the License.
 * You may obtain a copy of the License at
 *
 * http://www.apache.org/licenses/LICENSE-2.0
 *
 * Redistribution and use in source and/or binary forms, with or without
 * modification, must retain the above copyright notice and the following
 * disclaimer.
 *
 * THIS SOFTWARE IS PROVIDED BY THE COPYRIGHT HOLDERS AND CONTRIBUTORS
 * "AS IS" AND ANY EXPRESS OR IMPLIED WARRANTIES, INCLUDING, BUT NOT
 * LIMITED TO, THE IMPLIED WARRANTIES OF MERCHANTABILITY AND FITNESS FOR
 * A PARTICULAR PURPOSE ARE DISCLAIMED. IN NO EVENT SHALL THE COPYRIGHT
 * OWNER OR CONTRIBUTORS BE LIABLE FOR ANY DIRECT, INDIRECT, INCIDENTAL,
 * SPECIAL, EXEMPLARY, OR CONSEQUENTIAL DAMAGES (INCLUDING, BUT NOT
 * LIMITED TO, PROCUREMENT OF SUBSTITUTE GOODS OR SERVICES; LOSS OF USE,
 * DATA, OR PROFITS; OR BUSINESS INTERRUPTION) HOWEVER CAUSED AND ON ANY
 * THEORY OF LIABILITY, WHETHER IN CONTRACT, STRICT LIABILITY, OR TORT
 * (INCLUDING NEGLIGENCE OR OTHERWISE) ARISING IN ANY WAY OUT OF THE USE
 * OF THIS SOFTWARE, EVEN IF ADVISED OF THE POSSIBILITY OF SUCH DAMAGE.
 */

package io.spine.server.event.model;

import com.google.common.collect.ImmutableSet;
import com.google.errorprone.annotations.Immutable;
import io.spine.server.entity.model.StateClass;
import io.spine.server.event.EventReceiver;
import io.spine.server.model.HandlerMap;
import io.spine.server.model.HandlerMethod;
import io.spine.server.model.MethodSignature;
import io.spine.server.model.ModelClass;
import io.spine.server.type.EventClass;
import io.spine.type.MessageClass;

import static com.google.common.collect.ImmutableSet.toImmutableSet;

/**
 * Helper object for storing information about methods and handlers of an
 * {@linkplain EventReceiverClass event receiving class}.
 *
 * @param <T>
 *         the type of target objects that handle messages
 * @param <P>
 *         the type of message classes produced by handler methods
 * @param <M>
 *         the type of handler method objects
 */
@Immutable(containerOf = "M")
public class EventReceivingClassDelegate<T extends EventReceiver,
        P extends MessageClass<?>,
        M extends HandlerMethod<?, EventClass, ?, P>>
        extends ModelClass<T> {

    private static final long serialVersionUID = 0L;
    private final HandlerMap<EventClass, P, M> handlers;
    private final ImmutableSet<EventClass> events;
    private final ImmutableSet<EventClass> domesticEvents;
    private final ImmutableSet<EventClass> externalEvents;
    private final ImmutableSet<StateClass<?>> domesticStates;
    private final ImmutableSet<StateClass<?>> externalStates;

    /**
     * Creates new instance for the passed raw class with methods obtained
     * through the passed factory.
     */
    public EventReceivingClassDelegate(Class<T> delegatingClass, MethodSignature<M, ?> signature) {
        super(delegatingClass);
        this.handlers = HandlerMap.create(delegatingClass, signature);
        this.events = handlers.messageClasses();
        this.domesticEvents = handlers.messageClasses((h) -> !h.isExternal());
        this.externalEvents = handlers.messageClasses(HandlerMethod::isExternal);
        this.domesticStates = extractStates(false);
        this.externalStates = extractStates(true);
    }

    public boolean contains(EventClass eventClass) {
        return handlers.containsClass(eventClass);
    }

    /**
     * Obtains all event classes handled by the delegating class.
     */
    public ImmutableSet<EventClass> events() {
        return events;
    }

    /**
     * Obtains domestic event classes handled by the delegating class.
     */
    public ImmutableSet<EventClass> domesticEvents() {
        return domesticEvents;
    }

    /**
     * Obtains external event classes handled by the delegating class.
     */
    public ImmutableSet<EventClass> externalEvents() {
        return externalEvents;
    }

    /**
     * Obtains domestic entity states to which the delegating class is subscribed.
     */
    public ImmutableSet<StateClass<?>> domesticStates() {
        return domesticStates;
    }

    /**
     * Obtains external entity states to which the delegating class is subscribed.
     */
    public ImmutableSet<StateClass<?>> externalStates() {
        return externalStates;
    }

    /**
     * Obtains the classes of messages produced by handler methods of this class.
     */
    public ImmutableSet<P> producedTypes() {
        return handlers.producedTypes();
    }

    /**
     * Obtains the method which handles the passed event class.
<<<<<<< HEAD
=======
     *
     * @throws IllegalStateException if there is no such method in the class
>>>>>>> 1d052c77
     */
    public ImmutableSet<M> handlersOf(EventClass eventClass, MessageClass<?> originClass) {
        return handlers.handlersOf(eventClass, originClass);
    }

    /**
     * Obtains the method which handles the passed event class.
     *
     * @throws IllegalStateException
     *         if there is no such method in the class
     */
    public M handlerOf(EventClass eventClass, MessageClass<?> originClass) {
        return handlers.handlerOf(eventClass, originClass);
    }

    /**
     * Obtains the classes of entity state messages from the passed handlers.
     */
    private ImmutableSet<StateClass<?>> extractStates(boolean external) {
        EventClass updateEvent = StateClass.updateEvent();
        if (!handlers.containsClass(updateEvent)) {
            return ImmutableSet.of();
        }
        ImmutableSet<M> stateHandlers = handlers.handlersOf(updateEvent);
<<<<<<< HEAD
        ImmutableSet<StateClass> result =
                stateHandlers
                        .stream()
                        .filter(StateSubscriberMethod.class::isInstance)
                        .map(StateSubscriberMethod.class::cast)
=======
        ImmutableSet<StateClass<?>> result =
                stateHandlers.stream()
                        .filter(h -> h instanceof StateSubscriberMethod)
                        .map(h -> (StateSubscriberMethod) h)
>>>>>>> 1d052c77
                        .filter(external ? HandlerMethod::isExternal : HandlerMethod::isDomestic)
                        .map(StateSubscriberMethod::stateClass)
                        .collect(toImmutableSet());
        return result;
    }
}<|MERGE_RESOLUTION|>--- conflicted
+++ resolved
@@ -52,8 +52,8 @@
  */
 @Immutable(containerOf = "M")
 public class EventReceivingClassDelegate<T extends EventReceiver,
-        P extends MessageClass<?>,
-        M extends HandlerMethod<?, EventClass, ?, P>>
+                                         P extends MessageClass<?>,
+                                         M extends HandlerMethod<?, EventClass, ?, P>>
         extends ModelClass<T> {
 
     private static final long serialVersionUID = 0L;
@@ -126,11 +126,8 @@
 
     /**
      * Obtains the method which handles the passed event class.
-<<<<<<< HEAD
-=======
      *
      * @throws IllegalStateException if there is no such method in the class
->>>>>>> 1d052c77
      */
     public ImmutableSet<M> handlersOf(EventClass eventClass, MessageClass<?> originClass) {
         return handlers.handlersOf(eventClass, originClass);
@@ -155,18 +152,10 @@
             return ImmutableSet.of();
         }
         ImmutableSet<M> stateHandlers = handlers.handlersOf(updateEvent);
-<<<<<<< HEAD
-        ImmutableSet<StateClass> result =
-                stateHandlers
-                        .stream()
-                        .filter(StateSubscriberMethod.class::isInstance)
-                        .map(StateSubscriberMethod.class::cast)
-=======
         ImmutableSet<StateClass<?>> result =
                 stateHandlers.stream()
                         .filter(h -> h instanceof StateSubscriberMethod)
                         .map(h -> (StateSubscriberMethod) h)
->>>>>>> 1d052c77
                         .filter(external ? HandlerMethod::isExternal : HandlerMethod::isDomestic)
                         .map(StateSubscriberMethod::stateClass)
                         .collect(toImmutableSet());
