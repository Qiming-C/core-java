--- conflicted
+++ resolved
@@ -159,18 +159,11 @@
      * Creates an event based on the passed integration event.
      */
     public static Event toEvent(IntegrationEvent ie) {
-<<<<<<< HEAD
-        Event event = IntegrationEventConverter.getInstance()
-                                               .convert(ie);
-        checkNotNull(event);
-        return event;
-=======
         checkNotNull(ie);
         Event result = IntegrationEventConverter.getInstance()
                                                 .convert(ie);
         checkNotNull(result);
         return result;
->>>>>>> a812b1e7
     }
 
     private EventContext createContext(@Nullable Version version) {
