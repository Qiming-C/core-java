/*
 * Copyright 2018, TeamDev. All rights reserved.
 *
 * Redistribution and use in source and/or binary forms, with or without
 * modification, must retain the above copyright notice and the following
 * disclaimer.
 *
 * THIS SOFTWARE IS PROVIDED BY THE COPYRIGHT HOLDERS AND CONTRIBUTORS
 * "AS IS" AND ANY EXPRESS OR IMPLIED WARRANTIES, INCLUDING, BUT NOT
 * LIMITED TO, THE IMPLIED WARRANTIES OF MERCHANTABILITY AND FITNESS FOR
 * A PARTICULAR PURPOSE ARE DISCLAIMED. IN NO EVENT SHALL THE COPYRIGHT
 * OWNER OR CONTRIBUTORS BE LIABLE FOR ANY DIRECT, INDIRECT, INCIDENTAL,
 * SPECIAL, EXEMPLARY, OR CONSEQUENTIAL DAMAGES (INCLUDING, BUT NOT
 * LIMITED TO, PROCUREMENT OF SUBSTITUTE GOODS OR SERVICES; LOSS OF USE,
 * DATA, OR PROFITS; OR BUSINESS INTERRUPTION) HOWEVER CAUSED AND ON ANY
 * THEORY OF LIABILITY, WHETHER IN CONTRACT, STRICT LIABILITY, OR TORT
 * (INCLUDING NEGLIGENCE OR OTHERWISE) ARISING IN ANY WAY OUT OF THE USE
 * OF THIS SOFTWARE, EVEN IF ADVISED OF THE POSSIBILITY OF SUCH DAMAGE.
 */

package io.spine.server.aggregate;

import io.spine.core.EventEnvelope;

<<<<<<< HEAD
import java.util.List;
=======
import java.util.Set;
>>>>>>> f6268d43

/**
 * Abstract base for endpoints that dispatch events to aggregates.
 *
 * <p>An aggregate may receive an event if it {@linkplain io.spine.server.event.React reacts} on it,
 * or if it {@linkplain io.spine.server.aggregate.Apply#allowImport() imports} it.
 *
 * @param <I> the type of the aggregate IDs
 * @param <A> the type of the aggregates
 *
 * @author Alexander Yevsyukov
 */
<<<<<<< HEAD
@Internal
public class AggregateEventEndpoint<I, A extends Aggregate<I, ?, ?>>
        extends AggregateEndpoint<I, A, EventEnvelope> {

    protected AggregateEventEndpoint(AggregateRepository<I, A> repo, EventEnvelope event) {
        super(repo, event);
    }

    @Override
    protected AggregateDelivery<I, A, EventEnvelope, ?, ?> getEndpointDelivery() {
        return repository().getEventEndpointDelivery();
    }

    @Override
    protected List<Event> doDispatch(A aggregate, EventEnvelope envelope) {
        repository().onDispatchEvent(aggregate.getId(), envelope.getOuterObject());
        return aggregate.reactOn(envelope);
    }

    @Override
    protected void onError(EventEnvelope envelope, RuntimeException exception) {
        repository().onError(envelope, exception);
    }

    /**
     * Does nothing since a state of an aggregate should not be necessarily
     * updated upon reacting on an event.
     */
    @Override
    protected void onEmptyResult(A aggregate, EventEnvelope envelope) {
        // Do nothing.
    }

=======
abstract class AggregateEventEndpoint<I, A extends Aggregate<I, ?, ?>>
        extends AggregateEndpoint<I, A, EventEnvelope, Set<I>> {

    AggregateEventEndpoint(AggregateRepository<I, A> repository, EventEnvelope envelope) {
        super(repository, envelope);
    }
>>>>>>> f6268d43
}<|MERGE_RESOLUTION|>--- conflicted
+++ resolved
@@ -22,12 +22,6 @@
 
 import io.spine.core.EventEnvelope;
 
-<<<<<<< HEAD
-import java.util.List;
-=======
-import java.util.Set;
->>>>>>> f6268d43
-
 /**
  * Abstract base for endpoints that dispatch events to aggregates.
  *
@@ -39,46 +33,10 @@
  *
  * @author Alexander Yevsyukov
  */
-<<<<<<< HEAD
-@Internal
-public class AggregateEventEndpoint<I, A extends Aggregate<I, ?, ?>>
+abstract class AggregateEventEndpoint<I, A extends Aggregate<I, ?, ?>>
         extends AggregateEndpoint<I, A, EventEnvelope> {
-
-    protected AggregateEventEndpoint(AggregateRepository<I, A> repo, EventEnvelope event) {
-        super(repo, event);
-    }
-
-    @Override
-    protected AggregateDelivery<I, A, EventEnvelope, ?, ?> getEndpointDelivery() {
-        return repository().getEventEndpointDelivery();
-    }
-
-    @Override
-    protected List<Event> doDispatch(A aggregate, EventEnvelope envelope) {
-        repository().onDispatchEvent(aggregate.getId(), envelope.getOuterObject());
-        return aggregate.reactOn(envelope);
-    }
-
-    @Override
-    protected void onError(EventEnvelope envelope, RuntimeException exception) {
-        repository().onError(envelope, exception);
-    }
-
-    /**
-     * Does nothing since a state of an aggregate should not be necessarily
-     * updated upon reacting on an event.
-     */
-    @Override
-    protected void onEmptyResult(A aggregate, EventEnvelope envelope) {
-        // Do nothing.
-    }
-
-=======
-abstract class AggregateEventEndpoint<I, A extends Aggregate<I, ?, ?>>
-        extends AggregateEndpoint<I, A, EventEnvelope, Set<I>> {
 
     AggregateEventEndpoint(AggregateRepository<I, A> repository, EventEnvelope envelope) {
         super(repository, envelope);
     }
->>>>>>> f6268d43
 }