/*
 * Copyright 2018, TeamDev. All rights reserved.
 *
 * Redistribution and use in source and/or binary forms, with or without
 * modification, must retain the above copyright notice and the following
 * disclaimer.
 *
 * THIS SOFTWARE IS PROVIDED BY THE COPYRIGHT HOLDERS AND CONTRIBUTORS
 * "AS IS" AND ANY EXPRESS OR IMPLIED WARRANTIES, INCLUDING, BUT NOT
 * LIMITED TO, THE IMPLIED WARRANTIES OF MERCHANTABILITY AND FITNESS FOR
 * A PARTICULAR PURPOSE ARE DISCLAIMED. IN NO EVENT SHALL THE COPYRIGHT
 * OWNER OR CONTRIBUTORS BE LIABLE FOR ANY DIRECT, INDIRECT, INCIDENTAL,
 * SPECIAL, EXEMPLARY, OR CONSEQUENTIAL DAMAGES (INCLUDING, BUT NOT
 * LIMITED TO, PROCUREMENT OF SUBSTITUTE GOODS OR SERVICES; LOSS OF USE,
 * DATA, OR PROFITS; OR BUSINESS INTERRUPTION) HOWEVER CAUSED AND ON ANY
 * THEORY OF LIABILITY, WHETHER IN CONTRACT, STRICT LIABILITY, OR TORT
 * (INCLUDING NEGLIGENCE OR OTHERWISE) ARISING IN ANY WAY OUT OF THE USE
 * OF THIS SOFTWARE, EVEN IF ADVISED OF THE POSSIBILITY OF SUCH DAMAGE.
 */

package io.spine.server.aggregate;

<<<<<<< HEAD
import com.google.common.collect.ImmutableList;
import com.google.protobuf.Message;
=======
>>>>>>> 30f0569d
import io.spine.annotation.SPI;
import io.spine.core.BoundedContextName;
import io.spine.core.CommandClass;
import io.spine.core.CommandEnvelope;
import io.spine.core.CommandId;
import io.spine.core.Event;
import io.spine.core.EventClass;
import io.spine.core.EventEnvelope;
<<<<<<< HEAD
import io.spine.core.EventId;
import io.spine.core.RejectionClass;
import io.spine.core.RejectionEnvelope;
=======
>>>>>>> 30f0569d
import io.spine.core.TenantId;
import io.spine.server.BoundedContext;
import io.spine.server.aggregate.model.AggregateClass;
import io.spine.server.command.CaughtError;
import io.spine.server.command.CommandErrorHandler;
import io.spine.server.commandbus.CommandDispatcher;
import io.spine.server.delivery.Shardable;
import io.spine.server.delivery.ShardedStreamConsumer;
import io.spine.server.delivery.ShardingStrategy;
import io.spine.server.delivery.UniformAcrossTargets;
import io.spine.server.entity.EntityLifecycle;
import io.spine.server.entity.LifecycleFlags;
import io.spine.server.entity.Repository;
import io.spine.server.event.EventBus;
import io.spine.server.event.EventDispatcherDelegate;
import io.spine.server.event.RejectionEnvelope;
import io.spine.server.route.CommandRouting;
import io.spine.server.route.EventProducers;
import io.spine.server.route.EventRoute;
import io.spine.server.route.EventRouting;
import io.spine.server.stand.Stand;
import io.spine.server.storage.Storage;
import io.spine.server.storage.StorageFactory;

import java.util.Optional;
import java.util.Set;
import java.util.function.Supplier;

import static com.google.common.base.Preconditions.checkArgument;
import static com.google.common.base.Preconditions.checkNotNull;
import static com.google.common.base.Suppliers.memoize;
import static com.google.common.collect.ImmutableList.of;
import static io.spine.option.EntityOption.Kind.AGGREGATE;
import static io.spine.server.aggregate.model.AggregateClass.asAggregateClass;
import static io.spine.util.Exceptions.newIllegalStateException;

/**
 * The repository which manages instances of {@code Aggregate}s.
 *
 * <p>This class is made {@code abstract} for preserving type information of aggregate ID and
 * aggregate classes used by implementations.
 *
 * <p>A repository class may look like this:
 * <pre>
 * {@code
 *  public class OrderRepository extends AggregateRepository<OrderId, OrderAggregate> {
 *      public OrderRepository() {
 *          super();
 *      }
 *  }
 * }
 * </pre>
 *
 * @param <I> the type of the aggregate IDs
 * @param <A> the type of the aggregates managed by this repository
 * @author Mikhail Melnik
 * @author Alexander Yevsyukov
 */
@SuppressWarnings({"ClassWithTooManyMethods", "OverlyCoupledClass"})
public abstract class AggregateRepository<I, A extends Aggregate<I, ?, ?>>
        extends Repository<I, A>
        implements CommandDispatcher<I>,
                   EventDispatcherDelegate<I>,
                   Shardable {

    /** The default number of events to be stored before a next snapshot is made. */
    static final int DEFAULT_SNAPSHOT_TRIGGER = 100;

    /** The routing schema for commands handled by the aggregates. */
    private final CommandRouting<I> commandRouting = CommandRouting.newInstance();

    /** The routing schema for events to which aggregates react. */
    private final EventRouting<I> eventRouting =
            EventRouting.withDefault(EventProducers.fromContext());

<<<<<<< HEAD
    /**
     * The route for event import, which obtains the target aggregate ID as the
     * {@linkplain io.spine.core.EventContext#getProducerId() producer ID} of the event.
     */
    private final EventRoute<I, Message> eventImportRoute = EventProducers.fromContext();

    /** The routing schema for rejections to which aggregates react. */
    private final RejectionRouting<I> rejectionRouting =
            RejectionRouting.withDefault(RejectionProducers.fromContext());

=======
>>>>>>> 30f0569d
    private final Supplier<AggregateCommandDelivery<I, A>> commandDeliverySupplier =
            memoize(this::createCommandDelivery);

    private final Supplier<AggregateEventDelivery<I, A>> eventDeliverySupplier =
            memoize(this::createEventDelivery);

    /**
     * The {@link CommandErrorHandler} tackling the dispatching errors.
     *
     * <p>This field is not {@code final} only because it is initialized in {@link #onRegistered()}
     * method.
     */
    private CommandErrorHandler commandErrorHandler;

    /** The number of events to store between snapshots. */
    private int snapshotTrigger = DEFAULT_SNAPSHOT_TRIGGER;

    /** Creates a new instance. */
    protected AggregateRepository() {
        super();
    }

    /**
     * {@inheritDoc}
     *
     * <p>{@linkplain io.spine.server.commandbus.CommandBus#register(
     * io.spine.server.bus.MessageDispatcher) Registers} itself with the {@code CommandBus} of the
     * parent {@code BoundedContext}.
     */
    @Override
    public void onRegistered() {
        checkNotVoid();

        super.onRegistered();

        BoundedContext boundedContext = getBoundedContext();
        boundedContext.registerCommandDispatcher(this);
        boundedContext.registerEventDispatcher(this);

        this.commandErrorHandler = boundedContext.createCommandErrorHandler();
        registerWithSharding();
    }

    /**
     * Ensures that this repository dispatches at least one kind of messages.
     */
    private void checkNotVoid() {
        boolean handlesCommands = dispatchesCommands();
        boolean reactsOnEvents = dispatchesEvents() || dispatchesExternalEvents();

        if (!handlesCommands && !reactsOnEvents) {
            throw newIllegalStateException(
                    "Aggregates of the repository %s neither handle commands" +
                            " nor react on events.", this);
        }
    }

    @Override
    public A create(I id) {
        A aggregate = aggregateClass().createEntity(id);
        return aggregate;
    }

    /** Obtains class information of aggregates managed by this repository. */
    AggregateClass<A> aggregateClass() {
        return (AggregateClass<A>) entityClass();
    }

    @Override
    protected AggregateClass<A> getModelClass(Class<A> cls) {
        return asAggregateClass(cls);
    }

    @Override
    public AggregateClass<A> getShardedModelClass() {
        return aggregateClass();
    }

    /**
     * Stores the passed aggregate and commits its uncommitted events.
     *
     * @param aggregate an instance to store
     */
    @SuppressWarnings("CheckReturnValue") 
        // ignore result of `commitEvents()` because we obtain them in the block before the call. 
    @Override
    protected void store(A aggregate) {
        Write<I> operation = Write.operationFor(this, aggregate);
        operation.perform();
    }

    /**
     * Creates aggregate storage for the repository.
     *
     * @param factory the factory to create the storage
     * @return new storage
     */
    @Override
    protected Storage<I, ?, ?> createStorage(StorageFactory factory) {
        Storage<I, ?, ?> result = factory.createAggregateStorage(getEntityClass());
        return result;
    }

    @Override
    public Set<CommandClass> getMessageClasses() {
        return aggregateClass().getCommands();
    }

    /**
     * Dispatches the passed command to an aggregate.
     *
     * <p>The aggregate ID is obtained from the passed command.
     *
     * <p>The repository loads the aggregate by this ID, or creates a new aggregate
     * if there is no aggregate with such ID.
     *
     * @param envelope the envelope of the command to dispatch
     */
    @Override
    public I dispatch(CommandEnvelope envelope) {
        checkNotNull(envelope);
        AggregateCommandEndpoint<I, A> endpoint = new AggregateCommandEndpoint<>(this, envelope);
        I result = endpoint.handle();
        return result;
    }

    /**
     * Handles the given error.
     *
     * <p>If the given error is a rejection, posts the rejection event into
     * the {@link EventBus}. Otherwise, logs the error.
     *
     * @param envelope  the command which caused the error
     * @param exception the error occurred during processing of the command
     */
    @Override
    public void onError(CommandEnvelope envelope, RuntimeException exception) {
        CaughtError error = commandErrorHandler.handleError(envelope, exception);
        error.asRejection()
             .map(RejectionEnvelope::getOuterObject)
             .ifPresent(event -> postEvents(of(event)));
        error.rethrowOnce();
    }

    @Override
    public Set<EventClass> getEventClasses() {
        return aggregateClass().getEventClasses();
    }

    @Override
    @SuppressWarnings("ReturnOfCollectionOrArrayField") // We return immutable impl.
    public Set<EventClass> getExternalEventClasses() {
        return aggregateClass().getExternalEventClasses();
    }

    public Set<EventClass> getImportableEventClasses() {
        return aggregateClass().getImportableEventClasses();
    }

    /**
     * Dispatches event to one or more aggregates reacting on the event.
     *
     * @param envelope the event
     * @return identifiers of aggregates that reacted on the event
     */
    @Override
    public Set<I> dispatchEvent(EventEnvelope envelope) {
        checkNotNull(envelope);
        AggregateEventEndpoint<I, A> endpoint = new AggregateEventEndpoint<>(this, envelope);
        Set<I> result = endpoint.handle();
        return result;
    }

    @Override
    public void onError(EventEnvelope envelope, RuntimeException exception) {
        checkNotNull(envelope);
        checkNotNull(exception);
        logError("Error reacting on event (class: %s id: %s).", envelope, exception);
    }

    /**
     * Obtains command routing instance used by this repository.
     */
    protected final CommandRouting<I> getCommandRouting() {
        return commandRouting;
    }

    /**
     * Obtains event routing instance used by this repository.
     */
    protected final EventRouting<I> getEventRouting() {
        return eventRouting;
    }

    /**
<<<<<<< HEAD
     * Obtains the the route for event import, which uses
     * {@linkplain io.spine.core.EventContext#getProducerId() producer ID} of the event
     * as the target aggregate ID.
     */
    protected final EventRoute<I, Message> getEventImportRoute() {
        return eventImportRoute;
    }

    /**
     * Obtains rejection routing instance used by this repository.
     */
    protected final RejectionRouting<I> getRejectionRouting() {
        return rejectionRouting;
    }

    /**
=======
>>>>>>> 30f0569d
     * Posts passed events to {@link EventBus}.
     */
    void postEvents(Iterable<Event> events) {
        getEventBus().post(events);
    }

    private void updateStand(TenantId tenantId, A aggregate) {
        getStand().post(tenantId, aggregate);
    }

    /**
     * Returns the number of events until a next {@code Snapshot} is made.
     *
     * @return a positive integer value
     * @see #DEFAULT_SNAPSHOT_TRIGGER
     */
    protected int getSnapshotTrigger() {
        return this.snapshotTrigger;
    }

    /**
     * Changes the number of events between making aggregate snapshots to the passed value.
     *
     * <p>The default value is defined in {@link #DEFAULT_SNAPSHOT_TRIGGER}.
     *
     * @param snapshotTrigger a positive number of the snapshot trigger
     */
    protected void setSnapshotTrigger(int snapshotTrigger) {
        checkArgument(snapshotTrigger > 0);
        this.snapshotTrigger = snapshotTrigger;
    }

    /**
     * Returns the storage assigned to this aggregate.
     *
     * @return storage instance
     * @throws IllegalStateException if the storage is null
     */
    protected AggregateStorage<I> aggregateStorage() {
        @SuppressWarnings("unchecked") // We check the type on initialization.
        AggregateStorage<I> result = (AggregateStorage<I>) getStorage();
        return result;
    }

    /**
     * Loads or creates an aggregate by the passed ID.
     *
     * @param  id the ID of the aggregate
     * @return loaded or created aggregate instance
     */
    A loadOrCreate(I id) {
        Optional<A> optional = load(id);

        if (optional.isPresent()) {
            return optional.get();
        }

        A result = create(id);
        return result;
    }

    /**
     * Loads an aggregate by the passed ID.
     *
     * <p>This method defines the basic flow of an {@code Aggregate} loading. First,
     * the {@linkplain AggregateStateRecord Aggregate history} is
     * {@linkplain #fetchHistory fetched} from the storage. Then the {@code Aggregate} is
     * {@linkplain #play restored} from its state history.
     *
     * @param id the ID of the aggregate
     * @return the loaded instance or {@code Optional.empty()} if there is no {@code Aggregate}
     *         with the ID
     */
    private Optional<A> load(I id) {
        Optional<AggregateStateRecord> eventsFromStorage = fetchHistory(id);
        if (eventsFromStorage.isPresent()) {
            A result = play(id, eventsFromStorage.get());
            return Optional.of(result);
        } else {
            lifecycleOf(id).onEntityCreated(AGGREGATE);
            return Optional.empty();
        }
    }

    /**
     * Fetches the history of the {@code Aggregate} with the given ID.
     *
     * <p>To read an {@link AggregateStateRecord} from an {@link AggregateStorage},
     * a {@linkplain #getSnapshotTrigger() snapshot trigger} is used as a
     * {@linkplain AggregateReadRequest#getBatchSize() batch size}.
     *
     * @param id the ID of the {@code Aggregate} to fetch
     * @return the {@link AggregateStateRecord} for the {@code Aggregate} or
     *         {@code Optional.empty()} if there is no record with the ID
     */
    protected Optional<AggregateStateRecord> fetchHistory(I id) {
        AggregateReadRequest<I> request = new AggregateReadRequest<>(id, snapshotTrigger);
        Optional<AggregateStateRecord> eventsFromStorage = aggregateStorage().read(request);
        return eventsFromStorage;
    }

    /**
     * Plays the given {@linkplain AggregateStateRecord Aggregate history} for an instance
     * of {@link Aggregate} with the given ID.
     *
     * @param id      the ID of the {@code Aggregate} to load
     * @param history the state record of the {@code Aggregate} to load
     * @return an instance of {@link Aggregate}
     */
    protected A play(I id, AggregateStateRecord history) {
        A result = create(id);
        AggregateTransaction tx = AggregateTransaction.start(result);
        result.play(history);
        tx.commit();
        return result;
    }

    /**
     * Invoked by an endpoint after a message was dispatched to the aggregate.
     *
     * @param tenantId  the tenant associated with the processed message
     * @param aggregate the updated aggregate
     */
    void onModifiedAggregate(TenantId tenantId, A aggregate) {
        store(aggregate);
        updateStand(tenantId, aggregate);
    }

    /**
     * Loads an aggregate by the passed ID.
     *
     * <p>An aggregate will be loaded despite its {@linkplain LifecycleFlags visibility}.
     * I.e. even if the aggregate is
     * {@linkplain io.spine.server.entity.EntityWithLifecycle#isArchived() archived}
     * or {@linkplain io.spine.server.entity.EntityWithLifecycle#isDeleted() deleted},
     * it is loaded and returned.
     *
     * @param  id the ID of the aggregate to load
     * @return the loaded object or {@link Optional#empty()} if there are no events for the aggregate
     * @throws IllegalStateException
     *         if the storage of the repository is not {@linkplain #initStorage(StorageFactory)
     *         initialized} prior to this call
     * @see AggregateStateRecord
     */
    @Override
    public Optional<A> find(I id) throws IllegalStateException {
        Optional<A> result = load(id);
        return result;
    }

    /** The EventBus to which we post events produced by aggregates. */
    private EventBus getEventBus() {
        return getBoundedContext().getEventBus();
    }

    /** The Stand instance for sending updated aggregate states. */
    private Stand getStand() {
        return getBoundedContext().getStand();
    }

    /**
     * Defines a strategy of event delivery applied to the instances managed by this repository.
     *
     * <p>By default uses direct delivery.
     *
     * <p>Descendants may override this method to redefine the strategy. In particular,
     * it is possible to postpone dispatching of a certain event to a particular aggregate
     * instance at runtime.
     *
     * @return delivery strategy for events applied to the instances managed by this repository
     */
    @SPI
    protected AggregateDelivery<I, A, EventEnvelope, ?, ?> getEventEndpointDelivery() {
        return eventDeliverySupplier.get();
    }

    /**
     * Defines a strategy of command delivery applied to the instances managed by this repository.
     *
     * <p>By default uses direct delivery.
     *
     * <p>Descendants may override this method to redefine the strategy. In particular,
     * it is possible to postpone dispatching of a certain command to a particular aggregate
     * instance at runtime.
     *
     * @return delivery strategy for rejections
     */
    @SPI
    protected AggregateDelivery<I, A, CommandEnvelope, ?, ?> getCommandEndpointDelivery() {
        return commandDeliverySupplier.get();
    }

    @Override
    protected EntityLifecycle lifecycleOf(I id) {
        return super.lifecycleOf(id);
    }

    void onDispatchEvent(I id, Event event) {
        lifecycleOf(id).onDispatchEventToReactor(event);
    }

    void onCommandTargetSet(I id, CommandId commandId) {
        lifecycleOf(id).onTargetAssignedToCommand(commandId);
    }

    void onImportTargetSet(I id, EventId eventId) {
        lifecycleOf(id).onImportTargetSet(eventId);
    }

    void onImportEvent(I id, Event event) {
        lifecycleOf(id).onImportEvent(event);
    }

    private AggregateEventDelivery<I, A> createEventDelivery() {
        return new AggregateEventDelivery<>(this);
    }

    private AggregateCommandDelivery<I, A> createCommandDelivery() {
        return new AggregateCommandDelivery<>(this);
    }

    @Override
    public ShardingStrategy getShardingStrategy() {
        return UniformAcrossTargets.singleShard();
    }

    @Override
    public Iterable<ShardedStreamConsumer<?, ?>> getMessageConsumers() {
        Iterable<ShardedStreamConsumer<?, ?>> result =
                of(
                        getCommandEndpointDelivery().getConsumer(),
                        getEventEndpointDelivery().getConsumer()
                );
        return result;
    }

    @Override
    public BoundedContextName getBoundedContextName() {
        BoundedContextName name = getBoundedContext().getName();
        return name;
    }

    @Override
    public void close() {
        unregisterWithSharding();
        super.close();
    }
}<|MERGE_RESOLUTION|>--- conflicted
+++ resolved
@@ -20,11 +20,7 @@
 
 package io.spine.server.aggregate;
 
-<<<<<<< HEAD
-import com.google.common.collect.ImmutableList;
 import com.google.protobuf.Message;
-=======
->>>>>>> 30f0569d
 import io.spine.annotation.SPI;
 import io.spine.core.BoundedContextName;
 import io.spine.core.CommandClass;
@@ -33,12 +29,7 @@
 import io.spine.core.Event;
 import io.spine.core.EventClass;
 import io.spine.core.EventEnvelope;
-<<<<<<< HEAD
 import io.spine.core.EventId;
-import io.spine.core.RejectionClass;
-import io.spine.core.RejectionEnvelope;
-=======
->>>>>>> 30f0569d
 import io.spine.core.TenantId;
 import io.spine.server.BoundedContext;
 import io.spine.server.aggregate.model.AggregateClass;
@@ -114,19 +105,12 @@
     private final EventRouting<I> eventRouting =
             EventRouting.withDefault(EventProducers.fromContext());
 
-<<<<<<< HEAD
     /**
      * The route for event import, which obtains the target aggregate ID as the
      * {@linkplain io.spine.core.EventContext#getProducerId() producer ID} of the event.
      */
     private final EventRoute<I, Message> eventImportRoute = EventProducers.fromContext();
 
-    /** The routing schema for rejections to which aggregates react. */
-    private final RejectionRouting<I> rejectionRouting =
-            RejectionRouting.withDefault(RejectionProducers.fromContext());
-
-=======
->>>>>>> 30f0569d
     private final Supplier<AggregateCommandDelivery<I, A>> commandDeliverySupplier =
             memoize(this::createCommandDelivery);
 
@@ -322,7 +306,6 @@
     }
 
     /**
-<<<<<<< HEAD
      * Obtains the the route for event import, which uses
      * {@linkplain io.spine.core.EventContext#getProducerId() producer ID} of the event
      * as the target aggregate ID.
@@ -332,15 +315,6 @@
     }
 
     /**
-     * Obtains rejection routing instance used by this repository.
-     */
-    protected final RejectionRouting<I> getRejectionRouting() {
-        return rejectionRouting;
-    }
-
-    /**
-=======
->>>>>>> 30f0569d
      * Posts passed events to {@link EventBus}.
      */
     void postEvents(Iterable<Event> events) {
