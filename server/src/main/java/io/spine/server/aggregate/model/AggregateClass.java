/*
 * Copyright 2019, TeamDev. All rights reserved.
 *
 * Redistribution and use in source and/or binary forms, with or without
 * modification, must retain the above copyright notice and the following
 * disclaimer.
 *
 * THIS SOFTWARE IS PROVIDED BY THE COPYRIGHT HOLDERS AND CONTRIBUTORS
 * "AS IS" AND ANY EXPRESS OR IMPLIED WARRANTIES, INCLUDING, BUT NOT
 * LIMITED TO, THE IMPLIED WARRANTIES OF MERCHANTABILITY AND FITNESS FOR
 * A PARTICULAR PURPOSE ARE DISCLAIMED. IN NO EVENT SHALL THE COPYRIGHT
 * OWNER OR CONTRIBUTORS BE LIABLE FOR ANY DIRECT, INDIRECT, INCIDENTAL,
 * SPECIAL, EXEMPLARY, OR CONSEQUENTIAL DAMAGES (INCLUDING, BUT NOT
 * LIMITED TO, PROCUREMENT OF SUBSTITUTE GOODS OR SERVICES; LOSS OF USE,
 * DATA, OR PROFITS; OR BUSINESS INTERRUPTION) HOWEVER CAUSED AND ON ANY
 * THEORY OF LIABILITY, WHETHER IN CONTRACT, STRICT LIABILITY, OR TORT
 * (INCLUDING NEGLIGENCE OR OTHERWISE) ARISING IN ANY WAY OUT OF THE USE
 * OF THIS SOFTWARE, EVEN IF ADVISED OF THE POSSIBILITY OF SUCH DAMAGE.
 */

package io.spine.server.aggregate.model;

import com.google.common.collect.ImmutableSet;
import io.spine.server.aggregate.Aggregate;
import io.spine.server.entity.model.CommandHandlingEntityClass;
import io.spine.server.event.model.EventReactorMethod;
import io.spine.server.event.model.ReactingClass;
import io.spine.server.event.model.ReactorClassDelegate;
import io.spine.server.model.MessageHandlerMap;
import io.spine.server.type.EmptyClass;
import io.spine.server.type.EventClass;
import io.spine.type.MessageClass;

import java.util.Set;

import static com.google.common.base.Preconditions.checkNotNull;
import static com.google.common.collect.Sets.union;

/**
 * Provides message handling information on an aggregate class.
 *
 * @param <A> the type of aggregates
 */
public class AggregateClass<A extends Aggregate>
        extends CommandHandlingEntityClass<A>
        implements ReactingClass {

    private static final long serialVersionUID = 0L;

    private final MessageHandlerMap<EventClass, EmptyClass, EventApplier> stateEvents;
    private final ImmutableSet<EventClass> importableEvents;
    private final ReactorClassDelegate<A> delegate;

    /** Creates new instance. */
    protected AggregateClass(Class<A> cls) {
        super(checkNotNull(cls));
        this.stateEvents = MessageHandlerMap.create(cls, new EventApplierSignature());
        this.importableEvents = stateEvents.getMessageClasses(EventApplier::allowsImport);
        this.delegate = new ReactorClassDelegate<>(cls);
    }

    /**
     * Obtains an aggregate class for the passed raw class.
     */
    public static <A extends Aggregate> AggregateClass<A> asAggregateClass(Class<A> cls) {
        checkNotNull(cls);
        AggregateClass<A> result = (AggregateClass<A>)
                get(cls, AggregateClass.class, () -> new AggregateClass<>(cls));
        return result;
    }

    @Override
    public final Set<EventClass> eventClasses() {
        return delegate.eventClasses();
    }

    @Override
    public final Set<EventClass> externalEventClasses() {
        return delegate.externalEventClasses();
    }

    /**
     * Obtains event types produced by this aggregate class.
     */
    public Set<EventClass> getProducedEvents() {
<<<<<<< HEAD
        Set<EventClass> result = union(commandOutput(), getReactionOutput());
=======
        Set<EventClass> result = union(getCommandOutput(), reactionOutput());
>>>>>>> 9c9cfa1b
        return result;
    }

    /**
     * Obtains set of classes of events used as arguments of applier methods.
     *
     * @see #getImportableEventClasses()
     */
    public final Set<EventClass> getStateEventClasses() {
        return stateEvents.getMessageClasses();
    }

    /**
     * Obtains a set of event classes that are
     * {@linkplain io.spine.server.aggregate.Apply#allowImport() imported}
     * by the aggregates of this class.
     *
     * @see #getStateEventClasses()
     */
    public final Set<EventClass> getImportableEventClasses() {
        return importableEvents;
    }

    /**
     * Returns {@code true} if aggregates of this class
     * {@link io.spine.server.aggregate.Apply#allowImport() import} events of at least one class;
     * {@code false} otherwise.
     */
    public final boolean importsEvents() {
        return !importableEvents.isEmpty();
    }

    @Override
    public final EventReactorMethod getReactor(EventClass eventClass, MessageClass commandClass) {
        return delegate.getReactor(eventClass, commandClass);
    }

    @Override
    public Set<EventClass> reactionOutput() {
        return delegate.reactionOutput();
    }

    /**
     * Obtains event applier method for the passed class of events.
     */
    public final EventApplier getApplier(EventClass eventClass) {
        return stateEvents.getSingleMethod(eventClass);
    }
}<|MERGE_RESOLUTION|>--- conflicted
+++ resolved
@@ -83,11 +83,7 @@
      * Obtains event types produced by this aggregate class.
      */
     public Set<EventClass> getProducedEvents() {
-<<<<<<< HEAD
-        Set<EventClass> result = union(commandOutput(), getReactionOutput());
-=======
-        Set<EventClass> result = union(getCommandOutput(), reactionOutput());
->>>>>>> 9c9cfa1b
+        Set<EventClass> result = union(commandOutput(), reactionOutput());
         return result;
     }
 
