--- conflicted
+++ resolved
@@ -20,11 +20,8 @@
 
 package io.spine.server.aggregate.model;
 
-<<<<<<< HEAD
-=======
 import com.google.common.collect.ImmutableSet;
 import io.spine.core.CommandClass;
->>>>>>> a812b1e7
 import io.spine.core.EventClass;
 import io.spine.server.aggregate.Aggregate;
 import io.spine.server.entity.model.CommandHandlingEntityClass;
@@ -57,12 +54,8 @@
     /** Creates new instance. */
     protected AggregateClass(Class<A> cls) {
         super(checkNotNull(cls));
-<<<<<<< HEAD
         this.stateEvents = MessageHandlerMap.create(cls, new EventApplierSignature());
-=======
-        this.stateEvents = new MessageHandlerMap<>(cls, EventApplier.factory());
         this.importEvents = stateEvents.getMessageClasses(EventApplier::allowsImport);
->>>>>>> a812b1e7
         this.delegate = new ReactorClassDelegate<>(cls);
     }
 
@@ -86,20 +79,6 @@
         return delegate.getExternalEventClasses();
     }
 
-    @Override
-<<<<<<< HEAD
-    public EventReactorMethod getReactor(EventClass eventClass, MessageClass commandClass) {
-        return delegate.getReactor(eventClass, commandClass);
-=======
-    public Set<RejectionClass> getRejectionClasses() {
-        return delegate.getRejectionClasses();
-    }
-
-    @Override
-    public Set<RejectionClass> getExternalRejectionClasses() {
-        return delegate.getExternalRejectionClasses();
-    }
-
     /**
      * Obtains a set of event classes that are
      * {@linkplain io.spine.server.aggregate.Apply#allowImport() imported}
@@ -110,18 +89,11 @@
     }
 
     @Override
-    public EventReactorMethod getReactor(EventClass eventClass) {
-        return delegate.getReactor(eventClass);
-    }
-
-    @Override
-    public RejectionReactorMethod getReactor(RejectionClass rejCls, CommandClass cmdCls) {
-        return delegate.getReactor(rejCls, cmdCls);
->>>>>>> a812b1e7
+    public EventReactorMethod getReactor(EventClass eventClass, MessageClass commandClass) {
+        return delegate.getReactor(eventClass, commandClass);
     }
 
     public EventApplier getApplier(EventClass eventClass) {
         return stateEvents.getMethod(eventClass);
     }
-
 }