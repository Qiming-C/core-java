/*
 * Copyright 2018, TeamDev. All rights reserved.
 *
 * Redistribution and use in source and/or binary forms, with or without
 * modification, must retain the above copyright notice and the following
 * disclaimer.
 *
 * THIS SOFTWARE IS PROVIDED BY THE COPYRIGHT HOLDERS AND CONTRIBUTORS
 * "AS IS" AND ANY EXPRESS OR IMPLIED WARRANTIES, INCLUDING, BUT NOT
 * LIMITED TO, THE IMPLIED WARRANTIES OF MERCHANTABILITY AND FITNESS FOR
 * A PARTICULAR PURPOSE ARE DISCLAIMED. IN NO EVENT SHALL THE COPYRIGHT
 * OWNER OR CONTRIBUTORS BE LIABLE FOR ANY DIRECT, INDIRECT, INCIDENTAL,
 * SPECIAL, EXEMPLARY, OR CONSEQUENTIAL DAMAGES (INCLUDING, BUT NOT
 * LIMITED TO, PROCUREMENT OF SUBSTITUTE GOODS OR SERVICES; LOSS OF USE,
 * DATA, OR PROFITS; OR BUSINESS INTERRUPTION) HOWEVER CAUSED AND ON ANY
 * THEORY OF LIABILITY, WHETHER IN CONTRACT, STRICT LIABILITY, OR TORT
 * (INCLUDING NEGLIGENCE OR OTHERWISE) ARISING IN ANY WAY OUT OF THE USE
 * OF THIS SOFTWARE, EVEN IF ADVISED OF THE POSSIBILITY OF SUCH DAMAGE.
 */
package io.spine.server.aggregate;

import com.google.common.annotations.VisibleForTesting;
import com.google.common.collect.ImmutableList;
import com.google.protobuf.Any;
import com.google.protobuf.Empty;
import com.google.protobuf.Message;
import io.spine.annotation.Internal;
import io.spine.core.CommandClass;
import io.spine.core.CommandContext;
import io.spine.core.CommandEnvelope;
import io.spine.core.Event;
import io.spine.core.EventClass;
import io.spine.core.EventContext;
import io.spine.core.EventEnvelope;
import io.spine.core.MessageEnvelope;
import io.spine.core.RejectionClass;
import io.spine.core.RejectionEnvelope;
import io.spine.core.Version;
import io.spine.core.Versions;
import io.spine.protobuf.AnyPacker;
import io.spine.server.command.CommandHandlerMethod;
import io.spine.server.command.CommandHandlingEntity;
import io.spine.server.command.dispatch.Dispatch;
import io.spine.server.command.dispatch.DispatchResult;
import io.spine.server.entity.EventPlayer;
import io.spine.server.entity.EventPlayers;
import io.spine.server.event.EventFactory;
import io.spine.server.event.EventReactorMethod;
import io.spine.server.model.Model;
import io.spine.server.rejection.RejectionReactorMethod;
import io.spine.validate.ValidatingBuilder;

import java.util.Iterator;
import java.util.List;

import static com.google.common.collect.Lists.newArrayList;
import static com.google.common.collect.Lists.newArrayListWithCapacity;
import static com.google.common.collect.Lists.newLinkedList;
import static io.spine.base.Time.getCurrentTime;
import static io.spine.core.Events.getMessage;
import static io.spine.validate.Validate.isNotDefault;

/**
 * Abstract base for aggregates.
 *
 * <p>An aggregate is the main building block of a business model.
 * Aggregates guarantee consistency of data modifications in response to
 * commands they receive.
 *
 * <p>An aggregate modifies its state in response to a command and produces
 * one or more events. These events are used later to restore the state of the
 * aggregate.
 *
 * <h2>Creating an aggregate class</h2>
 *
 * <p>In order to create a new aggregate class you need to:
 * <ol>
 *     <li>Select a type for identifiers of the aggregate.
 *      If you select to use a typed identifier (which is recommended),
 *      you need to define a protobuf message for the ID type.
 *     <li>Define the structure of the aggregate state as a Protobuf message.
 *     <li>Generate Java code for ID and state types.
 *     <li>Create new Java class derived from {@code Aggregate} passing ID and
 *     state types as generic parameters.
 * </ol>
 *
 * <h2>Adding command handler methods</h2>
 *
 * <p>Command handling methods of an {@code Aggregate} are defined in
 * the same way as described in {@link CommandHandlingEntity}.
 *
 * <p>Event(s) returned by command handling methods are posted to
 * the {@link io.spine.server.event.EventBus EventBus} automatically
 * by {@link AggregateRepository}.
 *
 * <h2>Adding event applier methods</h2>
 *
 * <p>Aggregate data is stored as a sequence of events it produces.
 * The state of the aggregate is restored by re-playing the history of
 * events and invoking corresponding <em>event applier methods</em>.
 *
 * <p>An event applier is a method that changes the state of the aggregate
 * in response to an event. An event applier takes a single parameter of the
 * event message it handles and returns {@code void}.
 *
 * <p>The modification of the state is done via a builder instance obtained
 * from {@link #getBuilder()}.
 *
 * <p>An {@code Aggregate} class must have applier methods for
 * <em>all</em> types of the events that it produces.
 *
 * <h2>Performance considerations for aggregate state</h2>
 *
 * <p>In order to improve performance of loading aggregates an
 * {@link AggregateRepository} periodically stores aggregate snapshots.
 * See {@link AggregateRepository#setSnapshotTrigger(int)} for details.
 *
 * @param <I> the type for IDs of this class of aggregates
 * @param <S> the type of the state held by the aggregate
 * @param <B> the type of the aggregate state builder
 *
 * @author Alexander Yevsyukov
 * @author Alexander Litus
 * @author Mikhail Melnik
 */
@SuppressWarnings("OverlyCoupledClass") // OK for this central class.
public abstract class Aggregate<I,
                                S extends Message,
                                B extends ValidatingBuilder<S, ? extends Message.Builder>>
        extends CommandHandlingEntity<I, S, B>
        implements EventPlayer {

    /**
     * Events generated in the process of handling commands that were not yet committed.
     *
     * @see #commitEvents()
     */
    private final List<Event> uncommittedEvents = newLinkedList();

    /** A guard for ensuring idempotency of messages dispatched by this aggregate. */
    private IdempotencyGuard idempotencyGuard;

    /**
     * Creates a new instance.
     *
     * <p>Constructors of derived classes should have package access level
     * because of the following reasons:
     * <ol>
     *     <li>These constructors are not public API of an application.
     *     Commands and aggregate IDs are.
     *     <li>These constructors need to be accessible from tests in the same package.
     * </ol>
     *
     * <p>Because of the last reason consider annotating constructors with
     * {@code @VisibleForTesting}. The package access is needed only for tests.
     * Otherwise aggregate constructors (that are invoked by {@link AggregateRepository}
     * via Reflection) may be left {@code private}.
     *
     * @param id the ID for the new aggregate
     */
    protected Aggregate(I id) {
        super(id);
        setIdempotencyGuard();
    }

    /**
     * Creates and assigns the aggregate an {@link IdempotencyGuard idempotency guard}.
     */
    private void setIdempotencyGuard() {
        idempotencyGuard = new IdempotencyGuard(this);
    }

    /**
     * Obtains model class for this aggregate.
     */
    @Override
    protected AggregateClass<?> thisClass() {
        return (AggregateClass<?>)super.thisClass();
    }

    /**
     * Obtains the model class as {@link Model#asAggregateClass(Class) AggregateClass}.
     */
    @Override
    protected AggregateClass<?> getModelClass() {
        return Model.getInstance()
                    .asAggregateClass(getClass());
    }

    /**
     * {@inheritDoc}
     *
     * <p>In {@code Aggregate}, this method must be called only from within an event applier.
     *
     * @throws IllegalStateException if the method is called from outside an event applier
     */
    @Override
    protected B getBuilder() {
        return super.getBuilder();
    }

    /**
     * Obtains a method for the passed command and invokes it.
     *
     * <p>Dispatching the commands results in emitting event messages. All the
     * {@linkplain Empty empty} messages are filtered out from the result.
     *
     * @param  command the envelope with the command to dispatch
     * @return a list of event messages that the aggregate produces by handling the command
     */
    @Override
    protected List<? extends Message> dispatchCommand(CommandEnvelope command) {
        idempotencyGuard.check(command);
        CommandHandlerMethod method = thisClass().getHandler(command.getMessageClass());
        Dispatch<CommandEnvelope> dispatch = Dispatch.of(command)
                                                     .to(this, method);
        DispatchResult dispatchResult = dispatch.perform();
        return dispatchResult.asMessages();
    }

    /**
     * Dispatches the event on which the aggregate reacts.
     *
     * <p>Reacting on a event may result in emitting event messages. All the
     * {@linkplain Empty empty} messages are filtered out from the result.
     *
     * @param  event the envelope with the event to dispatch
     * @return a list of event messages that the aggregate produces in reaction to the event or
     *         an empty list if the aggregate state does not change in reaction to the event
     */
    List<? extends Message> reactOn(EventEnvelope event) {
        EventClass eventClass = event.getMessageClass();
        EventReactorMethod method = thisClass().getReactor(eventClass);
        Dispatch<EventEnvelope> dispatch = Dispatch.of(event)
                                                   .to(this, method);
        DispatchResult dispatchResult = dispatch.perform();
        return dispatchResult.asMessages();
    }

    /**
     * Dispatches the rejection to which the aggregate reacts.
     *
     * <p>Reacting on a rejection may result in emitting event messages. All the
     * {@linkplain Empty empty} messages are filtered out from the result.
     *
     * @param  rejection the envelope with the rejection
     * @return a list of event messages that the aggregate produces in reaction to
     *         the rejection, or an empty list if the aggregate state does not change in
     *         response to this rejection
     */
    List<? extends Message> reactOn(RejectionEnvelope rejection) {
        CommandClass commandClass = CommandClass.of(rejection.getCommandMessage());
        RejectionClass rejectionClass = rejection.getMessageClass();
        RejectionReactorMethod method = thisClass().getReactor(rejectionClass, commandClass);
        Dispatch<RejectionEnvelope> dispatch = Dispatch.of(rejection)
                                                       .to(this, method);
        DispatchResult dispatchResult = dispatch.perform();
        return dispatchResult.asMessages();
    }

    /**
     * Invokes applier method for the passed event message.
     *
     * @param eventMessage the event message to apply
     */
    void invokeApplier(Message eventMessage) {
<<<<<<< HEAD
        EventClass eventClass = EventClass.of(eventMessage);
        EventApplierMethod method = thisClass().getApplier(eventClass);
=======
        EventApplier method = thisClass().getApplier(EventClass.of(eventMessage));
>>>>>>> 3c30f25d
        method.invoke(this, eventMessage);
    }

    @Override
    public void play(Iterable<Event> events) {
        EventPlayers.forTransactionOf(this)
                    .play(events);
    }

    /**
     * Applies passed events.
     *
     * <p>The events passed to this method is the aggregate data (which may include
     * a {@code Snapshot}) loaded by a repository and passed to the aggregate so that
     * it restores its state.
     *
     * @param  aggregateStateRecord the aggregate state with events to play
     * @throws IllegalStateException
     *         if applying events caused an exception, which is set as the {@code cause} for
     *         the thrown instance
     */
    void play(AggregateStateRecord aggregateStateRecord) {
        Snapshot snapshot = aggregateStateRecord.getSnapshot();
        if (isNotDefault(snapshot)) {
            restore(snapshot);
        }
        List<Event> events = aggregateStateRecord.getEventList();

        play(events);
        remember(events);
    }

    /**
     * Applies event messages.
     *
     * @param eventMessages the event messages or events to apply
     * @param origin        the envelope of a message which caused the events
     * @see #ensureEventMessage(Message)
     */
    void apply(Iterable<? extends Message> eventMessages, MessageEnvelope origin) {
        List<? extends Message> messages = newArrayList(eventMessages);
        EventFactory eventFactory = EventFactory.on(origin, getProducerId());

        List<Event> events = newArrayListWithCapacity(messages.size());

        Version projectedEventVersion = getVersion();

        for (Message eventOrMessage : messages) {
            /* Applying each message would increment the entity version.
               Therefore, we should simulate this behaviour. */
            projectedEventVersion = Versions.increment(projectedEventVersion);
            Message eventMessage = ensureEventMessage(eventOrMessage);

            Event event;
            if (eventOrMessage instanceof Event) {
                /* If we get instances of Event, it means we are dealing with an import command,
                   which contains these events in the body. So we deal with a command envelope.
                */
                CommandEnvelope ce = (CommandEnvelope)origin;
                event = importEvent((Event) eventOrMessage,
                                    ce.getCommandContext(),
                                    projectedEventVersion);
            } else {
                event = eventFactory.createEvent(eventMessage, projectedEventVersion);
            }
            events.add(event);
        }
        play(events);
        uncommittedEvents.addAll(events);
    }

    /**
     * Creates an event based on the event received in an import command.
     *
     * @param  event          the event to import
     * @param  commandContext the context of the import command
     * @param  version        the version of the aggregate to use for the event
     * @return an event with updated command context and entity version
     */
    private static Event importEvent(Event event, CommandContext commandContext, Version version) {
        EventContext eventContext = event.getContext()
                                         .toBuilder()
                                         .setCommandContext(commandContext)
                                         .setTimestamp(getCurrentTime())
                                         .setVersion(version)
                                         .build();
        Event result = event.toBuilder()
                            .setContext(eventContext)
                            .build();
        return result;
    }

    /**
     * Ensures that an event applier gets an instance of an event message,
     * not {@link Event}.
     *
     * <p>Instances of {@code Event} may be passed to an applier during
     * importing events or processing integration events. This may happen because
     * corresponding command handling method returned either {@code List<Event>}
     * or {@code Event}.
     *
     * @param  eventOrMsg an event message or {@code Event}
     * @return the passed instance or an event message extracted from the passed
     *         {@code Event} instance
     */
    private static Message ensureEventMessage(Message eventOrMsg) {
        Message eventMsg;
        if (eventOrMsg instanceof Event) {
            Event event = (Event) eventOrMsg;
            eventMsg = getMessage(event);
        } else {
            eventMsg = eventOrMsg;
        }
        return eventMsg;
    }

    /**
     * Restores the state and version from the passed snapshot.
     *
     * <p>If this method is called during a {@linkplain #play(AggregateStateRecord) replay}
     * (because the snapshot was encountered) the method uses the state
     * {@linkplain #getBuilder() builder}, which is used during the replay.
     *
     * <p>If not in replay, the method sets the state and version directly to the aggregate.
     *
     * @param snapshot the snapshot with the state to restore
     */
    void restore(Snapshot snapshot) {
        S stateToRestore = AnyPacker.unpack(snapshot.getState());
        Version versionFromSnapshot = snapshot.getVersion();
        setInitialState(stateToRestore, versionFromSnapshot);
    }

    /**
     * Returns all uncommitted events.
     *
     * @return immutable view of all uncommitted events
     */
    List<Event> getUncommittedEvents() {
        return ImmutableList.copyOf(uncommittedEvents);
    }

    /**
     * Obtains the number of uncommitted events.
     */
    @Internal
    @VisibleForTesting
    protected int uncommittedEventsCount() {
        return uncommittedEvents.size();
    }

    /**
     * Returns and clears all the events that were uncommitted before the call of this method.
     *
     * @return the list of events
     */
    List<Event> commitEvents() {
        List<Event> result = ImmutableList.copyOf(uncommittedEvents);
        uncommittedEvents.clear();
        remember(result);
        return result;
    }

    /**
     * Instructs to modify the state of an aggregate only within an event applier method.
     */
    @Override
    protected String getMissingTxMessage() {
        return "Modification of aggregate state or its lifecycle flags is not available this way." +
                " Make sure to modify those only from an event applier method.";
    }

    /**
     * Transforms the current state of the aggregate into the {@link Snapshot} instance.
     *
     * @return new snapshot
     */
    Snapshot toShapshot() {
        Any state = AnyPacker.pack(getState());
        Snapshot.Builder builder = Snapshot.newBuilder()
                                           .setState(state)
                                           .setVersion(getVersion())
                                           .setTimestamp(getCurrentTime());
        Snapshot snapshot = builder.build();
        return snapshot;
    }

    /**
     * {@inheritDoc}
     *
     * <p>Opens the method for the repository.
     */
    @Override
    protected void clearRecentHistory() {
        super.clearRecentHistory();
    }

    /**
     * Creates an iterator of the aggregate event history with reverse traversal.
     *
     * <p>The records are returned sorted by timestamp in a descending order (from newer to older).
     *
     * <p>The iterator is empty if there's no history for the aggregate.
     *
     * @return new iterator instance
     */
    protected Iterator<Event> historyBackward() {
        return recentHistory().iterator();
    }

    /**
     * {@inheritDoc}
     *
     * <p>Overrides to expose the method to the package.
     */
    @Override
    @VisibleForTesting
    protected int versionNumber() {
        return super.versionNumber();
    }
}<|MERGE_RESOLUTION|>--- conflicted
+++ resolved
@@ -264,12 +264,8 @@
      * @param eventMessage the event message to apply
      */
     void invokeApplier(Message eventMessage) {
-<<<<<<< HEAD
         EventClass eventClass = EventClass.of(eventMessage);
-        EventApplierMethod method = thisClass().getApplier(eventClass);
-=======
-        EventApplier method = thisClass().getApplier(EventClass.of(eventMessage));
->>>>>>> 3c30f25d
+        EventApplier method = thisClass().getApplier(eventClass);
         method.invoke(this, eventMessage);
     }
 
