--- conflicted
+++ resolved
@@ -218,13 +218,8 @@
     /**
      * Dispatches the event on which the aggregate reacts.
      *
-<<<<<<< HEAD
      * <p>Reacting on a event may result in emitting event messages.
      * All the {@linkplain Empty empty} messages are filtered out from the result.
-=======
-     * <p>Reacting on a event may result in emitting event messages. All the
-     * {@linkplain Empty empty} messages are filtered out from the result.
->>>>>>> 05461e88
      *
      * @param  event the envelope with the event to dispatch
      * @return a list of event messages that the aggregate produces in reaction to the event or
