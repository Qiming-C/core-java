/*
 * Copyright 2018, TeamDev. All rights reserved.
 *
 * Redistribution and use in source and/or binary forms, with or without
 * modification, must retain the above copyright notice and the following
 * disclaimer.
 *
 * THIS SOFTWARE IS PROVIDED BY THE COPYRIGHT HOLDERS AND CONTRIBUTORS
 * "AS IS" AND ANY EXPRESS OR IMPLIED WARRANTIES, INCLUDING, BUT NOT
 * LIMITED TO, THE IMPLIED WARRANTIES OF MERCHANTABILITY AND FITNESS FOR
 * A PARTICULAR PURPOSE ARE DISCLAIMED. IN NO EVENT SHALL THE COPYRIGHT
 * OWNER OR CONTRIBUTORS BE LIABLE FOR ANY DIRECT, INDIRECT, INCIDENTAL,
 * SPECIAL, EXEMPLARY, OR CONSEQUENTIAL DAMAGES (INCLUDING, BUT NOT
 * LIMITED TO, PROCUREMENT OF SUBSTITUTE GOODS OR SERVICES; LOSS OF USE,
 * DATA, OR PROFITS; OR BUSINESS INTERRUPTION) HOWEVER CAUSED AND ON ANY
 * THEORY OF LIABILITY, WHETHER IN CONTRACT, STRICT LIABILITY, OR TORT
 * (INCLUDING NEGLIGENCE OR OTHERWISE) ARISING IN ANY WAY OUT OF THE USE
 * OF THIS SOFTWARE, EVEN IF ADVISED OF THE POSSIBILITY OF SUCH DAMAGE.
 */

package io.spine.server.procman;

import com.google.common.annotations.VisibleForTesting;
import com.google.protobuf.Message;
import io.spine.core.CommandClass;
import io.spine.core.CommandContext;
import io.spine.core.CommandEnvelope;
import io.spine.core.Event;
import io.spine.core.EventEnvelope;
import io.spine.core.RejectionEnvelope;
import io.spine.server.command.CommandHandlerMethod;
import io.spine.server.command.CommandHandlingEntity;
import io.spine.server.command.dispatch.Dispatch;
import io.spine.server.command.dispatch.DispatchResult;
import io.spine.server.commandbus.CommandBus;
import io.spine.server.event.EventReactorMethod;
import io.spine.server.model.Model;
import io.spine.server.rejection.RejectionReactorMethod;
import io.spine.validate.ValidatingBuilder;

import java.util.List;

import static com.google.common.base.Preconditions.checkNotNull;
import static com.google.common.base.Preconditions.checkState;

/**
 * A central processing unit used to maintain the state of the business process and determine
 * the next processing step based on intermediate results.
 *
 * <p>A process manager reacts to domain events in a cross-aggregate, eventually consistent manner.
 *
 * <p>Event and command handlers are invoked by the {@link ProcessManagerRepository}
 * that manages instances of a process manager class.
 *
 * <p>For more information on Process Managers, please see:
 * <ul>
 * <li>
 *   <a href="http://www.enterpriseintegrationpatterns.com/patterns/messaging/ProcessManager.html">
 *       Process Manager Pattern</a>
 * <li><a href="http://kellabyte.com/2012/05/30/clarifying-the-saga-pattern/">
 *     Clarifying the Saga pattern</a> — the difference between Process Manager and Saga
 * <li><a href="https://dzone.com/articles/are-sagas-and-workflows-same-t">
 *     Are Sagas and Workflows the same...</a>
 * <li><a href="https://msdn.microsoft.com/en-us/library/jj591569.aspx">
 *     CQRS Journey Guide: A Saga on Sagas</a>
 * </ul>
 *
 * @param <I> the type of the process manager IDs
 * @param <S> the type of the process manager state
 * @author Alexander Litus
 * @author Alexander Yevsyukov
 */
public abstract class ProcessManager<I,
                                     S extends Message,
                                     B extends ValidatingBuilder<S, ? extends Message.Builder>>
        extends CommandHandlingEntity<I, S, B> {

    /** The Command Bus to post routed commands. */
    private volatile CommandBus commandBus;

    /**
     * Creates a new instance.
     *
     * @param  id an ID for the new instance
     * @throws IllegalArgumentException if the ID type is unsupported
     */
    protected ProcessManager(I id) {
        super(id);
    }

    @Override
    protected ProcessManagerClass<?> getModelClass() {
        return Model.getInstance()
                    .asProcessManagerClass(getClass());
    }

    @Override
    protected ProcessManagerClass<?> thisClass() {
        return (ProcessManagerClass<?>) super.thisClass();
    }

    /** The method to inject {@code CommandBus} instance from the repository. */
    void setCommandBus(CommandBus commandBus) {
        this.commandBus = checkNotNull(commandBus);
    }

    /** Returns the {@code CommandBus} to which post commands produced by this process manager. */
    protected CommandBus getCommandBus() {
        return commandBus;
    }

    /**
     * {@inheritDoc}
     *
     * <p>In {@code ProcessManager}, this method must be called from an event reactor, a rejection
     * reactor, or a command handler.
     *
     * @throws IllegalStateException if the method is called from outside an event/rejection reactor
     *         or a command handler
     */
    @Override
    @VisibleForTesting
    protected B getBuilder() {
        return super.getBuilder();
    }

    /**
     * Dispatches the command to the handler method and transforms the output
     * into a list of events.
     *
     * @param  command the envelope with the command to dispatch
     * @return the list of events generated as the result of handling the command
     */
    @Override
<<<<<<< HEAD
    protected List<Event> dispatchCommand(CommandEnvelope cmd) {
        CommandHandlerMethod method = thisClass().getHandler(cmd.getMessageClass());
        List<? extends Message> messages =
                method.invoke(this, cmd.getMessage(), cmd.getCommandContext());
        List<Event> result = toEvents(messages, cmd);
        return result;
    }

    /**
     * Transforms the passed list of event messages into the list of events.
     *
     * @param  eventMessages
     *         event messages for which generate events
     * @param  origin
     *         the envelope with the origin of events
     * @return list of events
     */
    private List<Event> toEvents(List<? extends Message> eventMessages, MessageEnvelope origin) {
        return HandlerMethod.toEvents(getProducerId(), getVersion(), eventMessages, origin);
=======
    protected List<Event> dispatchCommand(CommandEnvelope command) {
        CommandHandlerMethod method = thisClass().getHandler(command.getMessageClass());
        Dispatch<CommandEnvelope> dispatch = Dispatch.of(command).to(this, method);
        DispatchResult dispatchResult = dispatch.perform();
        return toEvents(dispatchResult);
>>>>>>> a045a959
    }

    /**
     * Dispatches an event to the event reactor method of the process manager.
     *
     * @param  event the envelope with the event
     * @return a list of produced events or an empty list if the process manager does not
     *         produce new events because of the passed event
     */
<<<<<<< HEAD
    List<Event> dispatchEvent(EventEnvelope event)  {
        EventReactorMethod method = thisClass().getReactor(event.getMessageClass());
        List<? extends Message> eventMessages =
                method.invoke(this, event.getMessage(), event.getEventContext());
        List<Event> events = toEvents(eventMessages, event);
        return events;
=======
    List<Event> dispatchEvent(EventEnvelope event) {
        EventReactorMethod method = thisClass().getReactor(event.getMessageClass());
        Dispatch<EventEnvelope> dispatch = Dispatch.of(event).to(this, method);
        DispatchResult dispatchResult = dispatch.perform();
        return toEvents(dispatchResult);
>>>>>>> a045a959
    }

    /**
     * Dispatches a rejection to the reacting method of the process manager.
     *
     * @param  rejection the envelope with the rejection
     * @return a list of produced events or an empty list if the process manager does not
     *         produce new events because of the passed event
     */
    List<Event> dispatchRejection(RejectionEnvelope rejection) {
        CommandClass commandClass = CommandClass.of(rejection.getCommandMessage());
        RejectionReactorMethod method = thisClass().getReactor(rejection.getMessageClass(),
<<<<<<< HEAD
                                                                     commandClass);
        List<? extends Message> eventMessages =
        method.invoke(this, rejection.getMessage(), rejection.getRejectionContext());
        List<Event> events = toEvents(eventMessages, rejection);
        return events;
=======
                                                               commandClass);
        Dispatch<RejectionEnvelope> dispatch = Dispatch.of(rejection).to(this, method);
        DispatchResult dispatchResult = dispatch.perform();
        return toEvents(dispatchResult);
    }

    /**
     * Transforms the provided {@link DispatchResult dispatch result} into a list of events.
     *
     * @param  dispatchResult a result of handling a message by the process manager
     * @return list of events
     */
    private List<Event> toEvents(DispatchResult dispatchResult) {
        return dispatchResult.asEvents(getProducerId(), getVersion());
>>>>>>> a045a959
    }

    /**
     * Creates a new {@link CommandRouter}.
     *
     * <p>A {@code CommandRouter} allows to create and post one or more commands
     * in response to a command received by the {@code ProcessManager}.
     *
     * <p>A typical usage looks like this:
     *
     * <pre>
     *     {@literal @}Assign
     *     CommandRouted on(MyCommand message, CommandContext context) {
     *         // Create new command messages here.
     *         return newRouterFor(message, context)
     *                  .add(messageOne)
     *                  .add(messageTwo)
     *                  .routeAll();
     *     }
     * </pre>
     *
     * <p>The routed commands are created on behalf of the actor of the original command.
     * That is, the {@code actor} and {@code zoneOffset} fields of created {@code CommandContext}
     * instances will be the same as in the incoming command.
     *
     * @param commandMessage the source command message
     * @param commandContext the context of the source command
     * @return new {@code CommandRouter}
     */
    protected CommandRouter newRouterFor(Message commandMessage, CommandContext commandContext) {
        checkNotNull(commandMessage);
        checkNotNull(commandContext);
        CommandBus commandBus = ensureCommandBus();
        CommandRouter router = new CommandRouter(commandBus, commandMessage, commandContext);
        return router;
    }

    /**
     * Creates a new {@code IteratingCommandRouter}.
     *
     * <p>An {@code IteratingCommandRouter} allows to create several commands
     * in response to a command received by the {@code ProcessManager} and post these commands
     * one by one.
     *
     * <p>A typical usage looks like this:
     * <pre>
     *     {@literal @}Assign
     *     CommandRouted on(MyCommand message, CommandContext context) {
     *         // Create new command messages here.
     *         router = newIteratingRouterFor(message, context);
     *         return router.add(messageOne)
     *                      .add(messageTwo)
     *                      .add(messageThree)
     *                      .routeFirst();
     *     }
     *
     *     {@literal @}Subscribe
     *     void on(EventOne message, EventContext context) {
     *         if (router.hasNext()) {
     *             router.routeNext();
     *         }
     *     }
     * </pre>
     *
     * @param commandMessage the source command message
     * @param commandContext the context of the source command
     * @return new {@code IteratingCommandRouter}
     * @see IteratingCommandRouter#routeFirst()
     * @see IteratingCommandRouter#routeNext()
     */
    protected IteratingCommandRouter newIteratingRouterFor(Message commandMessage,
                                                           CommandContext commandContext) {
        checkNotNull(commandMessage);
        checkNotNull(commandContext);
        CommandBus commandBus = ensureCommandBus();
        IteratingCommandRouter router =
                new IteratingCommandRouter(commandBus, commandMessage, commandContext);
        return router;
    }

    private CommandBus ensureCommandBus() {
        CommandBus commandBus = getCommandBus();
        checkState(commandBus != null, "CommandBus must be initialized");
        return commandBus;
    }

    @Override
    protected String getMissingTxMessage() {
        return "ProcessManager modification is not available this way. " +
                "Please modify the state from a command handling or event reacting method.";
    }
}<|MERGE_RESOLUTION|>--- conflicted
+++ resolved
@@ -132,33 +132,11 @@
      * @return the list of events generated as the result of handling the command
      */
     @Override
-<<<<<<< HEAD
-    protected List<Event> dispatchCommand(CommandEnvelope cmd) {
-        CommandHandlerMethod method = thisClass().getHandler(cmd.getMessageClass());
-        List<? extends Message> messages =
-                method.invoke(this, cmd.getMessage(), cmd.getCommandContext());
-        List<Event> result = toEvents(messages, cmd);
-        return result;
-    }
-
-    /**
-     * Transforms the passed list of event messages into the list of events.
-     *
-     * @param  eventMessages
-     *         event messages for which generate events
-     * @param  origin
-     *         the envelope with the origin of events
-     * @return list of events
-     */
-    private List<Event> toEvents(List<? extends Message> eventMessages, MessageEnvelope origin) {
-        return HandlerMethod.toEvents(getProducerId(), getVersion(), eventMessages, origin);
-=======
     protected List<Event> dispatchCommand(CommandEnvelope command) {
         CommandHandlerMethod method = thisClass().getHandler(command.getMessageClass());
         Dispatch<CommandEnvelope> dispatch = Dispatch.of(command).to(this, method);
         DispatchResult dispatchResult = dispatch.perform();
         return toEvents(dispatchResult);
->>>>>>> a045a959
     }
 
     /**
@@ -168,20 +146,11 @@
      * @return a list of produced events or an empty list if the process manager does not
      *         produce new events because of the passed event
      */
-<<<<<<< HEAD
-    List<Event> dispatchEvent(EventEnvelope event)  {
-        EventReactorMethod method = thisClass().getReactor(event.getMessageClass());
-        List<? extends Message> eventMessages =
-                method.invoke(this, event.getMessage(), event.getEventContext());
-        List<Event> events = toEvents(eventMessages, event);
-        return events;
-=======
     List<Event> dispatchEvent(EventEnvelope event) {
         EventReactorMethod method = thisClass().getReactor(event.getMessageClass());
         Dispatch<EventEnvelope> dispatch = Dispatch.of(event).to(this, method);
         DispatchResult dispatchResult = dispatch.perform();
         return toEvents(dispatchResult);
->>>>>>> a045a959
     }
 
     /**
@@ -194,13 +163,6 @@
     List<Event> dispatchRejection(RejectionEnvelope rejection) {
         CommandClass commandClass = CommandClass.of(rejection.getCommandMessage());
         RejectionReactorMethod method = thisClass().getReactor(rejection.getMessageClass(),
-<<<<<<< HEAD
-                                                                     commandClass);
-        List<? extends Message> eventMessages =
-        method.invoke(this, rejection.getMessage(), rejection.getRejectionContext());
-        List<Event> events = toEvents(eventMessages, rejection);
-        return events;
-=======
                                                                commandClass);
         Dispatch<RejectionEnvelope> dispatch = Dispatch.of(rejection).to(this, method);
         DispatchResult dispatchResult = dispatch.perform();
@@ -215,7 +177,6 @@
      */
     private List<Event> toEvents(DispatchResult dispatchResult) {
         return dispatchResult.asEvents(getProducerId(), getVersion());
->>>>>>> a045a959
     }
 
     /**
