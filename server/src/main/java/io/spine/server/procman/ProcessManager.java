--- conflicted
+++ resolved
@@ -128,29 +128,6 @@
      * Dispatches the command to the handler method and transforms the output
      * into a list of events.
      *
-<<<<<<< HEAD
-     * @param cmd the envelope with the command to dispatch
-     * @return the list of events generated as the result of handling the command
-     */
-    @Override
-    protected List<Event> dispatchCommand(CommandEnvelope cmd) {
-        CommandHandlerMethod method = thisClass().getHandler(cmd.getMessageClass());
-        List<? extends Message> messages =
-                method.invoke(this, cmd.getMessage(), cmd.getCommandContext());
-        List<Event> result = toEvents(messages, cmd);
-        return result;
-    }
-
-    /**
-     * Transforms the passed list of event messages into the list of events.
-     *
-     * @param eventMessages event messages for which generate events
-     * @param origin        the envelope with the origin of events
-     * @return list of events
-     */
-    private List<Event> toEvents(List<? extends Message> eventMessages, MessageEnvelope origin) {
-        return HandlerMethod.toEvents(getProducerId(), getVersion(), eventMessages, origin);
-=======
      * @param  command the envelope with the command to dispatch
      * @return the list of events generated as the result of handling the command
      */
@@ -160,47 +137,33 @@
         Dispatch<CommandEnvelope> dispatch = Dispatch.of(command).to(this, method);
         DispatchResult dispatchResult = dispatch.perform();
         return toEvents(dispatchResult);
->>>>>>> 6549a6e2
     }
 
     /**
      * Dispatches an event to the event reactor method of the process manager.
      *
-     * @param event the envelope with the event
+     * @param  event the envelope with the event
      * @return a list of produced events or an empty list if the process manager does not
-     * produce new events because of the passed event
+     *         produce new events because of the passed event
      */
     List<Event> dispatchEvent(EventEnvelope event) {
         EventReactorMethod method = thisClass().getReactor(event.getMessageClass());
-<<<<<<< HEAD
-        List<? extends Message> eventMessages =
-                method.invoke(this, event.getMessage(), event.getEventContext());
-        List<Event> events = toEvents(eventMessages, event);
-        return events;
-=======
         Dispatch<EventEnvelope> dispatch = Dispatch.of(event).to(this, method);
         DispatchResult dispatchResult = dispatch.perform();
         return toEvents(dispatchResult);
->>>>>>> 6549a6e2
     }
 
     /**
      * Dispatches a rejection to the reacting method of the process manager.
      *
-     * @param rejection the envelope with the rejection
+     * @param  rejection the envelope with the rejection
      * @return a list of produced events or an empty list if the process manager does not
-     * produce new events because of the passed event
+     *         produce new events because of the passed event
      */
     List<Event> dispatchRejection(RejectionEnvelope rejection) {
         CommandClass commandClass = CommandClass.of(rejection.getCommandMessage());
         RejectionReactorMethod method = thisClass().getReactor(rejection.getMessageClass(),
                                                                commandClass);
-<<<<<<< HEAD
-        List<? extends Message> eventMessages =
-                method.invoke(this, rejection.getMessage(), rejection.getRejectionContext());
-        List<Event> events = toEvents(eventMessages, rejection);
-        return events;
-=======
         Dispatch<RejectionEnvelope> dispatch = Dispatch.of(rejection).to(this, method);
         DispatchResult dispatchResult = dispatch.perform();
         return toEvents(dispatchResult);
@@ -214,7 +177,6 @@
      */
     private List<Event> toEvents(DispatchResult dispatchResult) {
         return dispatchResult.asEvents(getProducerId(), getVersion());
->>>>>>> 6549a6e2
     }
 
     /**
