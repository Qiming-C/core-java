--- conflicted
+++ resolved
@@ -24,11 +24,8 @@
 import com.google.common.collect.ImmutableList;
 import com.google.protobuf.Message;
 import io.spine.annotation.Internal;
-<<<<<<< HEAD
 import io.spine.core.CommandContext;
-=======
 import io.spine.core.CommandClass;
->>>>>>> 8eed8974
 import io.spine.core.CommandEnvelope;
 import io.spine.core.Event;
 import io.spine.core.EventClass;
@@ -84,11 +81,7 @@
                                      S extends Message,
                                      B extends ValidatingBuilder<S, ? extends Message.Builder>>
         extends CommandHandlingEntity<I, S, B>
-<<<<<<< HEAD
-        implements EventReactor {
-=======
-        implements EventReactor, RejectionReactor, Commander {
->>>>>>> 8eed8974
+        implements EventReactor, Commander {
 
     /** The Command Bus to post routed commands. */
     private volatile @MonotonicNonNull CommandBus commandBus;
@@ -144,20 +137,13 @@
      */
     @Override
     protected List<Event> dispatchCommand(CommandEnvelope command) {
-<<<<<<< HEAD
-        CommandHandlerMethod method = thisClass().getHandler(command.getMessageClass());
-        CommandHandlerMethod.Result result =
-                method.invoke(this, command);
-        List<Event> events = result.produceEvents(command);
-        return events;
-=======
         ProcessManagerClass<?> thisClass = thisClass();
         CommandClass commandClass = command.getMessageClass();
 
         if (thisClass.handlesCommand(commandClass)) {
             CommandHandlerMethod method = thisClass.getHandler(commandClass);
             CommandHandlerMethod.Result result =
-                    method.invoke(this, command.getMessage(), command.getCommandContext());
+                    method.invoke(this, command);
             List<Event> events = result.produceEvents(command);
             return events;
         }
@@ -177,7 +163,6 @@
                         "(id: `%s` class: `%s`).",
                 this, command.getId(), commandClass
         );
->>>>>>> 8eed8974
     }
 
     /**
@@ -193,74 +178,6 @@
      * </ul>
      */
     List<Event> dispatchEvent(EventEnvelope event) {
-<<<<<<< HEAD
-        EventReactorMethod method =
-                thisClass().getReactor(event.getMessageClass(), event.getOriginClass());
-        ReactorMethodResult methodResult =
-                method.invoke(this, event);
-        List<Event> result = methodResult.produceEvents(event);
-        return result;
-    }
-
-    /**
-     * Creates a new empty command sequence for posting two or more commands in response to
-     * an incoming command.
-     *
-     * <p>A typical usage looks like this:
-     *
-     * <pre>
-     *     {@literal @}Assign
-     *     CommandSplit on(MyCommand message, CommandContext context) {
-     *         // Create new command messages here.
-     *         return split(message, context)
-     *                  .add(messageOne)
-     *                  .add(messageTwo)
-     *                  .postAll();
-     *     }
-     * </pre>
-     *
-     * <p>The routed commands are created on behalf of the actor of the original command.
-     * That is, the {@code actor} and {@code zoneOffset} fields of created {@code CommandContext}
-     * instances will be the same as in the incoming command.
-     *
-     * @param commandMessage the message of the command to split
-     * @param context the context of the command
-     * @return new empty sequence
-     */
-    protected CommandSequence.Split split(Message commandMessage, CommandContext context) {
-        checkNotNull(commandMessage);
-        checkNotNull(context);
-        CommandSequence.Split result =
-                CommandSequence.split(commandMessage, context, getCommandBus());
-        return result;
-    }
-
-    /**
-     * Creates a new empty command transformation sequence for posting exactly one command
-     * in response to incoming one.
-     *
-     * <p>A typical usage looks like this:
-     *
-     * <pre>
-     *     {@literal @}Assign
-     *     CommandTransformed on(MyCommand message, CommandContext context) {
-     *         // Create new command message here.
-     *         return transform(message, context)
-     *                  .to(anotherMessage)
-     *                  .post();
-     *     }
-     * </pre>
-     *
-     * @param commandMessage the message of the command which we transform
-     * @param context the context of the command
-     * @return new empty sequence
-     */
-    protected CommandSequence.Transform transform(Message commandMessage, CommandContext context) {
-        checkNotNull(commandMessage);
-        checkNotNull(context);
-        CommandSequence.Transform result =
-            CommandSequence.transform(commandMessage, context, getCommandBus());
-=======
         ProcessManagerClass<?> thisClass = thisClass();
         EventClass eventClass = event.getMessageClass();
         if (thisClass.reactsOnEvent(eventClass)) {
@@ -306,7 +223,6 @@
         ReactorMethodResult methodResult =
                 method.invoke(this, rejection.getMessage(), rejection.getRejectionContext());
         List<Event> result = methodResult.produceEvents(rejection);
->>>>>>> 8eed8974
         return result;
     }
 
