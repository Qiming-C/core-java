/*
 * Copyright 2018, TeamDev. All rights reserved.
 *
 * Redistribution and use in source and/or binary forms, with or without
 * modification, must retain the above copyright notice and the following
 * disclaimer.
 *
 * THIS SOFTWARE IS PROVIDED BY THE COPYRIGHT HOLDERS AND CONTRIBUTORS
 * "AS IS" AND ANY EXPRESS OR IMPLIED WARRANTIES, INCLUDING, BUT NOT
 * LIMITED TO, THE IMPLIED WARRANTIES OF MERCHANTABILITY AND FITNESS FOR
 * A PARTICULAR PURPOSE ARE DISCLAIMED. IN NO EVENT SHALL THE COPYRIGHT
 * OWNER OR CONTRIBUTORS BE LIABLE FOR ANY DIRECT, INDIRECT, INCIDENTAL,
 * SPECIAL, EXEMPLARY, OR CONSEQUENTIAL DAMAGES (INCLUDING, BUT NOT
 * LIMITED TO, PROCUREMENT OF SUBSTITUTE GOODS OR SERVICES; LOSS OF USE,
 * DATA, OR PROFITS; OR BUSINESS INTERRUPTION) HOWEVER CAUSED AND ON ANY
 * THEORY OF LIABILITY, WHETHER IN CONTRACT, STRICT LIABILITY, OR TORT
 * (INCLUDING NEGLIGENCE OR OTHERWISE) ARISING IN ANY WAY OUT OF THE USE
 * OF THIS SOFTWARE, EVEN IF ADVISED OF THE POSSIBILITY OF SUCH DAMAGE.
 */

package io.spine.server.procman;

import com.google.common.annotations.VisibleForTesting;
import com.google.protobuf.Message;
<<<<<<< HEAD
=======
import io.spine.annotation.Internal;
import io.spine.core.CommandClass;
>>>>>>> 39af9bc9
import io.spine.core.CommandContext;
import io.spine.core.CommandEnvelope;
import io.spine.core.Event;
import io.spine.core.EventEnvelope;
import io.spine.server.command.CommandHandlingEntity;
import io.spine.server.command.model.CommandHandlerMethod;
import io.spine.server.commandbus.CommandBus;
import io.spine.server.commandbus.CommandSequence;
import io.spine.server.event.EventReactor;
import io.spine.server.event.model.EventReactorMethod;
import io.spine.server.model.ReactorMethodResult;
import io.spine.server.procman.model.ProcessManagerClass;
<<<<<<< HEAD
=======
import io.spine.server.rejection.RejectionReactor;
import io.spine.server.rejection.model.RejectionReactorMethod;
>>>>>>> 39af9bc9
import io.spine.validate.ValidatingBuilder;
import org.checkerframework.checker.nullness.qual.MonotonicNonNull;

import java.util.List;

import static com.google.common.base.Preconditions.checkNotNull;
import static io.spine.server.procman.model.ProcessManagerClass.asProcessManagerClass;

/**
 * A central processing unit used to maintain the state of the business process and determine
 * the next processing step based on intermediate results.
 *
 * <p>A process manager reacts to domain events in a cross-aggregate, eventually consistent manner.
 *
 * <p>Event and command handlers are invoked by the {@link ProcessManagerRepository}
 * that manages instances of a process manager class.
 *
 * <p>For more information on Process Managers, please see:
 * <ul>
 * <li>
 *   <a href="http://www.enterpriseintegrationpatterns.com/patterns/messaging/ProcessManager.html">
 *       Process Manager Pattern</a>
 * <li><a href="http://kellabyte.com/2012/05/30/clarifying-the-saga-pattern/">
 *     Clarifying the Saga pattern</a> — the difference between Process Manager and Saga
 * <li><a href="https://dzone.com/articles/are-sagas-and-workflows-same-t">
 *     Are Sagas and Workflows the same...</a>
 * <li><a href="https://msdn.microsoft.com/en-us/library/jj591569.aspx">
 *     CQRS Journey Guide: A Saga on Sagas</a>
 * </ul>
 *
 * @param <I> the type of the process manager IDs
 * @param <S> the type of the process manager state
 * @author Alexander Litus
 * @author Alexander Yevsyukov
 */
public abstract class ProcessManager<I,
                                     S extends Message,
                                     B extends ValidatingBuilder<S, ? extends Message.Builder>>
        extends CommandHandlingEntity<I, S, B>
        implements EventReactor, RejectionReactor {

    /** The Command Bus to post routed commands. */
    private volatile @MonotonicNonNull CommandBus commandBus;

    /**
     * Creates a new instance.
     *
     * @param  id an ID for the new instance
     * @throws IllegalArgumentException if the ID type is unsupported
     */
    protected ProcessManager(I id) {
        super(id);
    }

    @Internal
    @Override
    protected ProcessManagerClass<?> getModelClass() {
        return asProcessManagerClass(getClass());
    }

    @Override
    protected ProcessManagerClass<?> thisClass() {
        return (ProcessManagerClass<?>) super.thisClass();
    }

    /** The method to inject {@code CommandBus} instance from the repository. */
    void setCommandBus(CommandBus commandBus) {
        this.commandBus = checkNotNull(commandBus);
    }

    /**
     * Returns the {@code CommandBus} to which the commands produced by this process manager
     * are to be posted.
     */
    private CommandBus getCommandBus() {
        checkNotNull(commandBus, "CommandBus is not set in ProcessManager %s", this);
        return commandBus;
    }

    /**
     * {@inheritDoc}
     *
     * <p>In {@code ProcessManager}, this method must be called from an event reactor, a rejection
     * reactor, or a command handler.
     *
     * @throws IllegalStateException if the method is called from outside an event/rejection reactor
     *         or a command handler
     */
    @Override
    @VisibleForTesting
    protected B getBuilder() {
        return super.getBuilder();
    }

    /**
     * Dispatches the command to the handler method and transforms the output
     * into a list of events.
     *
     * @param  command the envelope with the command to dispatch
     * @return the list of events generated as the result of handling the command
     */
    @Override
    protected List<Event> dispatchCommand(CommandEnvelope command) {
        CommandHandlerMethod method = thisClass().getHandler(command.getMessageClass());
        CommandHandlerMethod.Result result =
                method.invoke(this, command.getMessage(), command.getCommandContext());
        List<Event> events = result.produceEvents(command);
        return events;
    }

    /**
     * Dispatches an event to the event reactor method of the process manager.
     *
     * @param  event the envelope with the event
     * @return a list of produced events or an empty list if the process manager does not
     *         produce new events because of the passed event
     */
    List<Event> dispatchEvent(EventEnvelope event) {
        EventReactorMethod method = thisClass().getReactor(event.getMessageClass());
        ReactorMethodResult methodResult =
                method.invoke(this, event.getMessage(), event.getEventContext());
        List<Event> result = methodResult.produceEvents(event);
        return result;
    }

    /**
<<<<<<< HEAD
=======
     * Dispatches a rejection to the reacting method of the process manager.
     *
     * @param  rejection the envelope with the rejection
     * @return a list of produced events or an empty list if the process manager does not
     *         produce new events because of the passed event
     */
    List<Event> dispatchRejection(RejectionEnvelope rejection) {
        CommandClass commandClass = CommandClass.of(rejection.getCommandMessage());
        RejectionReactorMethod method =
                thisClass().getReactor(rejection.getMessageClass(), commandClass);
        ReactorMethodResult methodResult =
                method.invoke(this, rejection.getMessage(), rejection.getRejectionContext());
        List<Event> result = methodResult.produceEvents(rejection);
        return result;
    }

    /**
>>>>>>> 39af9bc9
     * Creates a new empty command sequence for posting two or more commands in response to
     * an incoming command.
     *
     * <p>A typical usage looks like this:
     *
     * <pre>
     *     {@literal @}Assign
     *     CommandSplit on(MyCommand message, CommandContext context) {
     *         // Create new command messages here.
     *         return split(message, context)
     *                  .add(messageOne)
     *                  .add(messageTwo)
     *                  .postAll();
     *     }
     * </pre>
     *
     * <p>The routed commands are created on behalf of the actor of the original command.
     * That is, the {@code actor} and {@code zoneOffset} fields of created {@code CommandContext}
     * instances will be the same as in the incoming command.
     *
     * @param commandMessage the message of the command to split
     * @param context the context of the command
     * @return new empty sequence
     */
    protected CommandSequence.Split split(Message commandMessage, CommandContext context) {
        checkNotNull(commandMessage);
        checkNotNull(context);
        CommandSequence.Split result =
                CommandSequence.split(commandMessage, context, getCommandBus());
        return result;
    }

    /**
     * Creates a new empty command transformation sequence for posting exactly one command
     * in response to incoming one.
     *
     * <p>A typical usage looks like this:
     *
     * <pre>
     *     {@literal @}Assign
     *     CommandTransformed on(MyCommand message, CommandContext context) {
     *         // Create new command message here.
     *         return transform(message, context)
     *                  .to(anotherMessage)
     *                  .post();
     *     }
     * </pre>
     *
     * @param commandMessage the message of the command which we transform
     * @param context the context of the command
     * @return new empty sequence
     */
    protected CommandSequence.Transform transform(Message commandMessage, CommandContext context) {
        checkNotNull(commandMessage);
        checkNotNull(context);
        CommandSequence.Transform result =
            CommandSequence.transform(commandMessage, context, getCommandBus());
        return result;
    }

    @Override
    protected String getMissingTxMessage() {
        return "ProcessManager modification is not available this way. " +
                "Please modify the state from a command handling or event reacting method.";
    }
}<|MERGE_RESOLUTION|>--- conflicted
+++ resolved
@@ -22,11 +22,8 @@
 
 import com.google.common.annotations.VisibleForTesting;
 import com.google.protobuf.Message;
-<<<<<<< HEAD
-=======
 import io.spine.annotation.Internal;
 import io.spine.core.CommandClass;
->>>>>>> 39af9bc9
 import io.spine.core.CommandContext;
 import io.spine.core.CommandEnvelope;
 import io.spine.core.Event;
@@ -39,11 +36,8 @@
 import io.spine.server.event.model.EventReactorMethod;
 import io.spine.server.model.ReactorMethodResult;
 import io.spine.server.procman.model.ProcessManagerClass;
-<<<<<<< HEAD
-=======
 import io.spine.server.rejection.RejectionReactor;
 import io.spine.server.rejection.model.RejectionReactorMethod;
->>>>>>> 39af9bc9
 import io.spine.validate.ValidatingBuilder;
 import org.checkerframework.checker.nullness.qual.MonotonicNonNull;
 
@@ -170,8 +164,6 @@
     }
 
     /**
-<<<<<<< HEAD
-=======
      * Dispatches a rejection to the reacting method of the process manager.
      *
      * @param  rejection the envelope with the rejection
@@ -189,7 +181,6 @@
     }
 
     /**
->>>>>>> 39af9bc9
      * Creates a new empty command sequence for posting two or more commands in response to
      * an incoming command.
      *
