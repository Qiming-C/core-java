--- conflicted
+++ resolved
@@ -31,14 +31,11 @@
 import io.spine.core.EventClass;
 import io.spine.core.EventEnvelope;
 import io.spine.server.BoundedContext;
-<<<<<<< HEAD
 import io.spine.server.ServerEnvironment;
 import io.spine.server.bus.Bus;
 import io.spine.server.bus.MessageDispatcher;
 import io.spine.server.command.CaughtError;
 import io.spine.server.command.CommandErrorHandler;
-=======
->>>>>>> a812b1e7
 import io.spine.server.command.CommandHandlingEntity;
 import io.spine.server.commandbus.CommandBus;
 import io.spine.server.commandbus.CommandDispatcherDelegate;
@@ -57,20 +54,14 @@
 import io.spine.server.integration.ExternalMessageDispatcher;
 import io.spine.server.integration.ExternalMessageEnvelope;
 import io.spine.server.procman.model.ProcessManagerClass;
-<<<<<<< HEAD
+import io.spine.server.rejection.RejectionDispatcherDelegate;
 import io.spine.server.route.CommandRouting;
 import io.spine.server.route.EventProducers;
 import io.spine.server.route.EventRouting;
 import io.spine.system.server.SystemGateway;
-=======
-import io.spine.server.rejection.RejectionDispatcherDelegate;
-import io.spine.server.route.CommandRouting;
-import io.spine.server.route.EventProducers;
-import io.spine.server.route.EventRouting;
 import io.spine.server.route.RejectionProducers;
 import io.spine.server.route.RejectionRouting;
 import org.checkerframework.checker.nullness.qual.MonotonicNonNull;
->>>>>>> a812b1e7
 
 import java.util.Optional;
 import java.util.Set;
@@ -110,12 +101,6 @@
     private final Supplier<PmEventDelivery<I, P>> eventDeliverySupplier =
             memoize(this::createEventDelivery);
 
-<<<<<<< HEAD
-=======
-    private final Supplier<PmRejectionDelivery<I, P>> rejectionDeliverySupplier =
-            memoize(this::crateRejectionDelivery);
-
->>>>>>> a812b1e7
     /**
      * The {@link CommandErrorHandler} tackling the dispatching errors.
      *
@@ -147,6 +132,49 @@
     public ProcessManagerClass<P> getShardedModelClass() {
         return processManagerClass();
     }
+
+    /*
+
+    from `rejection-events`:
+
+    @SuppressWarnings("MethodWithMoreThanThreeNegations")   // It's fine, as reflects the logic.
+    @Override
+    public void onRegistered() {
+        super.onRegistered();
+
+        BoundedContext boundedContext = getBoundedContext();
+        boolean handlesCommands = register(boundedContext.getCommandBus(),
+                                           DelegatingCommandDispatcher.of(this));
+        boolean handlesDomesticEvents = !getMessageClasses().isEmpty();
+        boolean handlesExternalEvents = !getExternalEventDispatcher().getMessageClasses()
+                                                                     .isEmpty();
+
+        boolean subscribesToEvents = handlesDomesticEvents || handlesExternalEvents;
+
+        if (!handlesCommands && !subscribesToEvents) {
+            throw newIllegalStateException(
+                    "Process managers of the repository %s have no command handlers, " +
+                            "and do not react upon any rejections or events.", this);
+        }
+        SystemGateway systemGateway = boundedContext.getSystemGateway();
+        this.commandErrorHandler = CommandErrorHandler.with(systemGateway);
+        ServerEnvironment.getInstance()
+                         .getSharding()
+                         .register(this);
+    }
+
+        @SuppressWarnings("unchecked")  // To avoid a long "train" of generic parameter definitions.
+    private static <D extends MessageDispatcher<?, ?, ?>>
+    boolean register(Bus<?, ?, ?, D> bus, D dispatcher) {
+        boolean hasHandlerMethods = !dispatcher.getMessageClasses()
+                                               .isEmpty();
+        if (hasHandlerMethods) {
+            bus.register(dispatcher);
+        }
+        return hasHandlerMethods;
+    }
+
+     */
 
     /**
      * {@inheritDoc}
@@ -174,17 +202,6 @@
         super.onRegistered();
 
         BoundedContext boundedContext = getBoundedContext();
-<<<<<<< HEAD
-        boolean handlesCommands = register(boundedContext.getCommandBus(),
-                                           DelegatingCommandDispatcher.of(this));
-        boolean handlesDomesticEvents = !getMessageClasses().isEmpty();
-        boolean handlesExternalEvents = !getExternalEventDispatcher().getMessageClasses()
-                                                                     .isEmpty();
-
-        boolean subscribesToEvents = handlesDomesticEvents || handlesExternalEvents;
-
-        if (!handlesCommands && !subscribesToEvents) {
-=======
         boundedContext.registerCommandDispatcher(this);
         boundedContext.registerRejectionDispatcher(this);
 
@@ -192,20 +209,10 @@
         boolean dispatchesRejections = dispatchesRejections() || dispatchesExternalRejections();
 
         if (!dispatchesCommands() && !dispatchesEvents && !dispatchesRejections) {
->>>>>>> a812b1e7
             throw newIllegalStateException(
                     "Process managers of the repository %s have no command handlers, " +
                             "and do not react upon any rejections or events.", this);
         }
-<<<<<<< HEAD
-        SystemGateway systemGateway = boundedContext.getSystemGateway();
-        this.commandErrorHandler = CommandErrorHandler.with(systemGateway);
-        ServerEnvironment.getInstance()
-                         .getSharding()
-                         .register(this);
-    }
-=======
->>>>>>> a812b1e7
 
         this.commandErrorHandler = boundedContext.createCommandErrorHandler();
         registerWithSharding();
@@ -453,6 +460,5 @@
                              " (event class: %s, id: %s)",
                      envelope, exception);
         }
-
     }
 }