/*
 * Copyright 2019, TeamDev. All rights reserved.
 *
 * Redistribution and use in source and/or binary forms, with or without
 * modification, must retain the above copyright notice and the following
 * disclaimer.
 *
 * THIS SOFTWARE IS PROVIDED BY THE COPYRIGHT HOLDERS AND CONTRIBUTORS
 * "AS IS" AND ANY EXPRESS OR IMPLIED WARRANTIES, INCLUDING, BUT NOT
 * LIMITED TO, THE IMPLIED WARRANTIES OF MERCHANTABILITY AND FITNESS FOR
 * A PARTICULAR PURPOSE ARE DISCLAIMED. IN NO EVENT SHALL THE COPYRIGHT
 * OWNER OR CONTRIBUTORS BE LIABLE FOR ANY DIRECT, INDIRECT, INCIDENTAL,
 * SPECIAL, EXEMPLARY, OR CONSEQUENTIAL DAMAGES (INCLUDING, BUT NOT
 * LIMITED TO, PROCUREMENT OF SUBSTITUTE GOODS OR SERVICES; LOSS OF USE,
 * DATA, OR PROFITS; OR BUSINESS INTERRUPTION) HOWEVER CAUSED AND ON ANY
 * THEORY OF LIABILITY, WHETHER IN CONTRACT, STRICT LIABILITY, OR TORT
 * (INCLUDING NEGLIGENCE OR OTHERWISE) ARISING IN ANY WAY OUT OF THE USE
 * OF THIS SOFTWARE, EVEN IF ADVISED OF THE POSSIBILITY OF SUCH DAMAGE.
 */

package io.spine.server.procman;

import com.google.common.annotations.VisibleForTesting;
import com.google.common.collect.ImmutableList;
import com.google.common.collect.ImmutableSet;
import com.google.errorprone.annotations.OverridingMethodsMustInvokeSuper;
import com.google.protobuf.Message;
import io.spine.annotation.Internal;
import io.spine.core.Event;
import io.spine.server.BoundedContext;
import io.spine.server.ServerEnvironment;
import io.spine.server.command.CommandErrorHandler;
import io.spine.server.commandbus.CommandBus;
import io.spine.server.commandbus.CommandDispatcherDelegate;
import io.spine.server.commandbus.DelegatingCommandDispatcher;
import io.spine.server.delivery.Delivery;
import io.spine.server.delivery.Inbox;
import io.spine.server.delivery.InboxLabel;
import io.spine.server.entity.EntityLifecycle;
import io.spine.server.entity.EntityLifecycleMonitor;
import io.spine.server.entity.EventDispatchingRepository;
import io.spine.server.entity.TransactionListener;
import io.spine.server.event.EventBus;
import io.spine.server.integration.ExternalMessageClass;
import io.spine.server.integration.ExternalMessageDispatcher;
import io.spine.server.integration.ExternalMessageEnvelope;
import io.spine.server.procman.model.ProcessManagerClass;
import io.spine.server.route.CommandRouting;
import io.spine.server.route.EventRoute;
import io.spine.server.route.EventRouting;
import io.spine.server.type.CommandClass;
import io.spine.server.type.CommandEnvelope;
import io.spine.server.type.EventClass;
import io.spine.server.type.EventEnvelope;
import org.checkerframework.checker.nullness.qual.MonotonicNonNull;

import java.util.Collection;
import java.util.Optional;
import java.util.Set;
import java.util.function.Supplier;

import static com.google.common.base.Preconditions.checkNotNull;
import static com.google.common.base.Suppliers.memoize;
import static io.spine.option.EntityOption.Kind.PROCESS_MANAGER;
import static io.spine.server.procman.model.ProcessManagerClass.asProcessManagerClass;
import static io.spine.util.Exceptions.newIllegalStateException;

/**
 * The abstract base for Process Managers repositories.
 *
 * @param <I>
 *         the type of IDs of process managers
 * @param <P>
 *         the type of process managers
 * @param <S>
 *         the type of process manager state messages
 * @see ProcessManager
 */
public abstract class ProcessManagerRepository<I,
                                               P extends ProcessManager<I, S, ?>,
                                               S extends Message>
                extends EventDispatchingRepository<I, P, S>
                implements CommandDispatcherDelegate<I> {

    /** The command routing schema used by this repository. */
    private final Supplier<CommandRouting<I>> commandRouting;

    /**
     * The {@link CommandErrorHandler} tackling the dispatching errors.
     *
     * <p>This field is not {@code final} only because it is initialized in {@link #onRegistered()}
     * method.
     */
    private @MonotonicNonNull CommandErrorHandler commandErrorHandler;

    /**
     * The {@link Inbox} for the messages, which are sent to the instances managed by this
     * repository.
     */
    private @MonotonicNonNull Inbox<I> inbox;

    /**
     * The configurable lifecycle rules of the repository.
     *
     * <p>The rules allow to automatically mark entities as archived/deleted upon certain event and
     * rejection types emitted.
     *
     * @see LifecycleRules#archiveOn(Class[])
     * @see LifecycleRules#deleteOn(Class[])
     */
    private final LifecycleRules lifecycleRules = new LifecycleRules();

    protected ProcessManagerRepository() {
        super();
        this.commandRouting = memoize(() -> CommandRouting.newInstance(idClass()));
    }

    /**
     * Obtains class information of process managers managed by this repository.
     */
    private ProcessManagerClass<P> processManagerClass() {
        return (ProcessManagerClass<P>) entityModelClass();
    }

    @Internal
    @Override
    protected final ProcessManagerClass<P> toModelClass(Class<P> cls) {
        return asProcessManagerClass(cls);
    }

    /**
     * {@inheritDoc}
     *
     * <p>Customizes event routing to use first message field.
     *
     * <p>Registers with the {@code CommandBus} for dispatching commands
     * (via {@linkplain DelegatingCommandDispatcher delegating dispatcher}).
     *
     * <p>Registers with the {@code IntegrationBus} for dispatching external events and rejections.
     *
     * <p>Ensures there is at least one handler method declared by the class of the managed
     * process manager:
     *
     * <ul>
     *     <li>command handler methods;
     *     <li>domestic or external event reactor methods;
     *     <li>domestic or external rejection reactor methods;
     *     <li>commanding method.
     * </ul>
     *
     * <p>Throws an {@code IllegalStateException} otherwise.
     * @param context
     *         the Bounded Context of this repository
     * @throws IllegalStateException
     *          if the Process Manager class of this repository does not declare message
     *          handling methods
     */
    @Override
    @OverridingMethodsMustInvokeSuper
    protected void init(BoundedContext context) {
        super.init(context);

        setupCommandRouting(commandRouting());
        checkNotDeaf();

        context.registerCommandDispatcher(this);

        this.commandErrorHandler = context.createCommandErrorHandler();
<<<<<<< HEAD
        PmSystemEventWatcher<I> systemSubscriber = new PmSystemEventWatcher<>(this);
        systemSubscriber.registerIn(context);

        Delivery delivery = ServerEnvironment.getInstance()
                                             .delivery();
        inbox = delivery
                .<I>newInbox(entityStateType())
                .addEventEndpoint(InboxLabel.REACT_UPON_EVENT,
                                  e -> PmEventEndpoint.of(this, e))
                .addCommandEndpoint(InboxLabel.HANDLE_COMMAND,
                                    c -> PmCommandEndpoint.of(this, c))
                .build();
=======
>>>>>>> 1e97822a
    }

    /**
     * Replaces default routing with the one which takes the target ID from the first field
     * of an event message.
     *
     * @param routing
     *          the routing to customize
     */
    @Override
    @OverridingMethodsMustInvokeSuper
    protected void setupEventRouting(EventRouting<I> routing) {
        super.setupEventRouting(routing);
        routing.replaceDefault(EventRoute.byFirstMessageField(idClass()));
    }

    /**
     * A callback for derived classes to customize routing schema for commands.
     *
     * <p>Default routing returns the value of the first field of a command message.
     *
     * @param routing
     *         the routing schema to customize
     */
    @SuppressWarnings("NoopMethodInAbstractClass") // See Javadoc
    protected void setupCommandRouting(CommandRouting<I> routing) {
        // Do nothing.
    }

    /**
     * Ensures the process manager class handles at least one type of messages.
     */
    private void checkNotDeaf() {
        boolean dispatchesEvents = dispatchesEvents() || dispatchesExternalEvents();

        if (!dispatchesCommands() && !dispatchesEvents) {
            throw newIllegalStateException(
                    "Process managers of the repository %s have no command handlers, " +
                            "and do not react to any events.", this);
        }
    }

    /**
     * Obtains a set of event classes to which process managers of this repository react.
     *
     * @return a set of event classes or empty set if process managers do not react to
     *         domestic events
     */
    @Override
    public Set<EventClass> messageClasses() {
        return processManagerClass().domesticEvents();
    }

    /**
     * Obtains classes of external events to which the process managers managed by this repository
     * react.
     *
     * @return a set of event classes or an empty set if process managers do not react to
     *         external events
     */
    @Override
    public Set<EventClass> externalEventClasses() {
        return processManagerClass().externalEvents();
    }

    /**
     * Obtains a set of classes of commands handled by process managers of this repository.
     *
     * @return a set of command classes or empty set if process managers do not handle commands
     */
    @Override
    @SuppressWarnings("ReturnOfCollectionOrArrayField") // it is immutable
    public Set<CommandClass> commandClasses() {
        return processManagerClass().commands();
    }

    /**
     * Obtains command routing schema used by this repository.
     */
    private CommandRouting<I> commandRouting() {
        return commandRouting.get();
    }

    /**
     * Obtains configurable lifecycle rules of this repository.
     *
     * <p>The rules allow to automatically archive/delete entities upon certain event and rejection
     * types produced.
     *
     * <p>The rules can be set as follows:
     * <pre>{@code
     *   repository.lifecycle()
     *             .archiveOn(Event1.class, Rejection1.class)
     *             .deleteOn(Rejection2.class)
     * }</pre>
     */
    public final LifecycleRules lifecycle() {
        return lifecycleRules;
    }

    @Override
    public ImmutableSet<EventClass> outgoingEvents() {
        Set<EventClass> eventClasses = processManagerClass().outgoingEvents();
        return ImmutableSet.copyOf(eventClasses);
    }

    /**
     * Dispatches the command to a corresponding process manager.
     *
     * <p>If there is no stored process manager with such an ID,
     * a new process manager is created and stored after it handles the passed command.
     *
     * @param command a request to dispatch
     */
    @Override
    public I dispatchCommand(CommandEnvelope command) {
        checkNotNull(command);
        I target = route(command);
<<<<<<< HEAD
        inbox.send(command).toHandler(target);
=======
        lifecycleOf(target).onDispatchCommand(command.command());
        PmCommandEndpoint<I, P> endpoint = PmCommandEndpoint.of(this, command);
        endpoint.dispatchTo(target);
>>>>>>> 1e97822a
        return target;
    }

    private I route(CommandEnvelope cmd) {
        CommandRouting<I> routing = commandRouting();
        I target = routing.apply(cmd.message(), cmd.context());
        lifecycleOf(target).onTargetAssignedToCommand(cmd.id());
        return target;
    }

    /**
<<<<<<< HEAD
     * Dispatches the given command to the {@link ProcessManager} with the given ID.
     *
     * @param id
     *         the target entity ID
     * @param command
     *         the command to dispatch
     */
    void dispatchNowTo(I id, CommandEnvelope command) {
        inbox.send(command).toHandler(id);
    }

    /**
=======
>>>>>>> 1e97822a
     * {@inheritDoc}
     *
     * <p>Sends the given event to the {@code Inbox} of this repository.
     */
    @Override
    protected final void dispatchTo(I id, Event event) {
<<<<<<< HEAD
        inbox.send(EventEnvelope.of(event)).toReactor(id);
    }

    /**
     * Dispatches the given event to the {@link ProcessManager} with the given ID.
     *
     * @param id
     *         the target entity ID
     * @param event
     *         the event to dispatch
     */
    void dispatchNowTo(I id, EventEnvelope event) {
        inbox.send(event).toReactor(id);
=======
        lifecycleOf(id).onDispatchEventToReactor(event);
        EventEnvelope envelope = EventEnvelope.of(event);
        PmEventEndpoint<I, P> endpoint = PmEventEndpoint.of(this, envelope);
        endpoint.dispatchTo(id);
>>>>>>> 1e97822a
    }

    @Override
    public void onError(CommandEnvelope cmd, RuntimeException exception) {
        commandErrorHandler.handle(cmd, exception, event -> postEvents(ImmutableList.of(event)));
    }

    @SuppressWarnings("unchecked")   // to avoid massive generic-related issues.
    @VisibleForTesting
    protected PmTransaction<?, ?, ?> beginTransactionFor(P manager) {
        PmTransaction<I, S, ?> tx =
                PmTransaction.start((ProcessManager<I, S, ?>) manager, lifecycle());
        TransactionListener listener = EntityLifecycleMonitor.newInstance(this, manager.id());
        tx.setListener(listener);
        return tx;
    }

    /**
     * Posts passed events to {@link EventBus}.
     */
    void postEvents(Collection<Event> events) {
        Iterable<Event> filteredEvents = eventFilter().filter(events);
        EventBus bus = context().eventBus();
        bus.post(filteredEvents);
    }

    /**
     * {@inheritDoc}
     *
     * <p>Overridden to expose the method into current package.
     */
    @Override
    protected EntityLifecycle lifecycleOf(I id) {
        return super.lifecycleOf(id);
    }

    /**
     * Loads or creates a process manager by the passed ID.
     *
     * <p>The process manager is created if there was no manager with such ID stored before.
     *
     * <p>The repository injects {@code CommandBus} from its {@code BoundedContext} into the
     * instance of the process manager so that it can post commands if needed.
     *
     * @param id the ID of the process manager to load
     * @return loaded or created process manager instance
     */
    @Override
    protected P findOrCreate(I id) {
        P result = super.findOrCreate(id);
        CommandBus commandBus = context().commandBus();
        result.setCommandBus(commandBus);
        return result;
    }

    @Override
    public P create(I id) {
        P procman = super.create(id);
        lifecycleOf(id).onEntityCreated(PROCESS_MANAGER);
        return procman;
    }

    @Override
    public Optional<ExternalMessageDispatcher<I>> createExternalDispatcher() {
        if (!dispatchesExternalEvents()) {
            return Optional.empty();
        }
        return Optional.of(new PmExternalEventDispatcher());
    }

    /**
     * An implementation of an external message dispatcher feeding external events
     * to {@code ProcessManager} instances.
     */
    private class PmExternalEventDispatcher extends AbstractExternalEventDispatcher {

        @Override
        public Set<ExternalMessageClass> messageClasses() {
            ProcessManagerClass<?> pmClass = asProcessManagerClass(entityClass());
            Set<EventClass> eventClasses = pmClass.externalEvents();
            return ExternalMessageClass.fromEventClasses(eventClasses);
        }

        @Override
        public void onError(ExternalMessageEnvelope envelope, RuntimeException exception) {
            checkNotNull(envelope);
            checkNotNull(exception);
            logError("Error dispatching external event (class: `%s`, id: `%s`) " +
                             "to a process manager with state `%s`.",
                     envelope, exception);
        }
    }
}<|MERGE_RESOLUTION|>--- conflicted
+++ resolved
@@ -166,9 +166,6 @@
         context.registerCommandDispatcher(this);
 
         this.commandErrorHandler = context.createCommandErrorHandler();
-<<<<<<< HEAD
-        PmSystemEventWatcher<I> systemSubscriber = new PmSystemEventWatcher<>(this);
-        systemSubscriber.registerIn(context);
 
         Delivery delivery = ServerEnvironment.getInstance()
                                              .delivery();
@@ -179,8 +176,6 @@
                 .addCommandEndpoint(InboxLabel.HANDLE_COMMAND,
                                     c -> PmCommandEndpoint.of(this, c))
                 .build();
-=======
->>>>>>> 1e97822a
     }
 
     /**
@@ -299,13 +294,8 @@
     public I dispatchCommand(CommandEnvelope command) {
         checkNotNull(command);
         I target = route(command);
-<<<<<<< HEAD
+        lifecycleOf(target).onDispatchCommand(command.command());
         inbox.send(command).toHandler(target);
-=======
-        lifecycleOf(target).onDispatchCommand(command.command());
-        PmCommandEndpoint<I, P> endpoint = PmCommandEndpoint.of(this, command);
-        endpoint.dispatchTo(target);
->>>>>>> 1e97822a
         return target;
     }
 
@@ -317,7 +307,6 @@
     }
 
     /**
-<<<<<<< HEAD
      * Dispatches the given command to the {@link ProcessManager} with the given ID.
      *
      * @param id
@@ -330,34 +319,14 @@
     }
 
     /**
-=======
->>>>>>> 1e97822a
      * {@inheritDoc}
      *
      * <p>Sends the given event to the {@code Inbox} of this repository.
      */
     @Override
     protected final void dispatchTo(I id, Event event) {
-<<<<<<< HEAD
+        lifecycleOf(id).onDispatchEventToReactor(event);
         inbox.send(EventEnvelope.of(event)).toReactor(id);
-    }
-
-    /**
-     * Dispatches the given event to the {@link ProcessManager} with the given ID.
-     *
-     * @param id
-     *         the target entity ID
-     * @param event
-     *         the event to dispatch
-     */
-    void dispatchNowTo(I id, EventEnvelope event) {
-        inbox.send(event).toReactor(id);
-=======
-        lifecycleOf(id).onDispatchEventToReactor(event);
-        EventEnvelope envelope = EventEnvelope.of(event);
-        PmEventEndpoint<I, P> endpoint = PmEventEndpoint.of(this, envelope);
-        endpoint.dispatchTo(id);
->>>>>>> 1e97822a
     }
 
     @Override
