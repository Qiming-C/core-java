/*
 * Copyright 2018, TeamDev. All rights reserved.
 *
 * Redistribution and use in source and/or binary forms, with or without
 * modification, must retain the above copyright notice and the following
 * disclaimer.
 *
 * THIS SOFTWARE IS PROVIDED BY THE COPYRIGHT HOLDERS AND CONTRIBUTORS
 * "AS IS" AND ANY EXPRESS OR IMPLIED WARRANTIES, INCLUDING, BUT NOT
 * LIMITED TO, THE IMPLIED WARRANTIES OF MERCHANTABILITY AND FITNESS FOR
 * A PARTICULAR PURPOSE ARE DISCLAIMED. IN NO EVENT SHALL THE COPYRIGHT
 * OWNER OR CONTRIBUTORS BE LIABLE FOR ANY DIRECT, INDIRECT, INCIDENTAL,
 * SPECIAL, EXEMPLARY, OR CONSEQUENTIAL DAMAGES (INCLUDING, BUT NOT
 * LIMITED TO, PROCUREMENT OF SUBSTITUTE GOODS OR SERVICES; LOSS OF USE,
 * DATA, OR PROFITS; OR BUSINESS INTERRUPTION) HOWEVER CAUSED AND ON ANY
 * THEORY OF LIABILITY, WHETHER IN CONTRACT, STRICT LIABILITY, OR TORT
 * (INCLUDING NEGLIGENCE OR OTHERWISE) ARISING IN ANY WAY OUT OF THE USE
 * OF THIS SOFTWARE, EVEN IF ADVISED OF THE POSSIBILITY OF SUCH DAMAGE.
 */
package io.spine.server.stand;

import com.google.protobuf.Message;
import com.google.protobuf.ProtocolMessageEnum;
import io.grpc.StatusRuntimeException;
import io.grpc.stub.StreamObserver;
import io.spine.base.Error;
import io.spine.type.TypeName;
import io.spine.validate.ConstraintViolation;
import io.spine.validate.MessageValidator;
import io.spine.validate.ValidationError;
import org.checkerframework.checker.nullness.qual.Nullable;

import java.util.List;
import java.util.Optional;

import static io.spine.server.transport.Statuses.invalidArgumentWithCause;
import static io.spine.util.Exceptions.newIllegalArgumentException;
import static io.spine.validate.ConstraintViolations.toText;
import static java.lang.String.format;

/**
 * An abstract base of validators for the incoming requests to {@linkplain Stand}.
 *
 * @param <M> the type of request
 * @author Alex Tymchenko
 */
abstract class RequestValidator<M extends Message> {

    /**
     * Returns the error code to use in the {@linkplain Error validation error}, in case
     * the validated request message does not satisfy the validation constraints.
     */
    protected abstract ProtocolMessageEnum getInvalidMessageErrorCode();

    /**
     * Creates the exception to be thrown if the request {@code Message} is invalid.
     *
     * <p>Allows the descendants to create exceptions of custom types.
     */
    protected abstract InvalidRequestException onInvalidMessage(String exceptionMsg,
                                                                M request,
                                                                Error error);

    /**
     * Determines if this request is supported by the system.
     *
     * @param request the request to test
       @return a {@linkplain RequestNotSupported value object} holding
               the details of support absence,
               or {@code Optional.empty()} if the request is supported
     */
    protected abstract Optional<RequestNotSupported<M>> isSupported(M request);

    /**
     * Checks whether the passed {@code request} is valid:
     *
     * <ol>
     *      <li>as a {@code Message}, according to the constraints set in its Protobuf definition;
     *      <li>meaning it is supported by a target {@code Stand}
     *          and may be passed for the further processing.
     * </ol>
     *
     * <p>In case the validation is not successful, the provide {@code responseObserver}
     * is {@linkplain StreamObserver#onError(Throwable) notified of an error}.
     * Also, an {@code IllegalArgumentException} is thrown exposing the validation failure.
     *
     * @param request          the request {@code Message} to validate
     * @param responseObserver the observer to notify of a potenital validation error.
     * @throws IllegalArgumentException if the passed request is not valid
     */
    void validate(M request, StreamObserver<?> responseObserver) throws IllegalArgumentException {
        handleValidationResult(validateMessage(request).orElse(null), responseObserver);
        handleValidationResult(checkSupported(request).orElse(null), responseObserver);
    }

    /**
     * Handles the {@linkplain InvalidRequestException request validation exception},
     * if it is present.
     *
     * <p>The given {@code responseObserver} is fed with the exception details.
     * Also, the {@code exception} is thrown, wrapped as an {@code IllegalStateException}.
     */
    private static void handleValidationResult(@Nullable InvalidRequestException exception,
                                               StreamObserver<?> responseObserver) {
        if (exception != null) {
            feedToResponse(exception, responseObserver);
            throw newIllegalArgumentException(exception, exception.getMessage());
        }
    }

    /**
     * Checks whether this request is supported, forms the proper {@link Error error}
     * and packs it into an exception.
     *
     * @param request the request to check for support
     * @return an instance of exception or {@code Optional.empty()} if the request is supported.
     */
    private Optional<InvalidRequestException> checkSupported(M request) {
        Optional<RequestNotSupported<M>> supported = isSupported(request);
        if (!supported.isPresent()) {
            return Optional.empty();
        }

        RequestNotSupported<M> result = supported.get();

        ProtocolMessageEnum unsupportedErrorCode = result.getErrorCode();
        String errorMessage = result.getErrorMessage();
        String errorTypeName = unsupportedErrorCode.getDescriptorForType()
                                                         .getFullName();
        Error.Builder errorBuilder = Error.newBuilder()
                                                .setType(errorTypeName)
                                                .setCode(unsupportedErrorCode.getNumber())
                                                .setMessage(errorMessage);
        Error error = errorBuilder.build();

        InvalidRequestException exception = result.createException(errorMessage,
                                                                         request,
                                                                         error);
        return Optional.of(exception);
    }

    /**
     * Checks whether the {@code Message} of the given request conforms the constraints
     *
     * @param request the request message to validate.
     * @return an instance of exception,
     *         or {@code Optional.empty()} if the request message is valid.
     */
    private Optional<InvalidRequestException> validateMessage(M request) {
        List<ConstraintViolation> violations = MessageValidator.newInstance()
                                                                     .validate(request);
        if (violations.isEmpty()) {
            return Optional.empty();
        }

        ValidationError validationError =
                ValidationError.newBuilder()
                               .addAllConstraintViolation(violations)
                               .build();
        ProtocolMessageEnum errorCode = getInvalidMessageErrorCode();
        String typeName = errorCode.getDescriptorForType()
                                         .getFullName();
        String errorTextTemplate = getErrorText(request);
        String errorText = format("%s %s",
                                        errorTextTemplate,
                                        toText(violations));

        Error.Builder errorBuilder = Error.newBuilder()
                                                .setType(typeName)
                                                .setCode(errorCode.getNumber())
                                                .setValidationError(validationError)
                                                .setMessage(errorText);
<<<<<<< HEAD
        Error error = errorBuilder.build();
        return Optional.of(onInvalidMessage(formatExceptionMessage(request), request, error));
=======
        final Error error = errorBuilder.build();
        return Optional.of(onInvalidMessage(formatExceptionMessage(request, error), request, error));
>>>>>>> a045a959
    }

    private String formatExceptionMessage(M request, Error error) {
        return format("%s. Validation error: %s.",
                      getErrorText(request), error.getValidationError());
    }

    protected String getErrorText(M request) {
        return format("%s message does not satisfy the validation constraints.",
                      TypeName.of(request)
                              .getSimpleName());
    }

    private static void feedToResponse(InvalidRequestException cause,
                                       StreamObserver<?> responseObserver) {
        StatusRuntimeException validationException = invalidArgumentWithCause(cause);
        responseObserver.onError(validationException);
    }

    /**
     * Value object holding the unsuccessful result of request validation upon its current support.
     *
     * @param <M> the type of request
     */
    protected abstract static class RequestNotSupported<M extends Message> {

        private final ProtocolMessageEnum errorCode;

        private final String errorMessage;

        /**
         * Creates an instance of {@code RequestNotSupported} value object
         * by the specific error code and the error message.
         */
        RequestNotSupported(ProtocolMessageEnum errorCode, String errorMessage) {
            this.errorCode = errorCode;
            this.errorMessage = errorMessage;
        }

        /**
         * Creates an exception, signalizing that the request is not supported.
         *
         * <p>Allows the descendants to create exceptions of custom types.
         */
        protected abstract InvalidRequestException createException(String errorMessage,
                                                                   M request,
                                                                   Error error);

        private ProtocolMessageEnum getErrorCode() {
            return errorCode;
        }

        private String getErrorMessage() {
            return errorMessage;
        }
    }
}<|MERGE_RESOLUTION|>--- conflicted
+++ resolved
@@ -19,6 +19,7 @@
  */
 package io.spine.server.stand;
 
+import com.google.common.base.Optional;
 import com.google.protobuf.Message;
 import com.google.protobuf.ProtocolMessageEnum;
 import io.grpc.StatusRuntimeException;
@@ -31,7 +32,6 @@
 import org.checkerframework.checker.nullness.qual.Nullable;
 
 import java.util.List;
-import java.util.Optional;
 
 import static io.spine.server.transport.Statuses.invalidArgumentWithCause;
 import static io.spine.util.Exceptions.newIllegalArgumentException;
@@ -67,7 +67,7 @@
      * @param request the request to test
        @return a {@linkplain RequestNotSupported value object} holding
                the details of support absence,
-               or {@code Optional.empty()} if the request is supported
+               or {@code Optional.absent()} if the request is supported
      */
     protected abstract Optional<RequestNotSupported<M>> isSupported(M request);
 
@@ -89,8 +89,8 @@
      * @throws IllegalArgumentException if the passed request is not valid
      */
     void validate(M request, StreamObserver<?> responseObserver) throws IllegalArgumentException {
-        handleValidationResult(validateMessage(request).orElse(null), responseObserver);
-        handleValidationResult(checkSupported(request).orElse(null), responseObserver);
+        handleValidationResult(validateMessage(request).orNull(), responseObserver);
+        handleValidationResult(checkSupported(request).orNull(), responseObserver);
     }
 
     /**
@@ -113,27 +113,27 @@
      * and packs it into an exception.
      *
      * @param request the request to check for support
-     * @return an instance of exception or {@code Optional.empty()} if the request is supported.
+     * @return an instance of exception or {@code Optional.absent()} if the request is supported.
      */
     private Optional<InvalidRequestException> checkSupported(M request) {
-        Optional<RequestNotSupported<M>> supported = isSupported(request);
+        final Optional<RequestNotSupported<M>> supported = isSupported(request);
         if (!supported.isPresent()) {
-            return Optional.empty();
-        }
-
-        RequestNotSupported<M> result = supported.get();
-
-        ProtocolMessageEnum unsupportedErrorCode = result.getErrorCode();
-        String errorMessage = result.getErrorMessage();
-        String errorTypeName = unsupportedErrorCode.getDescriptorForType()
+            return Optional.absent();
+        }
+
+        final RequestNotSupported<M> result = supported.get();
+
+        final ProtocolMessageEnum unsupportedErrorCode = result.getErrorCode();
+        final String errorMessage = result.getErrorMessage();
+        final String errorTypeName = unsupportedErrorCode.getDescriptorForType()
                                                          .getFullName();
-        Error.Builder errorBuilder = Error.newBuilder()
+        final Error.Builder errorBuilder = Error.newBuilder()
                                                 .setType(errorTypeName)
                                                 .setCode(unsupportedErrorCode.getNumber())
                                                 .setMessage(errorMessage);
-        Error error = errorBuilder.build();
-
-        InvalidRequestException exception = result.createException(errorMessage,
+        final Error error = errorBuilder.build();
+
+        final InvalidRequestException exception = result.createException(errorMessage,
                                                                          request,
                                                                          error);
         return Optional.of(exception);
@@ -144,39 +144,34 @@
      *
      * @param request the request message to validate.
      * @return an instance of exception,
-     *         or {@code Optional.empty()} if the request message is valid.
+     *         or {@code Optional.absent()} if the request message is valid.
      */
     private Optional<InvalidRequestException> validateMessage(M request) {
-        List<ConstraintViolation> violations = MessageValidator.newInstance()
+        final List<ConstraintViolation> violations = MessageValidator.newInstance()
                                                                      .validate(request);
         if (violations.isEmpty()) {
-            return Optional.empty();
-        }
-
-        ValidationError validationError =
+            return Optional.absent();
+        }
+
+        final ValidationError validationError =
                 ValidationError.newBuilder()
                                .addAllConstraintViolation(violations)
                                .build();
-        ProtocolMessageEnum errorCode = getInvalidMessageErrorCode();
-        String typeName = errorCode.getDescriptorForType()
+        final ProtocolMessageEnum errorCode = getInvalidMessageErrorCode();
+        final String typeName = errorCode.getDescriptorForType()
                                          .getFullName();
-        String errorTextTemplate = getErrorText(request);
-        String errorText = format("%s %s",
+        final String errorTextTemplate = getErrorText(request);
+        final String errorText = format("%s %s",
                                         errorTextTemplate,
                                         toText(violations));
 
-        Error.Builder errorBuilder = Error.newBuilder()
+        final Error.Builder errorBuilder = Error.newBuilder()
                                                 .setType(typeName)
                                                 .setCode(errorCode.getNumber())
                                                 .setValidationError(validationError)
                                                 .setMessage(errorText);
-<<<<<<< HEAD
-        Error error = errorBuilder.build();
-        return Optional.of(onInvalidMessage(formatExceptionMessage(request), request, error));
-=======
         final Error error = errorBuilder.build();
         return Optional.of(onInvalidMessage(formatExceptionMessage(request, error), request, error));
->>>>>>> a045a959
     }
 
     private String formatExceptionMessage(M request, Error error) {
@@ -192,7 +187,7 @@
 
     private static void feedToResponse(InvalidRequestException cause,
                                        StreamObserver<?> responseObserver) {
-        StatusRuntimeException validationException = invalidArgumentWithCause(cause);
+        final StatusRuntimeException validationException = invalidArgumentWithCause(cause);
         responseObserver.onError(validationException);
     }
 
