/*
 * Copyright 2018, TeamDev. All rights reserved.
 *
 * Redistribution and use in source and/or binary forms, with or without
 * modification, must retain the above copyright notice and the following
 * disclaimer.
 *
 * THIS SOFTWARE IS PROVIDED BY THE COPYRIGHT HOLDERS AND CONTRIBUTORS
 * "AS IS" AND ANY EXPRESS OR IMPLIED WARRANTIES, INCLUDING, BUT NOT
 * LIMITED TO, THE IMPLIED WARRANTIES OF MERCHANTABILITY AND FITNESS FOR
 * A PARTICULAR PURPOSE ARE DISCLAIMED. IN NO EVENT SHALL THE COPYRIGHT
 * OWNER OR CONTRIBUTORS BE LIABLE FOR ANY DIRECT, INDIRECT, INCIDENTAL,
 * SPECIAL, EXEMPLARY, OR CONSEQUENTIAL DAMAGES (INCLUDING, BUT NOT
 * LIMITED TO, PROCUREMENT OF SUBSTITUTE GOODS OR SERVICES; LOSS OF USE,
 * DATA, OR PROFITS; OR BUSINESS INTERRUPTION) HOWEVER CAUSED AND ON ANY
 * THEORY OF LIABILITY, WHETHER IN CONTRACT, STRICT LIABILITY, OR TORT
 * (INCLUDING NEGLIGENCE OR OTHERWISE) ARISING IN ANY WAY OUT OF THE USE
 * OF THIS SOFTWARE, EVEN IF ADVISED OF THE POSSIBILITY OF SUCH DAMAGE.
 */
package io.spine.server.delivery;

import com.google.protobuf.Any;
import io.spine.core.Command;
import io.spine.core.CommandEnvelope;

import static io.spine.protobuf.AnyPacker.unpack;

/**
 * The stream of commands sent to a specific shard.
 *
 * @param <I> the type of the identifiers of the command targets.
 */
public class CommandShardedStream<I> extends ShardedStream<I, Command, CommandEnvelope> {

    private CommandShardedStream(Builder<I> builder) {
        super(builder);
    }

    public static <I> Builder<I> newBuilder() {
        return new Builder<>();
    }

    @Override
    protected ShardedMessageConverter<I, Command, CommandEnvelope> newConverter() {
        return new Converter<>();
    }

    /**
     * The converter of {@link CommandEnvelope} into {@link ShardedMessage} instances
     * and vice versa.
     *
     * @param <I> the type of the identifiers of the command targets.
     */
    private static final class Converter<I>
            extends ShardedMessageConverter<I, Command, CommandEnvelope> {

        @Override
        protected CommandEnvelope toEnvelope(Any packedCommand) {
<<<<<<< HEAD
            Command command = unpack(packedCommand, Command.class);
=======
            Command command = (Command) unpack(packedCommand);
>>>>>>> de7b5592
            CommandEnvelope result = CommandEnvelope.of(command);
            return result;
        }
    }

    /**
     * The builder for the {@code CommandShardedStream} instances.
     *
     * @param <I> the type of the identifiers of the command targets.
     */
    public static class Builder<I>
            extends AbstractBuilder<I, CommandEnvelope, Builder<I>, CommandShardedStream<I>> {
        @Override
        protected CommandShardedStream<I> createStream() {
            return new CommandShardedStream<>(this);
        }
    }
}<|MERGE_RESOLUTION|>--- conflicted
+++ resolved
@@ -56,11 +56,7 @@
 
         @Override
         protected CommandEnvelope toEnvelope(Any packedCommand) {
-<<<<<<< HEAD
             Command command = unpack(packedCommand, Command.class);
-=======
-            Command command = (Command) unpack(packedCommand);
->>>>>>> de7b5592
             CommandEnvelope result = CommandEnvelope.of(command);
             return result;
         }
