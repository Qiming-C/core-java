--- conflicted
+++ resolved
@@ -90,16 +90,11 @@
 
     private final IntegrationBus.Builder integrationBus = IntegrationBus.newBuilder();
 
-<<<<<<< HEAD
+    private final SystemFeatures systemFeatures;
+
     private Stand stand;
-=======
-    private final SystemFeatures systemFeatures;
-
-    private Stand.Builder stand;
->>>>>>> 9a1268d2
     private Supplier<AggregateRootDirectory> rootDirectory;
     private TenantIndex tenantIndex;
-
 
     /** Repositories to be registered with the Bounded Context being built after its creation. */
     private final Collection<Repository<?, ?>> repositories = new ArrayList<>();
@@ -594,7 +589,7 @@
                 system.buildPartial(SystemContext::newInstance, NoOpSystemClient.INSTANCE);
         return result;
     }
-    
+
     private ContextSpec systemSpec() {
         ContextSpec systemSpec = this.spec.toSystem();
         if (!systemFeatures.includePersistentEvents()) {
