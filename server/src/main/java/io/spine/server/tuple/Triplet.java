/*
 * Copyright 2020, TeamDev. All rights reserved.
 *
 * Redistribution and use in source and/or binary forms, with or without
 * modification, must retain the above copyright notice and the following
 * disclaimer.
 *
 * THIS SOFTWARE IS PROVIDED BY THE COPYRIGHT HOLDERS AND CONTRIBUTORS
 * "AS IS" AND ANY EXPRESS OR IMPLIED WARRANTIES, INCLUDING, BUT NOT
 * LIMITED TO, THE IMPLIED WARRANTIES OF MERCHANTABILITY AND FITNESS FOR
 * A PARTICULAR PURPOSE ARE DISCLAIMED. IN NO EVENT SHALL THE COPYRIGHT
 * OWNER OR CONTRIBUTORS BE LIABLE FOR ANY DIRECT, INDIRECT, INCIDENTAL,
 * SPECIAL, EXEMPLARY, OR CONSEQUENTIAL DAMAGES (INCLUDING, BUT NOT
 * LIMITED TO, PROCUREMENT OF SUBSTITUTE GOODS OR SERVICES; LOSS OF USE,
 * DATA, OR PROFITS; OR BUSINESS INTERRUPTION) HOWEVER CAUSED AND ON ANY
 * THEORY OF LIABILITY, WHETHER IN CONTRACT, STRICT LIABILITY, OR TORT
 * (INCLUDING NEGLIGENCE OR OTHERWISE) ARISING IN ANY WAY OUT OF THE USE
 * OF THIS SOFTWARE, EVEN IF ADVISED OF THE POSSIBILITY OF SUCH DAMAGE.
 */

package io.spine.server.tuple;

import com.google.errorprone.annotations.CanIgnoreReturnValue;
import com.google.protobuf.Message;
import io.spine.server.tuple.Element.AValue;
import io.spine.server.tuple.Element.BValue;
import io.spine.server.tuple.Element.CValue;
import org.checkerframework.checker.nullness.qual.Nullable;

import java.util.Optional;

import static io.spine.server.tuple.Element.value;
import static io.spine.server.tuple.Values.isOptionalPresent;
import static java.util.Optional.ofNullable;

/**
 * A tuple with three elements.
 *
 * <p>The first element must be a non-default {@link Message}
 * and not {@link com.google.protobuf.Empty Empty}.
 *
 * <p>Other two can be {@code Message}, {@link java.util.Optional Optional} or
 * {@link Either}.
 *
 * @param <A>
 *         the type of the first element
 * @param <B>
 *         the type of the second element
 * @param <C>
 *         the type of the third element
 */
public final class Triplet<A extends Message, B, C>
        extends Tuple
        implements AValue<A>, BValue<B>, CValue<C> {

    private static final long serialVersionUID = 0L;

    private Triplet(A a, B b, C c) {
        super(a, b, c);
    }

    /**
     * Creates new triplet with the passed values.
     */
    public static <A extends Message, B extends Message, C extends Message>
    Triplet<A, B, C> of(A a, B b, C c) {
        checkAllNotNullOrEmpty(a, b, c);
        Triplet<A, B, C> result = new Triplet<>(a, b, c);
        return result;
    }

    /**
     * Creates a triplet with the last element optional.
     */
    public static <A extends Message, B extends Message, C extends Message>
    Triplet<A, B, Optional<C>> withNullable(A a, B b, @Nullable C c) {
        checkAllNotNullOrEmpty(a, b);
        checkNotEmpty(c);
        Triplet<A, B, Optional<C>> result = new Triplet<>(a, b, ofNullable(c));
        return result;
    }

    /**
     * Creates a new triplet with optional second and third elements.
     */
    public static <A extends Message, B extends Message, C extends Message>
    Triplet<A, Optional<B>, Optional<C>> withNullable2(A a, @Nullable B b, @Nullable C c) {
        checkNotNullOrEmpty(a);
        checkAllNotEmpty(b, c);
        Triplet<A, Optional<B>, Optional<C>> result =
                new Triplet<>(a, ofNullable(b), ofNullable(c));
        return result;
    }

    @Override
    public A getA() {
        return value(this, 0);
    }

    @Override
    public boolean hasA() {
        return true;
    }

    @Override
    public B getB() {
        return value(this, 1);
    }

    @Override
    public boolean hasB() {
        B value = getB();
        return isOptionalPresent(value);
    }

    @Override
    public C getC() {
        return value(this, 2);
    }

<<<<<<< HEAD
    @Override
    public boolean hasC() {
        C value = getC();
        return isOptionalPresent(value);
=======
    @CanIgnoreReturnValue
    private static <M extends Message> M checkNotNullOrEmpty(M value) {
        return checkNotNullOrEmpty(Triplet.class, value);
    }

    @CanIgnoreReturnValue
    private static <M extends Message> @Nullable M checkNotEmpty(@Nullable M value) {
        return checkNotEmpty(Triplet.class, value);
    }

    @SuppressWarnings("OverloadedVarargsMethod") // to avoid repeated usage of this class name.
    private static void checkAllNotNullOrEmpty(Message... values) {
        checkAllNotNullOrEmpty(Triplet.class, values);
    }

    @SuppressWarnings("OverloadedVarargsMethod") // to avoid repeated usage of this class name.
    private static void checkAllNotEmpty(Message... values) {
        checkAllNotEmpty(Triplet.class, values);
>>>>>>> 995bdcf6
    }
}<|MERGE_RESOLUTION|>--- conflicted
+++ resolved
@@ -118,12 +118,12 @@
         return value(this, 2);
     }
 
-<<<<<<< HEAD
     @Override
     public boolean hasC() {
         C value = getC();
         return isOptionalPresent(value);
-=======
+    }
+
     @CanIgnoreReturnValue
     private static <M extends Message> M checkNotNullOrEmpty(M value) {
         return checkNotNullOrEmpty(Triplet.class, value);
@@ -142,6 +142,5 @@
     @SuppressWarnings("OverloadedVarargsMethod") // to avoid repeated usage of this class name.
     private static void checkAllNotEmpty(Message... values) {
         checkAllNotEmpty(Triplet.class, values);
->>>>>>> 995bdcf6
     }
 }