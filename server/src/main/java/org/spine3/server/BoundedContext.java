--- conflicted
+++ resolved
@@ -38,12 +38,7 @@
 import org.spine3.server.command.CommandBus;
 import org.spine3.server.command.CommandDispatcher;
 import org.spine3.server.command.CommandStore;
-<<<<<<< HEAD
-import org.spine3.server.command.DelegatingCommandDispatcher;
 import org.spine3.server.entity.AbstractVersionableEntity;
-=======
-import org.spine3.server.entity.Entity;
->>>>>>> 3d283d4d
 import org.spine3.server.entity.Repository;
 import org.spine3.server.entity.VersionableEntity;
 import org.spine3.server.event.EventBus;
@@ -51,7 +46,6 @@
 import org.spine3.server.integration.IntegrationEvent;
 import org.spine3.server.integration.IntegrationEventContext;
 import org.spine3.server.integration.grpc.IntegrationEventSubscriberGrpc;
-import org.spine3.server.procman.ProcessManagerRepository;
 import org.spine3.server.stand.Stand;
 import org.spine3.server.stand.StandFunnel;
 import org.spine3.server.stand.StandStorage;
@@ -214,14 +208,11 @@
         if (repository instanceof CommandDispatcher) {
             commandBus.register((CommandDispatcher) repository);
         }
-<<<<<<< HEAD
+
         if (repository instanceof ProcessManagerRepository) {
             final ProcessManagerRepository procmanRepo = (ProcessManagerRepository) repository;
             commandBus.register(DelegatingCommandDispatcher.of(procmanRepo));
         }
-=======
-
->>>>>>> 3d283d4d
         if (repository instanceof EventDispatcher) {
             eventBus.register((EventDispatcher) repository);
         }
