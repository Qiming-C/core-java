--- conflicted
+++ resolved
@@ -24,14 +24,7 @@
 import org.spine3.base.EventContext;
 import org.spine3.type.EventClass;
 
-<<<<<<< HEAD
-import java.lang.reflect.Method;
 import java.util.Set;
-
-import static com.google.common.base.Throwables.propagate;
-=======
-import java.util.Set;
->>>>>>> 77be40a3
 
 /**
  * {@code EventDispatcher} delivers events to handlers.
@@ -40,21 +33,6 @@
  */
 public interface EventDispatcher {
 
-<<<<<<< HEAD
-    /**
-     * Provides the set of classes of events forwarded by the dispatcher
-     *
-     * @return non-empty set
-     */
-    Set<EventClass> getEventClasses();
-
-    /**
-     * Dispatches the event and its context.
-     */
-    void dispatch(Message event, EventContext context);
-
-=======
->>>>>>> 77be40a3
     /**
      * Provides the set of classes of events forwarded by the dispatcher
      *
