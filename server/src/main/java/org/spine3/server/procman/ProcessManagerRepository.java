/*
 * Copyright 2017, TeamDev Ltd. All rights reserved.
 *
 * Redistribution and use in source and/or binary forms, with or without
 * modification, must retain the above copyright notice and the following
 * disclaimer.
 *
 * THIS SOFTWARE IS PROVIDED BY THE COPYRIGHT HOLDERS AND CONTRIBUTORS
 * "AS IS" AND ANY EXPRESS OR IMPLIED WARRANTIES, INCLUDING, BUT NOT
 * LIMITED TO, THE IMPLIED WARRANTIES OF MERCHANTABILITY AND FITNESS FOR
 * A PARTICULAR PURPOSE ARE DISCLAIMED. IN NO EVENT SHALL THE COPYRIGHT
 * OWNER OR CONTRIBUTORS BE LIABLE FOR ANY DIRECT, INDIRECT, INCIDENTAL,
 * SPECIAL, EXEMPLARY, OR CONSEQUENTIAL DAMAGES (INCLUDING, BUT NOT
 * LIMITED TO, PROCUREMENT OF SUBSTITUTE GOODS OR SERVICES; LOSS OF USE,
 * DATA, OR PROFITS; OR BUSINESS INTERRUPTION) HOWEVER CAUSED AND ON ANY
 * THEORY OF LIABILITY, WHETHER IN CONTRACT, STRICT LIABILITY, OR TORT
 * (INCLUDING NEGLIGENCE OR OTHERWISE) ARISING IN ANY WAY OUT OF THE USE
 * OF THIS SOFTWARE, EVEN IF ADVISED OF THE POSSIBILITY OF SUCH DAMAGE.
 */

package org.spine3.server.procman;

import com.google.protobuf.Message;
import org.slf4j.Logger;
import org.slf4j.LoggerFactory;
import org.spine3.base.CommandClass;
import org.spine3.base.CommandContext;
import org.spine3.base.CommandEnvelope;
import org.spine3.base.Event;
import org.spine3.base.EventClass;
import org.spine3.base.EventContext;
import org.spine3.base.Events;
import org.spine3.server.BoundedContext;
import org.spine3.server.command.CommandBus;
import org.spine3.server.command.CommandDispatcher;
import org.spine3.server.entity.EventDispatchingRepository;
import org.spine3.server.entity.idfunc.GetTargetIdFromCommand;
import org.spine3.server.event.EventBus;

import javax.annotation.CheckReturnValue;
import javax.annotation.Nullable;
import java.lang.reflect.InvocationTargetException;
import java.util.List;
import java.util.Set;

/**
 * The abstract base for Process Managers repositories.
 *
 * @param <I> the type of IDs of process managers
 * @param <P> the type of process managers
 * @param <S> the type of process manager state messages
 * @see ProcessManager
 * @author Alexander Litus
 * @author Alexander Yevsyukov
 */
public abstract class ProcessManagerRepository<I,
                                               P extends ProcessManager<I, S>,
                                               S extends Message>
                extends EventDispatchingRepository<I, P, S>
                implements CommandDispatcher {

    private final GetTargetIdFromCommand<I, Message> getIdFromCommandMessage =
            GetTargetIdFromCommand.newInstance();

    @Nullable
    private Set<CommandClass> commandClasses;

    @Nullable
    private Set<EventClass> eventClasses;

    /** {@inheritDoc} */
    protected ProcessManagerRepository(BoundedContext boundedContext) {
        super(boundedContext, EventDispatchingRepository.<I>producerFromFirstMessageField());
    }

    @Override
    @SuppressWarnings("ReturnOfCollectionOrArrayField") // it is immutable
    public Set<CommandClass> getMessageClasses() {
        if (commandClasses == null) {
            commandClasses = ProcessManager.TypeInfo.getCommandClasses(getEntityClass());
        }
        return commandClasses;
    }

    @Override
    @SuppressWarnings("ReturnOfCollectionOrArrayField") // it is immutable
    public Set<EventClass> getEventClasses() {
        if (eventClasses == null) {
            final Class<? extends ProcessManager> pmClass = getEntityClass();
<<<<<<< HEAD
            final Set<Class<? extends Message>> classes = ProcessManager.getEventClasses(pmClass);
            eventClasses = EventClass.setOf(classes);
=======
            eventClasses = ProcessManager.TypeInfo.getEventClasses(pmClass);
>>>>>>> 7be65a77
        }
        return eventClasses;
    }

    /**
     * Dispatches the command to a corresponding process manager.
     *
     * <p>If there is no stored process manager with such an ID,
     * a new process manager is created and stored after it handles the passed command.
     *
     * @param envelope a request to dispatch
     * @see ProcessManager#dispatchCommand(Message, CommandContext)
     */
    @Override
    public void dispatch(CommandEnvelope envelope) {
        final Message commandMessage = envelope.getMessage();
        final CommandContext context = envelope.getCommandContext();
        final CommandClass commandClass = envelope.getCommandClass();
        checkCommandClass(commandClass);
        final I id = getIdFromCommandMessage.apply(commandMessage, context);
        final P manager = loadOrCreate(id);
        final List<Event> events = manager.dispatchCommand(commandMessage, context);
        store(manager);
        postEvents(events);
    }

    /**
     * Posts passed events to {@link EventBus}.
     */
    private void postEvents(Iterable<Event> events) {
        final EventBus eventBus = getBoundedContext().getEventBus();
        for (Event event : events) {
            eventBus.post(event);
        }
    }

    /**
     * Dispatches the event to a corresponding process manager.
     *
     * <p>If there is no stored process manager with such an ID, a new process manager is created
     * and stored after it handles the passed event.
     *
     * @param event the event to dispatch
     * @throws IllegalArgumentException if events of this type are not handled by the process manager
     * @see ProcessManager#dispatchEvent(Message, EventContext)
     */
    @Override
    public void dispatch(Event event) throws IllegalArgumentException {
        checkEventClass(event);

        super.dispatch(event);
    }

    @Override
    protected void dispatchToEntity(I id, Message eventMessage, EventContext context) {
        final P manager = loadOrCreate(id);
        try {
            manager.dispatchEvent(eventMessage, context);
            store(manager);
        } catch (InvocationTargetException e) {
            log().error("Error during dispatching event", e);
        }
    }

    /**
     * Loads or creates a process manager by the passed ID.
     *
     * <p>The process manager is created if there was no manager with such an ID stored before.
     *
     * <p>The repository injects {@code CommandBus} from its {@code BoundedContext} into the
     * instance of the process manager so that it can post commands if needed.
     *
     * @param id the ID of the process manager to load
     * @return loaded or created process manager instance
     */
    @Override
    @CheckReturnValue
    protected P loadOrCreate(I id) {
        final P result = super.loadOrCreate(id);
        final CommandBus commandBus = getBoundedContext().getCommandBus();
        result.setCommandBus(commandBus);
        return result;
    }

    private void checkCommandClass(CommandClass commandClass) throws IllegalArgumentException {
        final Set<CommandClass> classes = getMessageClasses();
        if (!classes.contains(commandClass)) {
            final String eventClassName = commandClass.value()
                                                      .getName();
            throw new IllegalArgumentException("Unexpected command of class: " + eventClassName);
        }
    }

    private void checkEventClass(Event event) throws IllegalArgumentException {
        final Message eventMessage = Events.getMessage(event);
        final EventClass eventClass = EventClass.of(eventMessage);

        final Set<EventClass> classes = getEventClasses();
        if (!classes.contains(eventClass)) {
            final String eventClassName = eventClass.value()
                                                    .getName();
            throw new IllegalArgumentException("Unexpected event of class: " + eventClassName);
        }
    }

    private enum LogSingleton {
        INSTANCE;
        @SuppressWarnings("NonSerializableFieldInSerializableClass")
        private final Logger value = LoggerFactory.getLogger(ProcessManagerRepository.class);
    }

    private static Logger log() {
        return LogSingleton.INSTANCE.value;
    }
}<|MERGE_RESOLUTION|>--- conflicted
+++ resolved
@@ -87,12 +87,7 @@
     public Set<EventClass> getEventClasses() {
         if (eventClasses == null) {
             final Class<? extends ProcessManager> pmClass = getEntityClass();
-<<<<<<< HEAD
-            final Set<Class<? extends Message>> classes = ProcessManager.getEventClasses(pmClass);
-            eventClasses = EventClass.setOf(classes);
-=======
             eventClasses = ProcessManager.TypeInfo.getEventClasses(pmClass);
->>>>>>> 7be65a77
         }
         return eventClasses;
     }
