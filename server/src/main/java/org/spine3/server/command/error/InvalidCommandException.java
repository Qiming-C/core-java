--- conflicted
+++ resolved
@@ -22,16 +22,12 @@
 
 import com.google.protobuf.Message;
 import org.spine3.base.Command;
-<<<<<<< HEAD
-import org.spine3.base.CommandClass;
-=======
+import org.spine3.type.CommandClass;
 import org.spine3.base.CommandContext;
->>>>>>> 0bc32e03
 import org.spine3.base.CommandValidationError;
 import org.spine3.base.Commands;
 import org.spine3.base.Error;
 import org.spine3.base.ValidationError;
-import org.spine3.type.CommandClass;
 import org.spine3.type.TypeName;
 import org.spine3.validate.ConstraintViolation;
 
@@ -92,34 +88,18 @@
     }
 
     /**
-<<<<<<< HEAD
      * Creates an exception for a command with missing {@code tenant_id} attribute in the {@code CommandContext},
      * which is required in a multi-tenant application.
-=======
-     * Creates an exception for a command with missing {@code tenant_id} attribute in
-     * the {@code CommandContext}, which is required in a multitenant application.
->>>>>>> 0bc32e03
      */
     public static InvalidCommandException onMissingTenantId(Command command) {
         final CommandInfo cmd = CommandInfo.of(command);
         final String errMsg = format(
-<<<<<<< HEAD
                 "The command (class: %s, type: %s, id: %s) was posted to multi-tenant CommandBus, " +
                 "but has no tenant_id attribute set in the command context.",
                 cmd.getCommandClass(),
                 cmd.getTypeName(),
                 cmd.getCommandId());
         final Error error = unknownTenantError(cmd.getCommandMessage(), errMsg);
-=======
-                "The command (class: `%s`, type: `%s`, id: `%s`) is posted to " +
-                "multitenant Command Bus, but has no `tenant_id` attribute in the context.",
-                CommandClass.of(commandMessage)
-                            .value()
-                            .getName(),
-                TypeName.of(commandMessage),
-                idToString(context.getCommandId()));
-        final Error error = unknownTenantError(commandMessage, errMsg);
->>>>>>> 0bc32e03
         return new InvalidCommandException(errMsg, command, error);
     }
 
@@ -175,7 +155,7 @@
             this.commandMessage = Commands.getMessage(command);
             this.commandClass = CommandClass.of(commandMessage);
             this.commandId = idToString(command.getContext().getCommandId());
-            this.typeName = TypeName.of(commandMessage);
+            this.typeName = TypeName.of(commandMessage).value();
         }
 
         private Message getCommandMessage() {
