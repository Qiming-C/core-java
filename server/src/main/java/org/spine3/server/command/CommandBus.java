/*
 * Copyright 2017, TeamDev Ltd. All rights reserved.
 *
 * Redistribution and use in source and/or binary forms, with or without
 * modification, must retain the above copyright notice and the following
 * disclaimer.
 *
 * THIS SOFTWARE IS PROVIDED BY THE COPYRIGHT HOLDERS AND CONTRIBUTORS
 * "AS IS" AND ANY EXPRESS OR IMPLIED WARRANTIES, INCLUDING, BUT NOT
 * LIMITED TO, THE IMPLIED WARRANTIES OF MERCHANTABILITY AND FITNESS FOR
 * A PARTICULAR PURPOSE ARE DISCLAIMED. IN NO EVENT SHALL THE COPYRIGHT
 * OWNER OR CONTRIBUTORS BE LIABLE FOR ANY DIRECT, INDIRECT, INCIDENTAL,
 * SPECIAL, EXEMPLARY, OR CONSEQUENTIAL DAMAGES (INCLUDING, BUT NOT
 * LIMITED TO, PROCUREMENT OF SUBSTITUTE GOODS OR SERVICES; LOSS OF USE,
 * DATA, OR PROFITS; OR BUSINESS INTERRUPTION) HOWEVER CAUSED AND ON ANY
 * THEORY OF LIABILITY, WHETHER IN CONTRACT, STRICT LIABILITY, OR TORT
 * (INCLUDING NEGLIGENCE OR OTHERWISE) ARISING IN ANY WAY OUT OF THE USE
 * OF THIS SOFTWARE, EVEN IF ADVISED OF THE POSSIBILITY OF SUCH DAMAGE.
 */
package org.spine3.server.command;

import com.google.common.annotations.VisibleForTesting;
import com.google.common.base.Optional;
import com.google.common.base.Throwables;
import io.grpc.stub.StreamObserver;
import org.spine3.base.Command;
<<<<<<< HEAD
=======
import org.spine3.base.CommandClass;
import org.spine3.base.CommandEnvelope;
import org.spine3.base.CommandId;
import org.spine3.base.Error;
import org.spine3.base.Errors;
import org.spine3.base.FailureThrowable;
>>>>>>> 06696961
import org.spine3.base.Response;
import org.spine3.base.Responses;
import org.spine3.base.Stringifiers;
import org.spine3.server.Statuses;
import org.spine3.server.bus.Bus;
import org.spine3.server.command.error.CommandException;
import org.spine3.server.command.error.UnsupportedCommandException;
<<<<<<< HEAD
import org.spine3.server.type.CommandClass;
=======
import org.spine3.server.users.CurrentTenant;
>>>>>>> 06696961
import org.spine3.util.Environment;

import java.util.Set;

import static com.google.common.base.Preconditions.checkArgument;
import static com.google.common.base.Preconditions.checkNotNull;
import static com.google.common.base.Preconditions.checkState;
import static org.spine3.base.CommandStatus.SCHEDULED;
import static org.spine3.base.Commands.isScheduled;
import static org.spine3.validate.Validate.isNotDefault;

/**
 * Dispatches the incoming commands to the corresponding handler.
 *
 * @author Alexander Yevsyukov
 * @author Mikhail Melnik
 * @author Alexander Litus
 * @author Alex Tymchenko
 */
<<<<<<< HEAD
public class CommandBus implements AutoCloseable {
=======
public class CommandBus extends Bus<Command, CommandEnvelope, CommandClass, CommandDispatcher> {
>>>>>>> 06696961

    private final Filter filter;

    private final CommandStore commandStore;

    private final CommandStore.StatusService commandStatusService;

    private final CommandScheduler scheduler;

    private final Rescheduler rescheduler;

    private final Log log;

    /**
     * Is true, if the {@code BoundedContext} (to which this {@code CommandBus} belongs)
     * is multi-tenant.
     *
     * <p>If the {@code CommandBus} is multi-tenant, the commands posted must have the
     * {@code tenant_id} attribute defined.
     */
    private final boolean multitenant;

    /**
     * Determines whether the manual thread spawning is allowed within current runtime environment.
     *
     * <p>If set to {@code true}, {@code CommandBus} will be running some of internal processing in
     * parallel to improve performance.
     */
    private final boolean isThreadSpawnAllowed;

    /**
     * Creates new instance according to the passed {@link Builder}.
     */
    @SuppressWarnings("ThisEscapedInObjectConstruction") // OK as nested objects only
    private CommandBus(Builder builder) {
        this.multitenant = builder.multitenant;
        this.commandStore = builder.commandStore;
        this.commandStatusService = new CommandStore.StatusService(commandStore, builder.log);
        this.scheduler = builder.commandScheduler;
        this.log = builder.log;
        this.isThreadSpawnAllowed = builder.threadSpawnAllowed;
        this.filter = new Filter(this);
        this.rescheduler = new Rescheduler(this);
    }

    /**
     * Initializes the instance by rescheduling commands.
     */
    private void rescheduleCommands() {
        rescheduler.rescheduleCommands();
    }

    /**
     * Creates a new {@link Builder} for the {@code CommandBus}.
     */
    public static Builder newBuilder() {
        return new Builder();
    }

    public boolean isMultitenant() {
        return multitenant;
    }

    boolean isThreadSpawnAllowed() {
        return isThreadSpawnAllowed;
    }

    CommandStore commandStore() {
        return commandStore;
    }

    Log problemLog() {
        return log;
    }

    @VisibleForTesting
    Rescheduler rescheduler() {
        return rescheduler;
    }

    @VisibleForTesting
    CommandScheduler scheduler() {
        return scheduler;
    }

    @Override
    protected CommandDispatcherRegistry createRegistry() {
        return new CommandDispatcherRegistry();
    }

    /**
     * Obtains the view {@code Set} of commands that are known to this {@code CommandBus}.
     *
     * <p>This set is changed when command dispatchers or handlers are registered or un-registered.
     *
     * @return a set of classes of supported commands
     */
    public Set<CommandClass> getRegisteredCommandClasses() {
        return registry().getRegisteredMessageClasses();
    }

    /**
     * Obtains the instance of the {@link CommandStore.StatusService} associated with this command bus.
     */
    CommandStore.StatusService getCommandStatusService() {
        return commandStatusService;
    }

    private Optional<CommandDispatcher> getDispatcher(CommandClass commandClass) {
        return registry().getDispatcher(commandClass);
    }

    /**
     * Directs the command to be dispatched.
     *
     * <p>If the command has scheduling attributes, it will be posted for execution by
     * the configured scheduler according to values of those scheduling attributes.
     *
     * <p>If a command does not have a dispatcher, the error is
     * {@linkplain StreamObserver#onError(Throwable) returned} with
     * {@link UnsupportedCommandException} as the cause.
     *
     * @param command the command to be processed
     * @param responseObserver the observer to return the result of the call
     */
    @Override
    public void post(Command command, StreamObserver<Response> responseObserver) {
        checkNotNull(command);
        checkNotNull(responseObserver);
        checkArgument(isNotDefault(command));

        final CommandEnvelope commandEnvelope = CommandEnvelope.of(command);
        final CommandClass commandClass = commandEnvelope.getCommandClass();

        final Optional<CommandDispatcher> dispatcher = getDispatcher(commandClass);

        // If the command is not supported, return as error.
        if (!dispatcher.isPresent()) {
            handleUnsupported(command, responseObserver);
            return;
        }

        if (!filter.handleValidation(command, responseObserver)) {
            return;
        }

        if (isScheduled(command)) {
            scheduleAndStore(command, responseObserver);
            return;
        }

        commandStore.store(command);
        responseObserver.onNext(Responses.ok());
        doPost(commandEnvelope, dispatcher.get());
        responseObserver.onCompleted();
    }

    /**
     * Passes a previously scheduled command to the corresponding dispatcher.
     */
    void postPreviouslyScheduled(Command command) {
        final CommandEnvelope commandEnvelope = CommandEnvelope.of(command);
        final Optional<CommandDispatcher> dispatcher = getDispatcher(
                commandEnvelope.getCommandClass()
        );
        if (!dispatcher.isPresent()) {
            throw noDispatcherFound(commandEnvelope);
        }
        doPost(commandEnvelope, dispatcher.get());
    }

    private static IllegalStateException noDispatcherFound(CommandEnvelope commandEnvelope) {
        final String idStr = Stringifiers.idToString(commandEnvelope.getCommandId());
        final String msg = String.format("No dispatcher found for the command (class: %s id: %s).",
                                         commandEnvelope.getCommandClass(), idStr);
        throw new IllegalStateException(msg);
    }

    private void handleUnsupported(Command command, StreamObserver<Response> responseObserver) {
        final CommandException unsupported = new UnsupportedCommandException(command);
        commandStore.storeWithError(command, unsupported);
        responseObserver.onError(Statuses.invalidArgumentWithCause(unsupported));
    }

    private void scheduleAndStore(Command command, StreamObserver<Response> responseObserver) {
        scheduler.schedule(command);
        commandStore.store(command, SCHEDULED);
        responseObserver.onNext(Responses.ok());
        responseObserver.onCompleted();
    }

    /**
     * Directs a command to be dispatched.
     */
    void doPost(CommandEnvelope commandEnvelope, CommandDispatcher dispatcher) {
        try {
<<<<<<< HEAD
            commandEndpoint.receive(commandEnvelope);
            commandStatusService.setOk(commandEnvelope);
=======
            dispatcher.dispatch(commandEnvelope);
            setStatusOk(commandEnvelope);
>>>>>>> 06696961
        } catch (RuntimeException e) {
            final Throwable cause = Throwables.getRootCause(e);
            commandStatusService.updateCommandStatus(commandEnvelope, cause);
        }
    }

<<<<<<< HEAD
=======
    private void setStatusOk(CommandEnvelope envelope) {
        final CommandId commandId = envelope.getCommandId();
        commandStatusService.setOk(commandId);
    }

    @SuppressWarnings("ChainOfInstanceofChecks") // OK for this rare case
    private void updateCommandStatus(CommandEnvelope commandEnvelope, Throwable cause) {
        if (cause instanceof FailureThrowable) {
            final FailureThrowable failure = (FailureThrowable) cause;

            log.failureHandling(failure,
                                commandEnvelope.getMessage(),
                                commandEnvelope.getCommandId());

            commandStatusService.setToFailure(commandEnvelope.getCommandId(), failure);
        } else if (cause instanceof Exception) {
            final Exception exception = (Exception) cause;

            log.errorHandling(exception,
                              commandEnvelope.getMessage(),
                              commandEnvelope.getCommandId());

            commandStatusService.setToError(commandEnvelope.getCommandId(), exception);
        } else {

            log.errorHandlingUnknown(cause,
                                     commandEnvelope.getMessage(),
                                     commandEnvelope.getCommandId());

            final Error error = Errors.fromThrowable(cause);
            commandStatusService.setToError(commandEnvelope.getCommandId(), error);
        }
    }

    /**
     * Sets the multitenancy status of the {@link CommandBus}.
     *
     * <p>A {@link CommandBus} is multi-tenant if its {@link BoundedContext} is multi-tenant.
     */
    @Internal
    public void setMultitenant(boolean isMultitenant) {
        this.isMultitenant = isMultitenant;
    }

>>>>>>> 06696961
    /**
     * Closes the instance, preventing any for further posting of commands.
     *
     * <p>The following operations are performed:
     * <ol>
     *     <li>All command dispatchers are un-registered.
     *     <li>{@code CommandStore} is closed.
     *     <li>{@code CommandScheduler} is shut down.
     * </ol>
     *
     * @throws Exception if closing the {@code CommandStore} cases an exception
     */
    @Override
    public void close() throws Exception {
        registry().unregisterAll();
        commandStore.close();
        scheduler.shutdown();
    }

    /**
     * {@inheritDoc}
     *
     * <p>Overrides for return type covariance.
     */
    @Override
    protected CommandDispatcherRegistry registry() {
        return (CommandDispatcherRegistry) super.registry();
    }

    /**
     * The {@code Builder} for {@code CommandBus}.
     */
    public static class Builder {

        private boolean multitenant;

        private CommandStore commandStore;

        private Log log;

        /**
         * Optional field for the {@code CommandBus}.
         *
         * <p>If unset, the default {@link ExecutorCommandScheduler} implementation is used.
         */
        private CommandScheduler commandScheduler;

        /**
         * If set to {@code true}, the {@code CommandBus} will be creating instances of
         * {@link Thread} for operation.
         *
         * <p>However, some runtime environments, such as Google AppEngine Standard,
         * do not allow manual thread
         * spawning. In this case, this flag should be set to {@code false}.
         *
         * <p>The default value of this flag is set upon the best guess,
         * based on current {@link Environment}.
         */
        private boolean threadSpawnAllowed = detectThreadsAllowed();

        /**
         * If set the builder will not call {@link CommandBus#rescheduleCommands()}.
         *
         * <p>One of the applications of this flag is to disable rescheduling of commands in tests.
         */
        private boolean autoReschedule;

        /**
         * Checks whether the manual {@link Thread} spawning is allowed within
         * the current runtime environment.
         */
        private static boolean detectThreadsAllowed() {
            final boolean appEngine = Environment.getInstance()
                                                 .isAppEngine();
            return !appEngine;
        }

        public boolean isMultitenant() {
            return multitenant;
        }

        public CommandStore getCommandStore() {
            return commandStore;
        }

        public CommandScheduler getCommandScheduler() {
            return commandScheduler;
        }

        public Builder setMultitenant(boolean multitenant) {
            this.multitenant = multitenant;
            return this;
        }

        public Builder setCommandStore(CommandStore commandStore) {
            checkNotNull(commandStore);
            this.commandStore = commandStore;
            return this;
        }

        public Builder setCommandScheduler(CommandScheduler commandScheduler) {
            checkNotNull(commandScheduler);
            this.commandScheduler = commandScheduler;
            return this;
        }

        public boolean isThreadSpawnAllowed() {
            return threadSpawnAllowed;
        }

        public Builder setThreadSpawnAllowed(boolean threadSpawnAllowed) {
            this.threadSpawnAllowed = threadSpawnAllowed;
            return this;
        }

        @VisibleForTesting
        Builder setLog(Log log) {
            this.log = log;
            return this;
        }

        @VisibleForTesting
        Builder setAutoReschedule(boolean autoReschedule) {
            this.autoReschedule = autoReschedule;
            return this;
        }

        private Builder() {
            // Do not allow creating builder instances directly.
        }

        /**
         * Builds an instance of {@link CommandBus}.
         */
        public CommandBus build() {
            checkState(commandStore != null,
                       "CommandStore must be set. Please call CommandBus.Builder.setCommandStore()."
            );

            if(commandScheduler == null) {
                commandScheduler = new ExecutorCommandScheduler();
            }

            if (log == null) {
                log = new Log();
            }

            final CommandBus commandBus = new CommandBus(this);

            if (commandScheduler.getCommandBus() == null) {
                commandScheduler.setCommandBus(commandBus);
            }

            if (autoReschedule) {
                commandBus.rescheduleCommands();
            }

            return commandBus;
        }
    }
}<|MERGE_RESOLUTION|>--- conflicted
+++ resolved
@@ -24,15 +24,12 @@
 import com.google.common.base.Throwables;
 import io.grpc.stub.StreamObserver;
 import org.spine3.base.Command;
-<<<<<<< HEAD
-=======
 import org.spine3.base.CommandClass;
 import org.spine3.base.CommandEnvelope;
 import org.spine3.base.CommandId;
 import org.spine3.base.Error;
 import org.spine3.base.Errors;
 import org.spine3.base.FailureThrowable;
->>>>>>> 06696961
 import org.spine3.base.Response;
 import org.spine3.base.Responses;
 import org.spine3.base.Stringifiers;
@@ -40,11 +37,7 @@
 import org.spine3.server.bus.Bus;
 import org.spine3.server.command.error.CommandException;
 import org.spine3.server.command.error.UnsupportedCommandException;
-<<<<<<< HEAD
-import org.spine3.server.type.CommandClass;
-=======
-import org.spine3.server.users.CurrentTenant;
->>>>>>> 06696961
+import org.spine3.server.storage.CurrentTenant;
 import org.spine3.util.Environment;
 
 import java.util.Set;
@@ -64,11 +57,7 @@
  * @author Alexander Litus
  * @author Alex Tymchenko
  */
-<<<<<<< HEAD
-public class CommandBus implements AutoCloseable {
-=======
 public class CommandBus extends Bus<Command, CommandEnvelope, CommandClass, CommandDispatcher> {
->>>>>>> 06696961
 
     private final Filter filter;
 
@@ -265,66 +254,14 @@
      */
     void doPost(CommandEnvelope commandEnvelope, CommandDispatcher dispatcher) {
         try {
-<<<<<<< HEAD
-            commandEndpoint.receive(commandEnvelope);
+            dispatcher.dispatch(commandEnvelope);
             commandStatusService.setOk(commandEnvelope);
-=======
-            dispatcher.dispatch(commandEnvelope);
-            setStatusOk(commandEnvelope);
->>>>>>> 06696961
         } catch (RuntimeException e) {
             final Throwable cause = Throwables.getRootCause(e);
             commandStatusService.updateCommandStatus(commandEnvelope, cause);
         }
     }
 
-<<<<<<< HEAD
-=======
-    private void setStatusOk(CommandEnvelope envelope) {
-        final CommandId commandId = envelope.getCommandId();
-        commandStatusService.setOk(commandId);
-    }
-
-    @SuppressWarnings("ChainOfInstanceofChecks") // OK for this rare case
-    private void updateCommandStatus(CommandEnvelope commandEnvelope, Throwable cause) {
-        if (cause instanceof FailureThrowable) {
-            final FailureThrowable failure = (FailureThrowable) cause;
-
-            log.failureHandling(failure,
-                                commandEnvelope.getMessage(),
-                                commandEnvelope.getCommandId());
-
-            commandStatusService.setToFailure(commandEnvelope.getCommandId(), failure);
-        } else if (cause instanceof Exception) {
-            final Exception exception = (Exception) cause;
-
-            log.errorHandling(exception,
-                              commandEnvelope.getMessage(),
-                              commandEnvelope.getCommandId());
-
-            commandStatusService.setToError(commandEnvelope.getCommandId(), exception);
-        } else {
-
-            log.errorHandlingUnknown(cause,
-                                     commandEnvelope.getMessage(),
-                                     commandEnvelope.getCommandId());
-
-            final Error error = Errors.fromThrowable(cause);
-            commandStatusService.setToError(commandEnvelope.getCommandId(), error);
-        }
-    }
-
-    /**
-     * Sets the multitenancy status of the {@link CommandBus}.
-     *
-     * <p>A {@link CommandBus} is multi-tenant if its {@link BoundedContext} is multi-tenant.
-     */
-    @Internal
-    public void setMultitenant(boolean isMultitenant) {
-        this.isMultitenant = isMultitenant;
-    }
-
->>>>>>> 06696961
     /**
      * Closes the instance, preventing any for further posting of commands.
      *
