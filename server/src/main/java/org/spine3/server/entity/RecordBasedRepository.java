--- conflicted
+++ resolved
@@ -62,14 +62,10 @@
  * @param <I> the type of IDs of entities
  * @param <E> the type of entities
  * @param <S> the type of entity state messages
- * @param <M> the type of entity metadata
  * @author Alexander Yevsyukov
- * @author Alex Tymchenko
  */
-public abstract class RecordBasedRepository<I,
-                                            E extends Entity<I, S, M>,
-                                            S extends Message,
-                                            M extends EntityMeta<I, ?>> extends Repository<I, E, M> {
+public abstract class RecordBasedRepository<I, E extends Entity<I, S>, S extends Message>
+                extends Repository<I, E> {
 
     /** {@inheritDoc} */
     protected RecordBasedRepository(BoundedContext boundedContext) {
@@ -156,12 +152,6 @@
 
     /** {@inheritDoc} */
     @Override
-<<<<<<< HEAD
-    protected void updateMetadata(I id, M metadata) {
-        final E entity = loadOrCreate(id);
-        entity.setMetadata(metadata);
-        store(entity);
-=======
     protected void markArchived(I id) {
         final RecordStorage<I> storage = recordStorage();
         storage.markArchived(id);
@@ -172,7 +162,6 @@
     protected void markDeleted(I id) {
         final RecordStorage<I> storage = recordStorage();
         storage.markDeleted(id);
->>>>>>> 06696961
     }
 
     /**
@@ -309,37 +298,6 @@
         return result;
     }
 
-<<<<<<< HEAD
-    private E toEntity(I id, EntityStorageRecord record) {
-        return toEntity(id, record, FieldMask.getDefaultInstance());
-    }
-
-    private E toEntity(I id, EntityStorageRecord record, FieldMask fieldMask) {
-        final E entity = create(id);
-        final Message unpacked = unpack(record.getState());
-        final TypeUrl entityStateType = getEntityStateType();
-        @SuppressWarnings("unchecked")
-        final S state = (S) FieldMasks.applyMask(fieldMask, unpacked, entityStateType);
-        entity.setState(state, record.getVersion(), record.getWhenModified());
-
-//TODO:2017-02-15:alexander.yevsyukov: Uncomment when metatadata is managed in separate records
-//        entity.setMetadata(record.getEntityStatus());
-        return entity;
-    }
-
-    protected EntityStorageRecord toEntityRecord(E entity) {
-        final S state = entity.getState();
-        final Any stateAny = pack(state);
-        final Timestamp whenModified = entity.whenModified();
-        final int version = entity.getVersion();
-        final EntityStorageRecord.Builder builder = EntityStorageRecord.newBuilder()
-                                                                       .setState(stateAny)
-                                                                       .setWhenModified(whenModified)
-//TODO:2017-02-15:alexander.yevsyukov: Uncomment when metatadata is managed in separate records
-//                                                                       .setEntityStatus(entity.getEntityStatus())
-                                                                       .setVersion(version);
-        return builder.build();
-=======
     /**
      * Converts the passed entity into {@code EntityStorageRecord} that
      * stores the entity data.
@@ -355,7 +313,6 @@
         final E result = entityConverter().reverse()
                                           .convert(tuple);
         return result;
->>>>>>> 06696961
     }
 
     /**
