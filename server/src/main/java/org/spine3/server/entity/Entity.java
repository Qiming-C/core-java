--- conflicted
+++ resolved
@@ -77,15 +77,8 @@
     /** The index of the declaration of the generic parameter type {@code S} in this class. */
     private static final int STATE_CLASS_GENERIC_INDEX = 1;
 
-<<<<<<< HEAD
     /** Supported ID types except {@link Message}s. */
-    private static final ImmutableSet<Class<?>> supportedSimpleIdTypes = ImmutableSet.<Class<?>>builder()
-=======
-    /**
-     * Supported ID types except {@link Message}s.
-     */
     private static final ImmutableSet<Class<?>> SUPPORTED_SIMPLE_ID_TYPES = ImmutableSet.<Class<?>>builder()
->>>>>>> 80cca98a
             .add(String.class)
             .add(Long.class)
             .add(Integer.class)
