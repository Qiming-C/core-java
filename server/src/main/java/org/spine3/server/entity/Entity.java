/*
 * Copyright 2017, TeamDev Ltd. All rights reserved.
 *
 * Redistribution and use in source and/or binary forms, with or without
 * modification, must retain the above copyright notice and the following
 * disclaimer.
 *
 * THIS SOFTWARE IS PROVIDED BY THE COPYRIGHT HOLDERS AND CONTRIBUTORS
 * "AS IS" AND ANY EXPRESS OR IMPLIED WARRANTIES, INCLUDING, BUT NOT
 * LIMITED TO, THE IMPLIED WARRANTIES OF MERCHANTABILITY AND FITNESS FOR
 * A PARTICULAR PURPOSE ARE DISCLAIMED. IN NO EVENT SHALL THE COPYRIGHT
 * OWNER OR CONTRIBUTORS BE LIABLE FOR ANY DIRECT, INDIRECT, INCIDENTAL,
 * SPECIAL, EXEMPLARY, OR CONSEQUENTIAL DAMAGES (INCLUDING, BUT NOT
 * LIMITED TO, PROCUREMENT OF SUBSTITUTE GOODS OR SERVICES; LOSS OF USE,
 * DATA, OR PROFITS; OR BUSINESS INTERRUPTION) HOWEVER CAUSED AND ON ANY
 * THEORY OF LIABILITY, WHETHER IN CONTRACT, STRICT LIABILITY, OR TORT
 * (INCLUDING NEGLIGENCE OR OTHERWISE) ARISING IN ANY WAY OUT OF THE USE
 * OF THIS SOFTWARE, EVEN IF ADVISED OF THE POSSIBILITY OF SUCH DAMAGE.
 */

package org.spine3.server.entity;

import com.google.protobuf.Message;
<<<<<<< HEAD
import com.google.protobuf.Timestamp;
import org.spine3.base.Identifiers;
import org.spine3.base.Stringifiers;
import org.spine3.protobuf.Messages;
import org.spine3.server.BoundedContext;
import org.spine3.server.aggregate.AggregatePart;
import org.spine3.server.aggregate.AggregateRoot;
import org.spine3.server.entity.status.CannotModifyArchivedEntity;
import org.spine3.server.entity.status.CannotModifyDeletedEntity;
import org.spine3.server.entity.status.EntityStatus;

import javax.annotation.CheckReturnValue;
import javax.annotation.Nullable;
import java.lang.reflect.Constructor;
import java.lang.reflect.InvocationTargetException;
=======
import org.spine3.server.reflect.GenericTypeIndex;
>>>>>>> 30249792

import static com.google.common.base.Preconditions.checkNotNull;
import static org.spine3.server.reflect.Classes.getGenericParameterType;

/**
 * A server-side object with an identity.
 *
 * <p>An entity identifier can be of one of the following types:
 *   <ul>
 *      <li>String
 *      <li>Long
 *      <li>Integer
 *      <li>A class implementing {@link Message}
 *   </ul>
 *
 * <p>Consider using {@code Message}-based IDs if you want to have typed IDs in your code, and/or
 * if you need to have IDs with some structure inside. Examples of such structural IDs are:
 *   <ul>
 *      <li>EAN value used in bar codes
 *      <li>ISBN
 *      <li>Phone number
 *      <li>email address as a couple of local-part and domain
 *   </ul>
 *
 * <p>A state of an entity is defined as a protobuf message.
 *
 * @param <I> the type of entity identifier
 * @param <S> the type of entity state
 * @author Alexander Yevsyukov
 */
<<<<<<< HEAD
public abstract class Entity<I, S extends Message> {

    /** The index of the declaration of the generic parameter type {@code I} in this class. */
    private static final int ID_CLASS_GENERIC_INDEX = 0;

    /** The index of the declaration of the generic parameter type {@code S} in this class. */
    public static final int STATE_CLASS_GENERIC_INDEX = 1;

    private final I id;

    @Nullable
    private S state;

    @Nullable
    private Timestamp whenModified;

    private int version;

    private EntityStatus status = EntityStatus.getDefaultInstance();

    /**
     * Creates a new instance.
     *
     * @param id the ID for the new instance
     * @throws IllegalArgumentException if the ID is not of one of the supported types for identifiers
     */
    protected Entity(I id) {
        checkNotNull(id);
        Identifiers.checkSupported(id.getClass());
        this.id = id;
    }

    /**
     * Sets the object into the default state.
     *
     * <p>Results of this method call are:
     * <ul>
     *   <li>The state object is set to the value produced by {@link #getDefaultState()}.
     *   <li>The version number is set to zero.
     *   <li>The {@link #whenModified} field is set to the system time of the call.
     *   <li>The {@link #status} field is set to the default instance.
     * </ul>
     *
     * <p>This method cannot be called from within {@code Entity} constructor because
     * the call to {@link #getDefaultState()} relies on completed initialization
     * of the instance.
     */
    void init() {
        setState(getDefaultState(), 0, getCurrentTime());
        this.status = EntityStatus.getDefaultInstance();
    }

    /**
     * Obtains the ID of the entity.
     */
    @CheckReturnValue
    public I getId() {
        return id;
    }

    /**
     * Obtains constructor for the passed entity class.
     *
     * <p>The entity class must have a constructor with the single parameter of type defined by
     * generic type {@code <I>}.
     *
     * @param entityClass the entity class
     * @param idClass     the class of entity identifiers
     * @param <E>         the entity type
     * @param <I>         the ID type
     * @return the constructor
     * @throws IllegalStateException if the entity class does not have the required constructor
     */
    static <E extends Entity<I, ?>, I> Constructor<E> getConstructor(Class<E> entityClass,
                                                                     Class<I> idClass) {
        final boolean partClass = isAggregatePartClass(entityClass);
        if (partClass) {
            final Constructor<E> partConstructor = getPartConstructor(entityClass, idClass);
            return partConstructor;
        }
        final Constructor<E> result = getTypeConstructor(entityClass, idClass);
        return result;
    }

    private static <E extends Entity<I, ?>, I> Constructor<E> getTypeConstructor(
            Class<E> entityClass, Class<I> idClass) {
        try {
            final Constructor<E> result = entityClass.getDeclaredConstructor(idClass);
            result.setAccessible(true);
            return result;
        } catch (NoSuchMethodException ignored) {
            throw noSuchConstructor(entityClass.getName(), idClass.getName());
        }
    }

    private static <E extends Entity<I, ?>, I> Constructor<E> getPartConstructor(
            Class<E> entityClass, Class<I> idClass) {
        final Constructor<?>[] constructors = entityClass.getDeclaredConstructors();
        for (Constructor<?> constructor : constructors) {
            final Class<?>[] parameterTypes = constructor.getParameterTypes();
            final int length = parameterTypes.length;
            if (length != 2) {
                continue;
            }

            final boolean correctConstructor = idClass.equals(parameterTypes[0]) &&
                                               isAggregateRootClass(parameterTypes[1]);
            if (correctConstructor) {
                @SuppressWarnings("unchecked") // It is safe because arguments are checked before.
                final Constructor<E> result = (Constructor<E>) constructor;
                result.setAccessible(true);
                return result;
            }
        }
        final String errMessage = "AggregatePart class must declare a constructor " +
                                  "with AggregateId and AggregateRoot parameters.";
        throw new IllegalStateException(new NoSuchMethodException(errMessage));
    }

    static <E extends Entity<I, ?>, I> boolean isAggregatePartClass(Class<?> entityClass) {
        final boolean result = AggregatePart.class.isAssignableFrom(entityClass);
        return result;
    }

    static <E extends Entity<I, ?>, I> boolean isAggregateRootClass(Class<?> entityClass) {
        final boolean result = AggregateRoot.class.isAssignableFrom(entityClass);
        return result;
    }

    /**
     * Creates new entity and sets it to the default state.
     *
     * @param constructor the constructor to use
     * @param id          the ID of the entity
     * @param <I>         the type of entity IDs
     * @param <E>         the type of the entity
     * @return new entity
     */
    static <I, E extends Entity<I, ?>> E createEntity(Constructor<E> constructor, I id,
                                                      BoundedContext boundedContext) {
        final boolean partClass = isAggregatePartClass(constructor.getDeclaringClass());
        if (partClass) {
            final E result = createEntityPart(constructor, id, boundedContext);
            return result;
        }
        final E result = createEntity(constructor, id);
        return result;
    }

    private static <I, E extends Entity<I, ?>> E createEntityPart(
            Constructor<E> constructor, I id, BoundedContext boundedContext) {
        try {
            final Class<?> rootClass = constructor.getParameterTypes()[1];
            final Constructor<?> rootConstructor = rootClass.getDeclaredConstructor(
                    boundedContext.getClass(), id.getClass());
            rootConstructor.setAccessible(true);
            final AggregateRoot root =
                    (AggregateRoot) rootConstructor.newInstance(boundedContext, id);
            final E result = constructor.newInstance(id, root);
            result.init();
            return result;
        } catch (NoSuchMethodException | InvocationTargetException |
                InstantiationException | IllegalAccessException e) {
            throw new IllegalStateException(e);
        }
    }

    private static IllegalStateException noSuchConstructor(String entityClass, String idClass) {
        final String errMsg = String.format(
                "%s class must declare a constructor with a single %s ID parameter.", entityClass,
                idClass);
        return new IllegalStateException(new NoSuchMethodException(errMsg));
    }

     private static <I, E extends Entity<I, ?>> E createEntity(Constructor<E> constructor, I id) {
        try {
            final E result = constructor.newInstance(id);
            result.init();
            return result;
        } catch (InvocationTargetException | InstantiationException | IllegalAccessException e) {
            throw new IllegalStateException(e);
        }
    }

    /**
     * Obtains the default entity state.
     *
     * @return an empty instance of the state class
     */
    @CheckReturnValue
    protected S getDefaultState() {
        final Class<? extends Entity> entityClass = getClass();
        final DefaultStateRegistry registry = DefaultStateRegistry.getInstance();
        if (!registry.contains(entityClass)) {
            final S state = createDefaultState();
            registry.put(entityClass, state);
        }
        @SuppressWarnings("unchecked")
        // cast is safe because this type of messages is saved to the map
        final S defaultState = (S) registry.get(entityClass);
        return defaultState;
    }

    private S createDefaultState() {
        final Class<S> stateClass = getStateClass();
        final S result = Messages.newInstance(stateClass);
        return result;
    }
=======
public interface Entity<I, S extends Message> {

    /**
     * Obtains the identifier of the entity.
     */
    I getId();
>>>>>>> 30249792

    /**
     * Obtains the entity state.
     *
<<<<<<< HEAD
     * @return the current state object or the value produced by {@link #getDefaultState()}
     * if the state wasn't set
     */
    @CheckReturnValue
    public S getState() {
        final S result = state == null
                         ? getDefaultState()
                         : state;
        return result;
    }

    /**
     * Validates the passed state.
     *
     * <p>Does nothing by default. Aggregates may override this method to
     * specify logic of validating initial or intermediate state.
=======
     * <p>This method returns the current state of the entity or,
     * if the entity does not have state yet, the value produced by {@link #getDefaultState()}.
>>>>>>> 30249792
     *
     * @return the current state of default state value
     */
    S getState();

    /**
<<<<<<< HEAD
     * Validates and sets the state.
     *
     * @param state            the state object to set
     * @param version          the entity version to set
     * @param whenLastModified the time of the last modification to set
     * @see #validate(S)
     */
    protected void setState(S state, int version, Timestamp whenLastModified) {
        validate(state);
        this.state = checkNotNull(state);
        setVersion(version, whenLastModified);
    }

    /**
     * Sets status for the entity.
     */
    void setStatus(EntityStatus status) {
        this.status = status;
    }

    /**
     * Sets version information of the entity.
     *
     * @param version          the version number of the entity
     * @param whenLastModified the time of the last modification of the entity
     */
    protected void setVersion(int version, Timestamp whenLastModified) {
        this.version = version;
        this.whenModified = checkNotNull(whenLastModified);
    }

    /**
     * Updates the state incrementing the version number and recording time of the modification.
     *
     * @param newState a new state to set
     */
    protected void incrementState(S newState) {
        setState(newState, incrementVersion(), getCurrentTime());
    }

    /**
     * Obtains the version number of the entity.
     *
     * @return the version number or zero if the entity was not modified
     */
    public int getVersion() {
        return version;
    }

    /**
     * Advances the current version by one and records the time of the modification.
     *
     * @return new version number
     */
    protected int incrementVersion() {
        ++version;
        whenModified = getCurrentTime();
        return version;
    }

    /**
     * Obtains the timestamp of the last modification.
     *
     * @return the timestamp instance or the value produced by
     * {@link Timestamp#getDefaultInstance()} if the state wasn't set
     * @see #setState(Message, int, Timestamp)
     */
    @CheckReturnValue
    public Timestamp whenModified() {
        final Timestamp result = whenModified == null
                                 ? Timestamp.getDefaultInstance()
                                 : whenModified;
        return result;
    }

    /**
     * Obtains the entity status.
     */
    protected EntityStatus getStatus() {
        final EntityStatus result = this.status == null
                                    ? EntityStatus.getDefaultInstance()
                                    : this.status;
        return result;
    }
=======
     * Obtains the default entity state.
     *
     * @return an empty instance of the entity state
     */
    S getDefaultState();
>>>>>>> 30249792

    /**
     * Enumeration of generic type parameters of this interface.
     */
    enum GenericParamer implements GenericTypeIndex {

        /**
         * The index of the declaration of the generic parameter type {@code <I>}
         * in {@link Entity}.
         */
        ID(0),

        /**
         * The index of the declaration of the generic parameter type {@code <S>}
         * in {@link Entity}
         */
        STATE(1);

        private final int index;

<<<<<<< HEAD
    /**
     * Retrieves the ID class of the entities of the given class using reflection.
     *
     * @param entityClass the entity class to inspect
     * @param <I>         the entity ID type
     * @return the entity ID class
     */
    public static <I> Class<I> getIdClass(Class<? extends Entity<I, ?>> entityClass) {
        checkNotNull(entityClass);
        final Class<I> idClass = getGenericParameterType(entityClass, ID_CLASS_GENERIC_INDEX);
        return idClass;
    }

    /**
     * Obtains the class of the entity state.
     */
    protected Class<S> getStateClass() {
        final Class<? extends Entity> clazz = getClass();
        return getStateClass(clazz);
    }

    /**
     * Retrieves the state class of the passed entity class.
     *
     * @param entityClass the entity class to inspect
     * @param <S>         the entity state type
     * @return the entity state class
     */
    public static <S extends Message> Class<S> getStateClass(Class<? extends Entity> entityClass) {
        final Class<S> result = getGenericParameterType(entityClass, STATE_CLASS_GENERIC_INDEX);
        return result;
    }

    /**
     * Returns the short name of the ID type.
     *
     * @return
     *  <ul>
     *      <li>Short Protobuf type name if ID is a {@link Message}.
     *      <li>Simple class name of the value, otherwise.
     *  </ul>
     */
    public String getShortIdTypeName() {
        if (id instanceof Message) {
            final Message message = (Message) id;
            final Descriptors.Descriptor descriptor = message.getDescriptorForType();
            final String result = descriptor.getName();
            return result;
        } else {
            final String result = id.getClass()
                                    .getSimpleName();
            return result;
=======
        GenericParamer(int index) {
            this.index = index;
>>>>>>> 30249792
        }

        @Override
        public int getIndex() {
            return this.index;
        }
    }

    /**
     * Provides type information on classes implementing {@link Entity}.
     */
    class TypeInfo {

        private TypeInfo() {
            // Prevent construction from outside.
        }

        /**
         * Retrieves the ID class of the entities of the given class using reflection.
         *
         * @param entityClass the entity class to inspect
         * @param <I> the entity ID type
         * @return the entity ID class
         */
        static <I> Class<I> getIdClass(Class<? extends Entity<I, ?>> entityClass) {
            checkNotNull(entityClass);
            final Class<I> idClass = getGenericParameterType(entityClass,
                                                             GenericParamer.ID.getIndex());
            return idClass;
        }

        /**
         * Retrieves the state class of the passed entity class.
         *
         * @param entityClass the entity class to inspect
         * @param <S> the entity state type
         * @return the entity state class
         */
        static <S extends Message> Class<S> getStateClass(
                Class<? extends Entity> entityClass) {
            final Class<S> result = getGenericParameterType(entityClass,
                                                            GenericParamer.STATE.getIndex());
            return result;
        }
    }
}<|MERGE_RESOLUTION|>--- conflicted
+++ resolved
@@ -21,25 +21,7 @@
 package org.spine3.server.entity;
 
 import com.google.protobuf.Message;
-<<<<<<< HEAD
-import com.google.protobuf.Timestamp;
-import org.spine3.base.Identifiers;
-import org.spine3.base.Stringifiers;
-import org.spine3.protobuf.Messages;
-import org.spine3.server.BoundedContext;
-import org.spine3.server.aggregate.AggregatePart;
-import org.spine3.server.aggregate.AggregateRoot;
-import org.spine3.server.entity.status.CannotModifyArchivedEntity;
-import org.spine3.server.entity.status.CannotModifyDeletedEntity;
-import org.spine3.server.entity.status.EntityStatus;
-
-import javax.annotation.CheckReturnValue;
-import javax.annotation.Nullable;
-import java.lang.reflect.Constructor;
-import java.lang.reflect.InvocationTargetException;
-=======
 import org.spine3.server.reflect.GenericTypeIndex;
->>>>>>> 30249792
 
 import static com.google.common.base.Preconditions.checkNotNull;
 import static org.spine3.server.reflect.Classes.getGenericParameterType;
@@ -70,346 +52,29 @@
  * @param <S> the type of entity state
  * @author Alexander Yevsyukov
  */
-<<<<<<< HEAD
-public abstract class Entity<I, S extends Message> {
-
-    /** The index of the declaration of the generic parameter type {@code I} in this class. */
-    private static final int ID_CLASS_GENERIC_INDEX = 0;
-
-    /** The index of the declaration of the generic parameter type {@code S} in this class. */
-    public static final int STATE_CLASS_GENERIC_INDEX = 1;
-
-    private final I id;
-
-    @Nullable
-    private S state;
-
-    @Nullable
-    private Timestamp whenModified;
-
-    private int version;
-
-    private EntityStatus status = EntityStatus.getDefaultInstance();
-
-    /**
-     * Creates a new instance.
-     *
-     * @param id the ID for the new instance
-     * @throws IllegalArgumentException if the ID is not of one of the supported types for identifiers
-     */
-    protected Entity(I id) {
-        checkNotNull(id);
-        Identifiers.checkSupported(id.getClass());
-        this.id = id;
-    }
-
-    /**
-     * Sets the object into the default state.
-     *
-     * <p>Results of this method call are:
-     * <ul>
-     *   <li>The state object is set to the value produced by {@link #getDefaultState()}.
-     *   <li>The version number is set to zero.
-     *   <li>The {@link #whenModified} field is set to the system time of the call.
-     *   <li>The {@link #status} field is set to the default instance.
-     * </ul>
-     *
-     * <p>This method cannot be called from within {@code Entity} constructor because
-     * the call to {@link #getDefaultState()} relies on completed initialization
-     * of the instance.
-     */
-    void init() {
-        setState(getDefaultState(), 0, getCurrentTime());
-        this.status = EntityStatus.getDefaultInstance();
-    }
-
-    /**
-     * Obtains the ID of the entity.
-     */
-    @CheckReturnValue
-    public I getId() {
-        return id;
-    }
-
-    /**
-     * Obtains constructor for the passed entity class.
-     *
-     * <p>The entity class must have a constructor with the single parameter of type defined by
-     * generic type {@code <I>}.
-     *
-     * @param entityClass the entity class
-     * @param idClass     the class of entity identifiers
-     * @param <E>         the entity type
-     * @param <I>         the ID type
-     * @return the constructor
-     * @throws IllegalStateException if the entity class does not have the required constructor
-     */
-    static <E extends Entity<I, ?>, I> Constructor<E> getConstructor(Class<E> entityClass,
-                                                                     Class<I> idClass) {
-        final boolean partClass = isAggregatePartClass(entityClass);
-        if (partClass) {
-            final Constructor<E> partConstructor = getPartConstructor(entityClass, idClass);
-            return partConstructor;
-        }
-        final Constructor<E> result = getTypeConstructor(entityClass, idClass);
-        return result;
-    }
-
-    private static <E extends Entity<I, ?>, I> Constructor<E> getTypeConstructor(
-            Class<E> entityClass, Class<I> idClass) {
-        try {
-            final Constructor<E> result = entityClass.getDeclaredConstructor(idClass);
-            result.setAccessible(true);
-            return result;
-        } catch (NoSuchMethodException ignored) {
-            throw noSuchConstructor(entityClass.getName(), idClass.getName());
-        }
-    }
-
-    private static <E extends Entity<I, ?>, I> Constructor<E> getPartConstructor(
-            Class<E> entityClass, Class<I> idClass) {
-        final Constructor<?>[] constructors = entityClass.getDeclaredConstructors();
-        for (Constructor<?> constructor : constructors) {
-            final Class<?>[] parameterTypes = constructor.getParameterTypes();
-            final int length = parameterTypes.length;
-            if (length != 2) {
-                continue;
-            }
-
-            final boolean correctConstructor = idClass.equals(parameterTypes[0]) &&
-                                               isAggregateRootClass(parameterTypes[1]);
-            if (correctConstructor) {
-                @SuppressWarnings("unchecked") // It is safe because arguments are checked before.
-                final Constructor<E> result = (Constructor<E>) constructor;
-                result.setAccessible(true);
-                return result;
-            }
-        }
-        final String errMessage = "AggregatePart class must declare a constructor " +
-                                  "with AggregateId and AggregateRoot parameters.";
-        throw new IllegalStateException(new NoSuchMethodException(errMessage));
-    }
-
-    static <E extends Entity<I, ?>, I> boolean isAggregatePartClass(Class<?> entityClass) {
-        final boolean result = AggregatePart.class.isAssignableFrom(entityClass);
-        return result;
-    }
-
-    static <E extends Entity<I, ?>, I> boolean isAggregateRootClass(Class<?> entityClass) {
-        final boolean result = AggregateRoot.class.isAssignableFrom(entityClass);
-        return result;
-    }
-
-    /**
-     * Creates new entity and sets it to the default state.
-     *
-     * @param constructor the constructor to use
-     * @param id          the ID of the entity
-     * @param <I>         the type of entity IDs
-     * @param <E>         the type of the entity
-     * @return new entity
-     */
-    static <I, E extends Entity<I, ?>> E createEntity(Constructor<E> constructor, I id,
-                                                      BoundedContext boundedContext) {
-        final boolean partClass = isAggregatePartClass(constructor.getDeclaringClass());
-        if (partClass) {
-            final E result = createEntityPart(constructor, id, boundedContext);
-            return result;
-        }
-        final E result = createEntity(constructor, id);
-        return result;
-    }
-
-    private static <I, E extends Entity<I, ?>> E createEntityPart(
-            Constructor<E> constructor, I id, BoundedContext boundedContext) {
-        try {
-            final Class<?> rootClass = constructor.getParameterTypes()[1];
-            final Constructor<?> rootConstructor = rootClass.getDeclaredConstructor(
-                    boundedContext.getClass(), id.getClass());
-            rootConstructor.setAccessible(true);
-            final AggregateRoot root =
-                    (AggregateRoot) rootConstructor.newInstance(boundedContext, id);
-            final E result = constructor.newInstance(id, root);
-            result.init();
-            return result;
-        } catch (NoSuchMethodException | InvocationTargetException |
-                InstantiationException | IllegalAccessException e) {
-            throw new IllegalStateException(e);
-        }
-    }
-
-    private static IllegalStateException noSuchConstructor(String entityClass, String idClass) {
-        final String errMsg = String.format(
-                "%s class must declare a constructor with a single %s ID parameter.", entityClass,
-                idClass);
-        return new IllegalStateException(new NoSuchMethodException(errMsg));
-    }
-
-     private static <I, E extends Entity<I, ?>> E createEntity(Constructor<E> constructor, I id) {
-        try {
-            final E result = constructor.newInstance(id);
-            result.init();
-            return result;
-        } catch (InvocationTargetException | InstantiationException | IllegalAccessException e) {
-            throw new IllegalStateException(e);
-        }
-    }
-
-    /**
-     * Obtains the default entity state.
-     *
-     * @return an empty instance of the state class
-     */
-    @CheckReturnValue
-    protected S getDefaultState() {
-        final Class<? extends Entity> entityClass = getClass();
-        final DefaultStateRegistry registry = DefaultStateRegistry.getInstance();
-        if (!registry.contains(entityClass)) {
-            final S state = createDefaultState();
-            registry.put(entityClass, state);
-        }
-        @SuppressWarnings("unchecked")
-        // cast is safe because this type of messages is saved to the map
-        final S defaultState = (S) registry.get(entityClass);
-        return defaultState;
-    }
-
-    private S createDefaultState() {
-        final Class<S> stateClass = getStateClass();
-        final S result = Messages.newInstance(stateClass);
-        return result;
-    }
-=======
 public interface Entity<I, S extends Message> {
 
     /**
      * Obtains the identifier of the entity.
      */
     I getId();
->>>>>>> 30249792
 
     /**
      * Obtains the entity state.
      *
-<<<<<<< HEAD
-     * @return the current state object or the value produced by {@link #getDefaultState()}
-     * if the state wasn't set
-     */
-    @CheckReturnValue
-    public S getState() {
-        final S result = state == null
-                         ? getDefaultState()
-                         : state;
-        return result;
-    }
-
-    /**
-     * Validates the passed state.
-     *
-     * <p>Does nothing by default. Aggregates may override this method to
-     * specify logic of validating initial or intermediate state.
-=======
      * <p>This method returns the current state of the entity or,
      * if the entity does not have state yet, the value produced by {@link #getDefaultState()}.
->>>>>>> 30249792
      *
      * @return the current state of default state value
      */
     S getState();
 
     /**
-<<<<<<< HEAD
-     * Validates and sets the state.
-     *
-     * @param state            the state object to set
-     * @param version          the entity version to set
-     * @param whenLastModified the time of the last modification to set
-     * @see #validate(S)
-     */
-    protected void setState(S state, int version, Timestamp whenLastModified) {
-        validate(state);
-        this.state = checkNotNull(state);
-        setVersion(version, whenLastModified);
-    }
-
-    /**
-     * Sets status for the entity.
-     */
-    void setStatus(EntityStatus status) {
-        this.status = status;
-    }
-
-    /**
-     * Sets version information of the entity.
-     *
-     * @param version          the version number of the entity
-     * @param whenLastModified the time of the last modification of the entity
-     */
-    protected void setVersion(int version, Timestamp whenLastModified) {
-        this.version = version;
-        this.whenModified = checkNotNull(whenLastModified);
-    }
-
-    /**
-     * Updates the state incrementing the version number and recording time of the modification.
-     *
-     * @param newState a new state to set
-     */
-    protected void incrementState(S newState) {
-        setState(newState, incrementVersion(), getCurrentTime());
-    }
-
-    /**
-     * Obtains the version number of the entity.
-     *
-     * @return the version number or zero if the entity was not modified
-     */
-    public int getVersion() {
-        return version;
-    }
-
-    /**
-     * Advances the current version by one and records the time of the modification.
-     *
-     * @return new version number
-     */
-    protected int incrementVersion() {
-        ++version;
-        whenModified = getCurrentTime();
-        return version;
-    }
-
-    /**
-     * Obtains the timestamp of the last modification.
-     *
-     * @return the timestamp instance or the value produced by
-     * {@link Timestamp#getDefaultInstance()} if the state wasn't set
-     * @see #setState(Message, int, Timestamp)
-     */
-    @CheckReturnValue
-    public Timestamp whenModified() {
-        final Timestamp result = whenModified == null
-                                 ? Timestamp.getDefaultInstance()
-                                 : whenModified;
-        return result;
-    }
-
-    /**
-     * Obtains the entity status.
-     */
-    protected EntityStatus getStatus() {
-        final EntityStatus result = this.status == null
-                                    ? EntityStatus.getDefaultInstance()
-                                    : this.status;
-        return result;
-    }
-=======
      * Obtains the default entity state.
      *
      * @return an empty instance of the entity state
      */
     S getDefaultState();
->>>>>>> 30249792
 
     /**
      * Enumeration of generic type parameters of this interface.
@@ -430,63 +95,8 @@
 
         private final int index;
 
-<<<<<<< HEAD
-    /**
-     * Retrieves the ID class of the entities of the given class using reflection.
-     *
-     * @param entityClass the entity class to inspect
-     * @param <I>         the entity ID type
-     * @return the entity ID class
-     */
-    public static <I> Class<I> getIdClass(Class<? extends Entity<I, ?>> entityClass) {
-        checkNotNull(entityClass);
-        final Class<I> idClass = getGenericParameterType(entityClass, ID_CLASS_GENERIC_INDEX);
-        return idClass;
-    }
-
-    /**
-     * Obtains the class of the entity state.
-     */
-    protected Class<S> getStateClass() {
-        final Class<? extends Entity> clazz = getClass();
-        return getStateClass(clazz);
-    }
-
-    /**
-     * Retrieves the state class of the passed entity class.
-     *
-     * @param entityClass the entity class to inspect
-     * @param <S>         the entity state type
-     * @return the entity state class
-     */
-    public static <S extends Message> Class<S> getStateClass(Class<? extends Entity> entityClass) {
-        final Class<S> result = getGenericParameterType(entityClass, STATE_CLASS_GENERIC_INDEX);
-        return result;
-    }
-
-    /**
-     * Returns the short name of the ID type.
-     *
-     * @return
-     *  <ul>
-     *      <li>Short Protobuf type name if ID is a {@link Message}.
-     *      <li>Simple class name of the value, otherwise.
-     *  </ul>
-     */
-    public String getShortIdTypeName() {
-        if (id instanceof Message) {
-            final Message message = (Message) id;
-            final Descriptors.Descriptor descriptor = message.getDescriptorForType();
-            final String result = descriptor.getName();
-            return result;
-        } else {
-            final String result = id.getClass()
-                                    .getSimpleName();
-            return result;
-=======
         GenericParamer(int index) {
             this.index = index;
->>>>>>> 30249792
         }
 
         @Override
