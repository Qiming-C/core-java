--- conflicted
+++ resolved
@@ -20,22 +20,8 @@
 
 package org.spine3.server.entity;
 
-<<<<<<< HEAD
-import com.google.common.base.Optional;
-import com.google.protobuf.Descriptors;
-import com.google.protobuf.Message;
-import com.google.protobuf.Timestamp;
-import org.spine3.base.Identifiers;
-import org.spine3.protobuf.Messages;
-
-import javax.annotation.CheckReturnValue;
-import javax.annotation.Nullable;
-import java.lang.reflect.Constructor;
-import java.lang.reflect.InvocationTargetException;
-=======
 import com.google.protobuf.Message;
 import org.spine3.server.reflect.GenericTypeIndex;
->>>>>>> 06696961
 
 import static com.google.common.base.Preconditions.checkNotNull;
 import static org.spine3.server.reflect.Classes.getGenericParameterType;
@@ -45,155 +31,17 @@
  *
  * <p>A state of an entity is defined as a Protobuf message.
  *
-<<<<<<< HEAD
- * <p>A state of an entity is defined as a protobuf message and basic versioning attributes.
- * The entity keeps only its latest state and meta information associated with this state.
- *
- * @param <I> the type of the entity ID
- * @param <S> the type of the entity state
- * @param <M> the type of the entity metadata
- * @author Alexander Yevsyikov
- * @author Alexander Litus
- */
-public abstract class Entity<I, S extends Message, M extends EntityMeta<I, ?>> {
-
-    /** The index of the declaration of the generic parameter type {@code I} in this class. */
-    private static final int ID_CLASS_GENERIC_INDEX = 0;
-
-    /** The index of the declaration of the generic parameter type {@code S} in this class. */
-    public static final int STATE_CLASS_GENERIC_INDEX = 1;
-
-    private final I id;
-
-    @Nullable
-    private S state;
-
-    @Nullable
-    private Timestamp whenModified;
-
-    private int version;
-
-    @Nullable
-    private M metadata;
-=======
  * @param <I> the type of entity identifier
  * @param <S> the type of entity state
  * @author Alexander Yevsyukov
  * @see VersionableEntity
  */
 public interface Entity<I, S extends Message> {
->>>>>>> 06696961
 
     /**
      * Obtains the identifier of the entity.
      */
-<<<<<<< HEAD
-    protected Entity(I id) {
-        checkNotNull(id);
-        Identifiers.checkSupported(id.getClass());
-        this.id = id;
-    }
-
-    /**
-     * Sets the object into the default state.
-     *
-     * <p>Results of this method call are:
-     * <ul>
-     *   <li>The state object is set to the value produced by {@link #getDefaultState()}.
-     *   <li>The version number is set to zero.
-     *   <li>The {@link #whenModified} field is set to the system time of the call.
-     * </ul>
-     *
-     * <p>This method cannot be called from within {@code Entity} constructor because
-     * the call to {@link #getDefaultState()} relies on completed initialization
-     * of the instance.
-     */
-    void init() {
-        setState(getDefaultState(), 0, getCurrentTime());
-    }
-
-    /**
-     * Obtains the ID of the entity.
-     */
-    @CheckReturnValue
-    public I getId() {
-        return id;
-    }
-
-    /**
-     * Obtains constructor for the passed entity class.
-     *
-     * <p>The entity class must have a constructor with the single parameter of type defined by
-     * generic type {@code <I>}.
-     *
-     * @param entityClass the entity class
-     * @param idClass the class of entity identifiers
-     * @param <E> the entity type
-     * @param <I> the ID type
-     * @return the constructor
-     * @throws IllegalStateException if the entity class does not have the required constructor
-     */
-    static <E extends Entity<I, ?, ?>, I> Constructor<E> getConstructor(Class<E> entityClass, Class<I> idClass) {
-        try {
-            final Constructor<E> result = entityClass.getDeclaredConstructor(idClass);
-            result.setAccessible(true);
-            return result;
-        } catch (NoSuchMethodException ignored) {
-            throw noSuchConstructor(entityClass.getName(), idClass.getName());
-        }
-    }
-
-    private static IllegalStateException noSuchConstructor(String entityClass, String idClass) {
-        final String errMsg = String.format("%s class must declare a constructor with a single %s ID parameter.",
-                                            entityClass, idClass);
-        return new IllegalStateException(new NoSuchMethodException(errMsg));
-    }
-
-    /**
-     * Creates new entity and sets it to the default state.
-     *
-     * @param constructor the constructor to use
-     * @param id the ID of the entity
-     * @param <I> the type of entity IDs
-     * @param <E> the type of the entity
-     * @return new entity
-     */
-    static <I, E extends Entity<I, ?, ?>> E createEntity(Constructor<E> constructor, I id) {
-        try {
-            final E result = constructor.newInstance(id);
-            result.init();
-            return result;
-        } catch (InvocationTargetException | InstantiationException | IllegalAccessException e) {
-            throw new IllegalStateException(e);
-        }
-    }
-
-    /**
-     * Obtains the default entity state.
-     *
-     * @return an empty instance of the state class
-     */
-    @CheckReturnValue
-    protected S getDefaultState() {
-        final Class<? extends Entity> entityClass = getClass();
-        final DefaultStateRegistry registry = DefaultStateRegistry.getInstance();
-        if (!registry.contains(entityClass)) {
-            final S state = createDefaultState();
-            registry.put(entityClass, state);
-        }
-        @SuppressWarnings("unchecked") // cast is safe because this type of messages is saved to the map
-        final S defaultState = (S) registry.get(entityClass);
-        return defaultState;
-    }
-
-    private S createDefaultState() {
-        final Class<S> stateClass = getStateClass();
-        final S result = Messages.newInstance(stateClass);
-        return result;
-    }
-=======
     I getId();
->>>>>>> 06696961
 
     /**
      * Obtains the entity state.
@@ -203,110 +51,6 @@
      *
      * @return the current state of default state value
      */
-<<<<<<< HEAD
-    @SuppressWarnings({"NoopMethodInAbstractClass", "UnusedParameters"})
-    // Have this no-op method to prevent enforcing implementation in all sub-classes.
-    protected void validate(S state) throws IllegalStateException {
-        // Do nothing by default.
-    }
-
-    /**
-     * Validates and sets the state.
-     *
-     * @param state the state object to set
-     * @param version the entity version to set
-     * @param whenLastModified the time of the last modification to set
-     * @see #validate(S)
-     */
-    protected void setState(S state, int version, Timestamp whenLastModified) {
-        validate(state);
-        this.state = checkNotNull(state);
-        setVersion(version, whenLastModified);
-    }
-
-    /**
-     * Sets metadata for the entity.
-     */
-    void setMetadata(M metadata) {
-        checkNotNull(metadata);
-        this.metadata = metadata;
-    }
-
-    /**
-     * Sets version information of the entity.
-     *
-     * @param version the version number of the entity
-     * @param whenLastModified the time of the last modification of the entity
-     */
-    protected void setVersion(int version, Timestamp whenLastModified) {
-        this.version = version;
-        this.whenModified = checkNotNull(whenLastModified);
-    }
-
-    /**
-     * Updates the state incrementing the version number and recording time of the modification.
-     *
-     * @param newState a new state to set
-     */
-    protected void incrementState(S newState) {
-        setState(newState, incrementVersion(), getCurrentTime());
-    }
-
-    /**
-     * Obtains the version number of the entity.
-     *
-     * @return the version number or zero if the entity was not modified
-     */
-    public int getVersion() {
-        return version;
-    }
-
-    /**
-     * Advances the current version by one and records the time of the modification.
-     *
-     * @return new version number
-     */
-    protected int incrementVersion() {
-        ++version;
-        whenModified = getCurrentTime();
-        return version;
-    }
-
-    /**
-     * Obtains the timestamp of the last modification.
-     *
-     * @return the timestamp instance or the value produced by
-     *         {@link Timestamp#getDefaultInstance()} if the state wasn't set
-     * @see #setState(Message, int, Timestamp)
-     */
-    @CheckReturnValue
-    public Timestamp whenModified() {
-        final Timestamp result = whenModified == null
-                                 ? Timestamp.getDefaultInstance()
-                                 : whenModified;
-        return result;
-    }
-
-    /**
-     * Obtains the entity status.
-     */
-    public Optional<M> getMetadata() {
-        return Optional.fromNullable(this.metadata);
-    }
-
-    /**
-     * Retrieves the ID class of the entities of the given class using reflection.
-     *
-     * @param entityClass the entity class to inspect
-     * @param <I> the entity ID type
-     * @return the entity ID class
-     */
-    public static <I> Class<I> getIdClass(Class<? extends Entity<I, ?, ?>> entityClass) {
-        checkNotNull(entityClass);
-        final Class<I> idClass = getGenericParameterType(entityClass, ID_CLASS_GENERIC_INDEX);
-        return idClass;
-    }
-=======
     S getState();
 
     /**
@@ -326,7 +70,6 @@
          * in {@link Entity}.
          */
         ID(0),
->>>>>>> 06696961
 
         /**
          * The index of the declaration of the generic parameter type {@code <S>}
@@ -340,31 +83,6 @@
             this.index = index;
         }
 
-<<<<<<< HEAD
-    @Override
-    @SuppressWarnings("ConstantConditions" /* It is required to check for null. */)
-    public boolean equals(Object anotherObj) {
-        if (this == anotherObj) {
-            return true;
-        }
-        if (anotherObj == null ||
-            getClass() != anotherObj.getClass()) {
-            return false;
-        }
-        @SuppressWarnings("unchecked") // parameter must have the same generics
-        final Entity<I, S, M> another = (Entity<I, S, M>) anotherObj;
-        if (!getId().equals(another.getId())) {
-            return false;
-        }
-        if (!getState().equals(another.getState())) {
-            return false;
-        }
-        if (getVersion() != another.getVersion()) {
-            return false;
-        }
-        if (!getMetadata().equals(another.getMetadata())) {
-            return false;
-=======
         @Override
         public int getIndex() {
             return this.index;
@@ -378,7 +96,6 @@
 
         private TypeInfo() {
             // Prevent construction from outside.
->>>>>>> 06696961
         }
 
         /**
@@ -395,16 +112,6 @@
             return idClass;
         }
 
-<<<<<<< HEAD
-    @Override
-    public int hashCode() {
-        int result = getId().hashCode();
-        result = 31 * result + getState().hashCode();
-        result = 31 * result + whenModified().hashCode();
-        result = 31 * result + getVersion();
-        result = 31 * result + getMetadata().hashCode();
-        return result;
-=======
         /**
          * Retrieves the state class of the passed entity class.
          *
@@ -418,6 +125,5 @@
                                                             GenericParameter.STATE.getIndex());
             return result;
         }
->>>>>>> 06696961
     }
 }