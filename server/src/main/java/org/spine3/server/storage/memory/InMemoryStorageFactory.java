/*
 * Copyright 2017, TeamDev Ltd. All rights reserved.
 *
 * Redistribution and use in source and/or binary forms, with or without
 * modification, must retain the above copyright notice and the following
 * disclaimer.
 *
 * THIS SOFTWARE IS PROVIDED BY THE COPYRIGHT HOLDERS AND CONTRIBUTORS
 * "AS IS" AND ANY EXPRESS OR IMPLIED WARRANTIES, INCLUDING, BUT NOT
 * LIMITED TO, THE IMPLIED WARRANTIES OF MERCHANTABILITY AND FITNESS FOR
 * A PARTICULAR PURPOSE ARE DISCLAIMED. IN NO EVENT SHALL THE COPYRIGHT
 * OWNER OR CONTRIBUTORS BE LIABLE FOR ANY DIRECT, INDIRECT, INCIDENTAL,
 * SPECIAL, EXEMPLARY, OR CONSEQUENTIAL DAMAGES (INCLUDING, BUT NOT
 * LIMITED TO, PROCUREMENT OF SUBSTITUTE GOODS OR SERVICES; LOSS OF USE,
 * DATA, OR PROFITS; OR BUSINESS INTERRUPTION) HOWEVER CAUSED AND ON ANY
 * THEORY OF LIABILITY, WHETHER IN CONTRACT, STRICT LIABILITY, OR TORT
 * (INCLUDING NEGLIGENCE OR OTHERWISE) ARISING IN ANY WAY OUT OF THE USE
 * OF THIS SOFTWARE, EVEN IF ADVISED OF THE POSSIBILITY OF SUCH DAMAGE.
 */

package org.spine3.server.storage.memory;

import org.spine3.server.aggregate.Aggregate;
import org.spine3.server.aggregate.AggregateStorage;
import org.spine3.server.command.CommandStorage;
import org.spine3.server.entity.Entity;
import org.spine3.server.event.EventStorage;
import org.spine3.server.projection.ProjectionStorage;
import org.spine3.server.stand.StandStorage;
import org.spine3.server.storage.RecordStorage;
import org.spine3.server.storage.StorageFactory;

/**
 * A factory for in-memory storages.
 *
 * @author Alexander Yevsyukov
 */
public class InMemoryStorageFactory implements StorageFactory {

    private final boolean multitenant;

    private InMemoryStorageFactory(boolean multitenant) {
        this.multitenant = multitenant;
    }

    @Override
    public boolean isMultitenant() {
        return this.multitenant;
    }

    @Override
    public CommandStorage createCommandStorage() {
        return new InMemoryCommandStorage(isMultitenant());
    }

    @Override
    public EventStorage createEventStorage() {
        return new InMemoryEventStorage(isMultitenant());
    }

    @Override
    public StandStorage createStandStorage() {
        final InMemoryStandStorage result = InMemoryStandStorage.newBuilder()
                                                                .setMultitenant(isMultitenant())
                                                                .build();
        return result;
    }

    /** NOTE: the parameter is unused. */
    @Override
    public <I> AggregateStorage<I> createAggregateStorage(Class<? extends Aggregate<I, ?, ?>> unused) {
        return new InMemoryAggregateStorage<>(isMultitenant());
    }

    /**
     * {@inheritDoc}
     *
     * NOTE: the parameter is unused.
     * @param unused
     */
    @Override
<<<<<<< HEAD
    public <I> RecordStorage<I> createRecordStorage(Class<? extends Entity<I, ?, ?>> unused) {
=======
    public <I> RecordStorage<I> createRecordStorage(Class<? extends Entity<I,?>> unused) {
>>>>>>> 06696961
        return InMemoryRecordStorage.newInstance(isMultitenant());
    }

    @Override
<<<<<<< HEAD
    public <I> ProjectionStorage<I> createProjectionStorage(Class<? extends Entity<I, ?, ?>> unused) {
=======
    public <I> ProjectionStorage<I> createProjectionStorage(Class<? extends Entity<I,?>> unused) {
>>>>>>> 06696961
        final boolean multitenant = isMultitenant();
        final InMemoryRecordStorage<I> entityStorage = InMemoryRecordStorage.newInstance(multitenant);
        return InMemoryProjectionStorage.newInstance(entityStorage);
    }

    @Override
    public void close() {
        // NOP
    }

    public static InMemoryStorageFactory getInstance() {
        return Singleton.INSTANCE.singleTenantInstance;
    }

    public static InMemoryStorageFactory getMultitenantInstance() {
        return Singleton.INSTANCE.multitenantInstance;
    }

    @SuppressWarnings("NonSerializableFieldInSerializableClass")
    private enum Singleton {
        INSTANCE;
        private final InMemoryStorageFactory singleTenantInstance = new InMemoryStorageFactory(false);
        private final InMemoryStorageFactory multitenantInstance = new InMemoryStorageFactory(true);
    }
}<|MERGE_RESOLUTION|>--- conflicted
+++ resolved
@@ -75,24 +75,15 @@
     /**
      * {@inheritDoc}
      *
-     * NOTE: the parameter is unused.
-     * @param unused
+     * @param unused the parameter is not used in this implementation
      */
     @Override
-<<<<<<< HEAD
-    public <I> RecordStorage<I> createRecordStorage(Class<? extends Entity<I, ?, ?>> unused) {
-=======
-    public <I> RecordStorage<I> createRecordStorage(Class<? extends Entity<I,?>> unused) {
->>>>>>> 06696961
+    public <I> RecordStorage<I> createRecordStorage(Class<? extends Entity<I, ?>> unused) {
         return InMemoryRecordStorage.newInstance(isMultitenant());
     }
 
     @Override
-<<<<<<< HEAD
-    public <I> ProjectionStorage<I> createProjectionStorage(Class<? extends Entity<I, ?, ?>> unused) {
-=======
-    public <I> ProjectionStorage<I> createProjectionStorage(Class<? extends Entity<I,?>> unused) {
->>>>>>> 06696961
+    public <I> ProjectionStorage<I> createProjectionStorage(Class<? extends Entity<I, ?>> unused) {
         final boolean multitenant = isMultitenant();
         final InMemoryRecordStorage<I> entityStorage = InMemoryRecordStorage.newInstance(multitenant);
         return InMemoryProjectionStorage.newInstance(entityStorage);
