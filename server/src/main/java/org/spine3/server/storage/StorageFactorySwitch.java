/*
 * Copyright 2017, TeamDev Ltd. All rights reserved.
 *
 * Redistribution and use in source and/or binary forms, with or without
 * modification, must retain the above copyright notice and the following
 * disclaimer.
 *
 * THIS SOFTWARE IS PROVIDED BY THE COPYRIGHT HOLDERS AND CONTRIBUTORS
 * "AS IS" AND ANY EXPRESS OR IMPLIED WARRANTIES, INCLUDING, BUT NOT
 * LIMITED TO, THE IMPLIED WARRANTIES OF MERCHANTABILITY AND FITNESS FOR
 * A PARTICULAR PURPOSE ARE DISCLAIMED. IN NO EVENT SHALL THE COPYRIGHT
 * OWNER OR CONTRIBUTORS BE LIABLE FOR ANY DIRECT, INDIRECT, INCIDENTAL,
 * SPECIAL, EXEMPLARY, OR CONSEQUENTIAL DAMAGES (INCLUDING, BUT NOT
 * LIMITED TO, PROCUREMENT OF SUBSTITUTE GOODS OR SERVICES; LOSS OF USE,
 * DATA, OR PROFITS; OR BUSINESS INTERRUPTION) HOWEVER CAUSED AND ON ANY
 * THEORY OF LIABILITY, WHETHER IN CONTRACT, STRICT LIABILITY, OR TORT
 * (INCLUDING NEGLIGENCE OR OTHERWISE) ARISING IN ANY WAY OUT OF THE USE
 * OF THIS SOFTWARE, EVEN IF ADVISED OF THE POSSIBILITY OF SUCH DAMAGE.
 */

package org.spine3.server.storage;

import com.google.common.annotations.VisibleForTesting;
import com.google.common.base.Optional;
import com.google.common.base.Supplier;
import org.spine3.server.storage.memory.InMemoryStorageFactory;
import org.spine3.util.Environment;

import javax.annotation.Nullable;

import static com.google.common.base.Preconditions.checkNotNull;
import static org.spine3.util.Exceptions.newIllegalStateException;

/**
 * The {@code Supplier} of {@code StorageFactory} that takes into account if the code runs under
 * tests on in the production mode.
 *
 * <h2>Test mode</h2>
 * <p>Under tests  this class returns {@link InMemoryStorageFactory} if
 * a {@code Supplier} for tests was not set via {@link #init(Supplier, Supplier)}.
 *
 * <h2>Production mode</h2>
 * <p>In the production mode this class obtains the instance provided by the {@code Supplier} passed
 * via {@link #init(Supplier, Supplier)}. If the production {@code Supplier} was not initialized,
 * {@code IllegalStateException} will be thrown.
 *
 * <h2>Remembering {@code StorageFactory} obtained from suppliers</h2>
 * In both modes the reference to the {@code StorageFactory} obtained from a {@code Supplier}
 * will be stored. This means that a call to {@link Supplier#get()} method of
 * the suppliers passed via {@link #init(Supplier, Supplier)} will be made only once.
 *
 * @author Alexander Yevsyukov
 * @see Environment#isTests()
 */
public final class StorageFactorySwitch implements Supplier<StorageFactory> {

    @Nullable
    private StorageFactory storageFactory;

    @Nullable
    private Supplier<StorageFactory> productionSupplier;

    @Nullable
    private Supplier<StorageFactory> testsSupplier;

    private final boolean multitenant;

    private StorageFactorySwitch(boolean multitenant) {
        this.multitenant = multitenant;
    }

    /**
     * Obtains the instance of the switch that corresponds to multi-tenancy mode.
     *
     * @param multitenant if {@code true} the switch is requested for the multi-tenant execution
     *                    context, {@code false} for the single-tenant context
     */
    public static StorageFactorySwitch getInstance(boolean multitenant) {
        return multitenant
               ? Singleton.INSTANCE.multiTenant
               : Singleton.INSTANCE.singleTenant;
    }

    /**
     * Initializes the current singleton instance with the suppliers.
     *
     *
     * @param productionSupplier the supplier for the production mode
     * @param testsSupplier the supplier for the tests mode.
     *                      If {@code null} is passed {@link InMemoryStorageFactory} will be used
     * @return this
     */
    public StorageFactorySwitch init(Supplier<StorageFactory> productionSupplier,
                                     @Nullable Supplier<StorageFactory> testsSupplier) {
        this.productionSupplier = checkNotNull(productionSupplier);
        this.testsSupplier = testsSupplier;
        return this;
    }

    /**
     * Clears the internal state. Required for tests.
     */
    @VisibleForTesting
    void reset() {
        storageFactory = null;
        productionSupplier = null;
        testsSupplier = null;
    }

    /**
     * Obtains production supplier. Required for tests.
     */
    @VisibleForTesting
    Optional<Supplier<StorageFactory>> productionSupplier() {
        return Optional.fromNullable(productionSupplier);
    }

    /**
     * Obtains tests supplier. Required for tests.
     */
    @VisibleForTesting
    Optional<Supplier<StorageFactory>> testsSupplier() {
        return Optional.fromNullable(testsSupplier);
    }

    /**
     * Obtains {@code StorageFactory} for the current execution mode.
     *
     * @return {@code StorageFactory} instance
<<<<<<< HEAD
     * @throws IllegalStateException if production {@code Supplier} was not set
     *                               via {@link #init(Supplier, Supplier)}
=======
     * @throws IllegalStateException if production {@code Supplier} was not set via
     *                               {@link #init(Supplier, Supplier)}
>>>>>>> 87a46ed0
     */
    @Override
    public StorageFactory get() {
        if (storageFactory != null) {
            return storageFactory;
        }

        if (Environment.getInstance()
                       .isTests()) {
            storageFactory = testsSupplier != null
                             ? testsSupplier.get()
                             : InMemoryStorageFactory.getInstance(multitenant);
        } else {
            if (productionSupplier == null) {
                throw newIllegalStateException(
                        "A supplier of a production StorageFactory is not set " +
                                "but the code runs in the production mode. " +
                        "Please call %s.init().", getClass().getSimpleName());
            }
            storageFactory = productionSupplier.get();
        }

        return storageFactory;
    }

    @SuppressWarnings("NonSerializableFieldInSerializableClass")
    private enum Singleton {
        INSTANCE;
        private final StorageFactorySwitch singleTenant = new StorageFactorySwitch(false);
        private final StorageFactorySwitch multiTenant = new StorageFactorySwitch(true);
    }
}<|MERGE_RESOLUTION|>--- conflicted
+++ resolved
@@ -127,13 +127,8 @@
      * Obtains {@code StorageFactory} for the current execution mode.
      *
      * @return {@code StorageFactory} instance
-<<<<<<< HEAD
-     * @throws IllegalStateException if production {@code Supplier} was not set
-     *                               via {@link #init(Supplier, Supplier)}
-=======
      * @throws IllegalStateException if production {@code Supplier} was not set via
      *                               {@link #init(Supplier, Supplier)}
->>>>>>> 87a46ed0
      */
     @Override
     public StorageFactory get() {
