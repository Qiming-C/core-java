--- conflicted
+++ resolved
@@ -36,20 +36,13 @@
 import org.spine3.envelope.CommandEnvelope;
 import org.spine3.protobuf.AnyPacker;
 import org.spine3.server.command.Assign;
-<<<<<<< HEAD
-import org.spine3.server.command.CommandBus;
-import org.spine3.server.command.CommandDispatcher;
-import org.spine3.server.command.CommandStore;
-import org.spine3.server.storage.StorageFactory;
-import org.spine3.server.storage.StorageFactorySwitch;
-=======
 import org.spine3.server.commandbus.CommandBus;
 import org.spine3.server.commandbus.CommandDispatcher;
 import org.spine3.server.commandstore.CommandStore;
-import org.spine3.server.storage.memory.InMemoryStorageFactory;
+import org.spine3.server.storage.StorageFactory;
+import org.spine3.server.storage.StorageFactorySwitch;
 import org.spine3.server.tenant.TenantAwareTest;
 import org.spine3.server.tenant.TenantIndex;
->>>>>>> 403dd5f9
 import org.spine3.test.Given;
 import org.spine3.test.TestActorRequestFactory;
 import org.spine3.test.procman.ProjectId;
@@ -95,18 +88,13 @@
 
     @Before
     public void setUp() {
-<<<<<<< HEAD
-        final StorageFactory storageFactory = StorageFactorySwitch.getInstance()
+        final StorageFactory storageFactory = StorageFactorySwitch.getInstance(true)
                                                                   .get();
-        final CommandStore commandStore = spy(new CommandStore(storageFactory));
-=======
-        final InMemoryStorageFactory storageFactory = InMemoryStorageFactory.getInstance(true);
         final TenantIndex tenantIndex = TenantAwareTest.createTenantIndex(false, storageFactory);
         final CommandStore commandStore = spy(
                 new CommandStore(storageFactory, tenantIndex)
         );
 
->>>>>>> 403dd5f9
         commandBus = spy(CommandBus.newBuilder()
                                    .setCommandStore(commandStore)
                                    .build());
