--- conflicted
+++ resolved
@@ -57,11 +57,8 @@
 import static org.spine3.server.command.Given.Command.addTask;
 import static org.spine3.server.command.Given.Command.createProject;
 
-<<<<<<< HEAD
 public class CommandBusShould extends AbstractCommandBusTestSuite {
 
-=======
->>>>>>> b6a8aabd
     /*
      * Creation tests.
      *********************/
@@ -254,7 +251,7 @@
     /*
      * Command processing tests
      ***************************/
-    
+
     @Test
     public void post_command_and_return_OK_response() {
         commandBus.register(createProjectHandler);
