--- conflicted
+++ resolved
@@ -39,12 +39,9 @@
 import static org.junit.Assert.assertEquals;
 import static org.junit.Assert.assertFalse;
 import static org.mockito.Mockito.spy;
-<<<<<<< HEAD
 import static org.spine3.base.CommandValidationError.INVALID_COMMAND;
 import static org.spine3.base.Identifiers.newUuid;
 import static org.spine3.server.command.Given.Command.createProject;
-=======
->>>>>>> 06696961
 
 /**
  * Abstract base for test suites of {@code CommandBus}.
@@ -130,12 +127,8 @@
                                .setAutoReschedule(false)
                                .build();
         eventBus = TestEventBusFactory.create(storageFactory);
-<<<<<<< HEAD
         commandFactory = TestCommandFactory.newInstance(getClass());
-        createProjectHandler = new CreateProjectHandler(newUuid());
-=======
         createProjectHandler = new CreateProjectHandler();
->>>>>>> 06696961
         responseObserver = new TestResponseObserver();
     }
 
