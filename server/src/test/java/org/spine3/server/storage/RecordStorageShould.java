/*
 * Copyright 2017, TeamDev Ltd. All rights reserved.
 *
 * Redistribution and use in source and/or binary forms, with or without
 * modification, must retain the above copyright notice and the following
 * disclaimer.
 *
 * THIS SOFTWARE IS PROVIDED BY THE COPYRIGHT HOLDERS AND CONTRIBUTORS
 * "AS IS" AND ANY EXPRESS OR IMPLIED WARRANTIES, INCLUDING, BUT NOT
 * LIMITED TO, THE IMPLIED WARRANTIES OF MERCHANTABILITY AND FITNESS FOR
 * A PARTICULAR PURPOSE ARE DISCLAIMED. IN NO EVENT SHALL THE COPYRIGHT
 * OWNER OR CONTRIBUTORS BE LIABLE FOR ANY DIRECT, INDIRECT, INCIDENTAL,
 * SPECIAL, EXEMPLARY, OR CONSEQUENTIAL DAMAGES (INCLUDING, BUT NOT
 * LIMITED TO, PROCUREMENT OF SUBSTITUTE GOODS OR SERVICES; LOSS OF USE,
 * DATA, OR PROFITS; OR BUSINESS INTERRUPTION) HOWEVER CAUSED AND ON ANY
 * THEORY OF LIABILITY, WHETHER IN CONTRACT, STRICT LIABILITY, OR TORT
 * (INCLUDING NEGLIGENCE OR OTHERWISE) ARISING IN ANY WAY OUT OF THE USE
 * OF THIS SOFTWARE, EVEN IF ADVISED OF THE POSSIBILITY OF SUCH DAMAGE.
 */

package org.spine3.server.storage;

import com.google.protobuf.Any;
import com.google.protobuf.Descriptors;
import com.google.protobuf.FieldMask;
import com.google.protobuf.Message;
import org.junit.Test;
import org.spine3.protobuf.AnyPacker;
import org.spine3.server.entity.EntityRecord;
import org.spine3.server.entity.FieldMasks;
<<<<<<< HEAD
import org.spine3.server.entity.status.EntityStatus;
=======
import org.spine3.test.Tests;
>>>>>>> 6dfc24dd

import java.util.Collection;
import java.util.HashMap;
import java.util.LinkedList;
import java.util.List;
import java.util.Map;

import static com.google.common.collect.Lists.newLinkedList;
import static org.junit.Assert.assertEquals;
import static org.junit.Assert.assertFalse;
import static org.junit.Assert.assertNotNull;
import static org.junit.Assert.assertTrue;
import static org.spine3.test.Tests.assertMatchesMask;
import static org.spine3.test.Verify.assertEmpty;
import static org.spine3.test.Verify.assertSize;

/**
 * @author Dmytro Dashenkov
 */
public abstract class RecordStorageShould<I, S extends RecordStorage<I>>
       extends AbstractStorageShould<I, EntityRecord, S> {

    protected abstract Message newState(I id);

    @Override
    protected EntityRecord newStorageRecord() {
        return newStorageRecord(newState(newId()));
    }

    private EntityRecord newStorageRecord(I id) {
        return newStorageRecord(newState(id));
    }

    private static EntityRecord newStorageRecord(Message state) {
        final Any wrappedState = AnyPacker.pack(state);
        final EntityRecord record = EntityRecord.newBuilder()
                                                .setState(wrappedState)
                                                .setVersion(Tests.newVersionWithNumber(0))
                                                .build();
        return record;
    }

    @SuppressWarnings("OptionalGetWithoutIsPresent") // We get right after we write.
    @Test
    public void write_and_read_record_by_Message_id() {
        final RecordStorage<I> storage = getStorage();
        final I id = newId();
        final EntityRecord expected = newStorageRecord(id);
        storage.write(id, expected);

        final EntityRecord actual = storage.read(id).get();

        assertEquals(expected, actual);
        close(storage);
    }

    @Test
    public void retrieve_empty_map_if_storage_is_empty() {
        final FieldMask nonEmptyFieldMask = FieldMask.newBuilder()
                                                     .addPaths("invalid-path")
                                                     .build();
        final RecordStorage storage = getStorage();
        final Map empty = storage.readAll(nonEmptyFieldMask);

        assertNotNull(empty);
        assertEmpty(empty);
    }

    @SuppressWarnings("MethodWithMultipleLoops")
    @Test
    public void read_multiple_records_with_field_mask() {
        final RecordStorage<I> storage = getStorage();
        final int count = 10;
        final List<I> ids = new LinkedList<>();
        Descriptors.Descriptor typeDescriptor = null;

        for (int i = 0; i < count; i++) {
            final I id = newId();
            final Message state = newState(id);
            final EntityRecord record = newStorageRecord(state);
            storage.write(id, record);
            ids.add(id);

            if (typeDescriptor == null) {
                typeDescriptor = state.getDescriptorForType();
            }
        }

        final int bulkCount = count / 2;
        final FieldMask fieldMask = FieldMasks.maskOf(typeDescriptor, 2);
        final Iterable<EntityRecord> readRecords = storage.readMultiple(
                ids.subList(0, bulkCount),
                fieldMask);
        final List<EntityRecord> readList = newLinkedList(readRecords);
        assertSize(bulkCount, readList);
        for (EntityRecord record : readRecords) {
            final Message state = AnyPacker.unpack(record.getState());
            assertMatchesMask(state, fieldMask);
        }
    }

    @SuppressWarnings("OptionalGetWithoutIsPresent") // We get right after we write.
    @Test
    public void mark_record_as_archived() {
        final I id = newId();
        final EntityRecord record = newStorageRecord(id);
        final RecordStorage<I> storage = getStorage();

        // Write the record.
        storage.write(id, record);

        // See it is not archived.
        assertFalse(storage.read(id)
                           .get()
                           .getVisibility()
                           .getArchived());

        // Mark archived.
        storage.markArchived(id);

        // See that the record is marked.
        assertTrue(storage.read(id)
                          .get()
                          .getVisibility()
                          .getArchived());
    }

    @Test(expected = NullPointerException.class)
    public void fail_to_mark_non_existing_record_archived() {
        final I id = newId();
        final RecordStorage<I> storage = getStorage();

        storage.markArchived(id);
    }

    @SuppressWarnings("OptionalGetWithoutIsPresent") // We get right after we write.
    @Test
    public void mark_record_archived_multiple_times() {
        final I id = newId();
        final EntityRecord record = newStorageRecord(id);
        final RecordStorage<I> storage = getStorage();

        // Write the record.
        storage.write(id, record);

        // See it is not archived.
        assertFalse(storage.read(id)
                           .get()
                           .getEntityStatus()
                           .getArchived());

        markArchivedAndCheck(storage, id);
        markArchivedAndCheck(storage, id);
        markArchivedAndCheck(storage, id);
    }

    @SuppressWarnings("OptionalGetWithoutIsPresent") // We get right after we write.
    private void markArchivedAndCheck(RecordStorage<I> storage, I id) {
        // Mark archived.
        storage.markArchived(id);

        // See that the record is marked.
        assertTrue(storage.read(id)
                          .get()
                          .getEntityStatus()
                          .getArchived());
    }

    @SuppressWarnings("OptionalGetWithoutIsPresent") // We get right after we write.
    @Test
    public void mark_record_as_deleted() {
        final I id = newId();
        final EntityStorageRecord record = newStorageRecord(id);
        final RecordStorage<I> storage = getStorage();

        // Write the record.
        storage.write(id, record);

        // See it is not deleted.
        assertFalse(storage.read(id)
                           .get()
                           .getVisibility()
                           .getDeleted());

        // Mark deleted.
        storage.markDeleted(id);

        // See that the record is marked.
        assertTrue(storage.read(id)
                          .get()
                          .getVisibility()
                          .getDeleted());

        // Check that another attempt to mark deleted returns `false`.
    }

    @Test(expected = NullPointerException.class)
    public void fail_to_mark_non_existing_record_deleted() {
        final I id = newId();
        final RecordStorage<I> storage = getStorage();

        storage.markDeleted(id);
    }

    @SuppressWarnings("OptionalGetWithoutIsPresent") // We get right after we write.
    @Test
    public void mark_record_deleted_multiple_times() {
        final I id = newId();
        final EntityStorageRecord record = newStorageRecord(id);
        final RecordStorage<I> storage = getStorage();

        // Write the record.
        storage.write(id, record);

        // See it is not archived.
        assertFalse(storage.read(id)
                           .get()
                           .getEntityStatus()
                           .getDeleted());

        markDeletedAndCheck(storage, id);
        markDeletedAndCheck(storage, id);
        markDeletedAndCheck(storage, id);
    }

    @SuppressWarnings("OptionalGetWithoutIsPresent") // We get right after we write.
    private void markDeletedAndCheck(RecordStorage<I> storage, I id) {
        // Mark archived.
        storage.markArchived(id);

        // See that the record is marked.
        assertTrue(storage.read(id)
                          .get()
                          .getEntityStatus()
                          .getArchived());
    }

    @Test
    public void delete_record() {
        final RecordStorage<I> storage = getStorage();
        final I id = newId();
        final EntityRecord record = newStorageRecord(id);

        // Write the record.
        storage.write(id, record);

        // Delete the record.
        assertTrue(storage.delete(id));

        // There's no record with such ID.
        assertFalse(storage.read(id).isPresent());
    }

    @SuppressWarnings("OptionalGetWithoutIsPresent") // We get right after we write.
    @Test
    public void mark_deleted_after_archived() {
        final RecordStorage<I> storage = getStorage();
        final I id = newId();
        final EntityStorageRecord record = newStorageRecord(id);

        // Write the record.
        storage.write(id, record);

        storage.markArchived(id);

        final EntityStatus archived = storage.read(id)
                                             .get()
                                             .getEntityStatus();
        assertTrue(archived.getArchived());
        assertFalse(archived.getDeleted());

        storage.markDeleted(id);

        final EntityStatus archivedAndDeleted = storage.read(id)
                                                       .get()
                                                       .getEntityStatus();
        assertTrue(archivedAndDeleted.getArchived());
        assertTrue(archivedAndDeleted.getDeleted());
    }

    @SuppressWarnings("OptionalGetWithoutIsPresent") // We get right after we write.
    @Test
    public void mark_archived_after_deleted() {
        final RecordStorage<I> storage = getStorage();
        final I id = newId();
        final EntityStorageRecord record = newStorageRecord(id);

        // Write the record.
        storage.write(id, record);

        storage.markDeleted(id);

        final EntityStatus deleted = storage.read(id)
                                             .get()
                                             .getEntityStatus();
        assertTrue(deleted.getDeleted());
        assertFalse(deleted.getArchived());

        storage.markArchived(id);

        final EntityStatus archivedAndDeleted = storage.read(id)
                                                       .get()
                                                       .getEntityStatus();
        assertTrue(archivedAndDeleted.getArchived());
        assertTrue(archivedAndDeleted.getDeleted());
    }

    @Test
    public void write_record_bulk() {
        final RecordStorage<I> storage = getStorage();
        final int bulkSize = 5;

        final Map<I, EntityRecord> expected = new HashMap<>(bulkSize);

        for (int i = 0; i < bulkSize; i++) {
            final I id = newId();
            final EntityRecord record = newStorageRecord(id);
            expected.put(id, record);
        }
        storage.write(expected);

        final Collection<EntityRecord> actual = newLinkedList(storage.readMultiple(expected.keySet()));

        assertEquals(expected.size(), actual.size());
        assertTrue(actual.containsAll(expected.values()));

        close(storage);
    }
}<|MERGE_RESOLUTION|>--- conflicted
+++ resolved
@@ -28,11 +28,7 @@
 import org.spine3.protobuf.AnyPacker;
 import org.spine3.server.entity.EntityRecord;
 import org.spine3.server.entity.FieldMasks;
-<<<<<<< HEAD
-import org.spine3.server.entity.status.EntityStatus;
-=======
 import org.spine3.test.Tests;
->>>>>>> 6dfc24dd
 
 import java.util.Collection;
 import java.util.HashMap;
@@ -172,7 +168,7 @@
     @Test
     public void mark_record_archived_multiple_times() {
         final I id = newId();
-        final EntityRecord record = newStorageRecord(id);
+        final EntityStorageRecord record = newStorageRecord(id);
         final RecordStorage<I> storage = getStorage();
 
         // Write the record.
@@ -205,7 +201,7 @@
     @Test
     public void mark_record_as_deleted() {
         final I id = newId();
-        final EntityStorageRecord record = newStorageRecord(id);
+        final EntityRecord record = newStorageRecord(id);
         final RecordStorage<I> storage = getStorage();
 
         // Write the record.
