--- conflicted
+++ resolved
@@ -36,12 +36,9 @@
 import org.spine3.server.commandbus.CommandBus;
 import org.spine3.server.commandstore.CommandStore;
 import org.spine3.server.event.EventBus;
-<<<<<<< HEAD
-import org.spine3.server.storage.StorageFactorySwitch;
-=======
 import org.spine3.server.storage.StorageFactory;
 import org.spine3.server.storage.memory.InMemoryStorageFactory;
->>>>>>> 403dd5f9
+import org.spine3.server.storage.StorageFactorySwitch;
 import org.spine3.test.aggregate.Project;
 import org.spine3.test.aggregate.ProjectId;
 import org.spine3.test.aggregate.command.AddTask;
@@ -263,12 +260,8 @@
             extends AggregateRepository<ProjectId, AggregateCommandEndpointShould.ProjectAggregate> {
         protected ProjectAggregateRepository(BoundedContext boundedContext) {
             super(boundedContext);
-<<<<<<< HEAD
-            initStorage(StorageFactorySwitch.getInstance()
+            initStorage(StorageFactorySwitch.getInstance(boundedContext.isMultitenant())
                                             .get());
-=======
-            initStorage(InMemoryStorageFactory.getInstance(boundedContext.isMultitenant()));
->>>>>>> 403dd5f9
         }
     }
 }