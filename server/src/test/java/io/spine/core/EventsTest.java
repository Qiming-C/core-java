--- conflicted
+++ resolved
@@ -134,11 +134,7 @@
         void producer() {
             StringValue msg = unpack(context.getProducerId());
 
-<<<<<<< HEAD
-            String id = getProducer(context);
-=======
             String id = (String) getProducer(context);
->>>>>>> 50798af8
 
             assertEquals(msg.getValue(), id);
         }
@@ -201,11 +197,7 @@
             Event event = ef.createEvent(Time.getCurrentTime(), Tests.nullRef());
 
             TypeName typeName = EventEnvelope.of(event)
-<<<<<<< HEAD
-                                                   .getTypeName();
-=======
                                              .getTypeName();
->>>>>>> 50798af8
             assertNotNull(typeName);
             assertEquals(Timestamp.class.getSimpleName(), typeName.getSimpleName());
         }
@@ -298,11 +290,7 @@
             RejectionContext rejectionContext = EventsTestEnv.rejectionContext();
             EventContext context = contextWithoutOrigin().setRejectionContext(
                     rejectionContext)
-<<<<<<< HEAD
-                                                               .build();
-=======
-                                                         .build();
->>>>>>> 50798af8
+                                                         .build();
             Event event = EventsTestEnv.event(context);
 
             TenantId tenantId = Events.getTenantId(event);
@@ -316,11 +304,7 @@
         void forEventContextWithoutOrigin() {
             EventContext context = contextWithoutOrigin().setEventContext(
                     contextWithoutOrigin())
-<<<<<<< HEAD
-                                                               .build();
-=======
-                                                         .build();
->>>>>>> 50798af8
+                                                         .build();
             Event event = EventsTestEnv.event(context);
 
             TenantId tenantId = Events.getTenantId(event);
@@ -340,11 +324,7 @@
             TenantId targetTenantId = tenantId();
             CommandContext commandContext = EventsTestEnv.commandContext(targetTenantId);
             EventContext context = contextWithoutOrigin().setCommandContext(commandContext)
-<<<<<<< HEAD
-                                                               .build();
-=======
-                                                         .build();
->>>>>>> 50798af8
+                                                         .build();
             Event event = EventsTestEnv.event(context);
 
             TenantId tenantId = Events.getTenantId(event);
@@ -361,11 +341,7 @@
                     targetTenantId);
             EventContext context = contextWithoutOrigin().setRejectionContext(
                     rejectionContext)
-<<<<<<< HEAD
-                                                               .build();
-=======
-                                                         .build();
->>>>>>> 50798af8
+                                                         .build();
             Event event = EventsTestEnv.event(context);
 
             TenantId tenantId = Events.getTenantId(event);
@@ -380,15 +356,9 @@
             CommandContext commandContext = EventsTestEnv.commandContext(targetTenantId);
             EventContext outerContext = contextWithoutOrigin().setCommandContext(
                     commandContext)
-<<<<<<< HEAD
-                                                                    .build();
-            EventContext context = contextWithoutOrigin().setEventContext(outerContext)
-                                                               .build();
-=======
                                                               .build();
             EventContext context = contextWithoutOrigin().setEventContext(outerContext)
                                                          .build();
->>>>>>> 50798af8
             Event event = EventsTestEnv.event(context);
 
             TenantId tenantId = Events.getTenantId(event);
@@ -406,11 +376,7 @@
                     contextWithoutOrigin().setRejectionContext(rejectionContext)
                                           .build();
             EventContext context = contextWithoutOrigin().setEventContext(outerContext)
-<<<<<<< HEAD
-                                                               .build();
-=======
-                                                         .build();
->>>>>>> 50798af8
+                                                         .build();
             Event event = EventsTestEnv.event(context);
 
             TenantId tenantId = Events.getTenantId(event);
