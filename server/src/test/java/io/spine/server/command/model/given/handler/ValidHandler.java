--- conflicted
+++ resolved
@@ -119,20 +119,15 @@
     }
 
     @Assign
+    @SuppressWarnings("MethodMayBeStatic")
     // It is a use-case-under-test.
-    @SuppressWarnings("MethodMayBeStatic")
     private SigTaskPaused privateHandler(SigPauseTask command) {
         return EventMessages.taskPaused();
     }
 
     @Assign
-<<<<<<< HEAD
-    // It is a use-case-under-test.
-    @SuppressWarnings({"ProtectedMembersInFinalClass", "ProtectedMemberInFinalClass"})
-=======
     @SuppressWarnings({"ProtectedMemberInFinalClass", "ProtectedMembersInFinalClass"})
     // testing the visibility level. IDEA's warning is singular, ErrorProne's is plural.
->>>>>>> 1e2dea50
     protected SigTaskPaused protectedHandler(SigPauseTask command) {
         return EventMessages.taskPaused();
     }
