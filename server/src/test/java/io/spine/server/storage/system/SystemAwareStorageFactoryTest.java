/*
 * Copyright 2020, TeamDev. All rights reserved.
 *
 * Redistribution and use in source and/or binary forms, with or without
 * modification, must retain the above copyright notice and the following
 * disclaimer.
 *
 * THIS SOFTWARE IS PROVIDED BY THE COPYRIGHT HOLDERS AND CONTRIBUTORS
 * "AS IS" AND ANY EXPRESS OR IMPLIED WARRANTIES, INCLUDING, BUT NOT
 * LIMITED TO, THE IMPLIED WARRANTIES OF MERCHANTABILITY AND FITNESS FOR
 * A PARTICULAR PURPOSE ARE DISCLAIMED. IN NO EVENT SHALL THE COPYRIGHT
 * OWNER OR CONTRIBUTORS BE LIABLE FOR ANY DIRECT, INDIRECT, INCIDENTAL,
 * SPECIAL, EXEMPLARY, OR CONSEQUENTIAL DAMAGES (INCLUDING, BUT NOT
 * LIMITED TO, PROCUREMENT OF SUBSTITUTE GOODS OR SERVICES; LOSS OF USE,
 * DATA, OR PROFITS; OR BUSINESS INTERRUPTION) HOWEVER CAUSED AND ON ANY
 * THEORY OF LIABILITY, WHETHER IN CONTRACT, STRICT LIABILITY, OR TORT
 * (INCLUDING NEGLIGENCE OR OTHERWISE) ARISING IN ANY WAY OUT OF THE USE
 * OF THIS SOFTWARE, EVEN IF ADVISED OF THE POSSIBILITY OF SUCH DAMAGE.
 */

package io.spine.server.storage.system;

import com.google.common.testing.NullPointerTester;
import com.google.common.truth.Subject;
import io.spine.base.Environment;
import io.spine.base.Production;
import io.spine.base.Tests;
import io.spine.server.BoundedContext;
import io.spine.server.BoundedContextBuilder;
import io.spine.server.ContextSpec;
import io.spine.server.ServerEnvironment;
import io.spine.server.aggregate.AggregateStorage;
import io.spine.server.delivery.CatchUpStorage;
import io.spine.server.delivery.InboxStorage;
import io.spine.server.event.EventStore;
import io.spine.server.event.store.EmptyEventStore;
import io.spine.server.storage.StorageFactory;
import io.spine.server.storage.memory.InMemoryStorageFactory;
import io.spine.server.storage.system.given.MemoizingStorageFactory;
import io.spine.server.storage.system.given.TestAggregate;
import io.spine.system.server.Company;
import io.spine.system.server.CompanyId;
import org.junit.jupiter.api.DisplayName;
import org.junit.jupiter.api.Test;

import static com.google.common.truth.Truth.assertThat;
import static io.spine.system.server.SystemBoundedContexts.systemOf;
import static io.spine.testing.DisplayNames.NOT_ACCEPT_NULLS;
import static org.junit.jupiter.api.Assertions.assertFalse;
import static org.junit.jupiter.api.Assertions.assertTrue;

@DisplayName("SystemAwareStorageFactory should")
class SystemAwareStorageFactoryTest {

    private static final ContextSpec CONTEXT = ContextSpec.multitenant("foo");

    @Test
    @DisplayName(NOT_ACCEPT_NULLS)
    void nulls() {
        new NullPointerTester()
                .testAllPublicStaticMethods(SystemAwareStorageFactory.class);
    }

    @Test
    @DisplayName("wrap production storage")
    void wrapProdStorage() {
        Environment.instance()
                   .setTo(Production.class);

        ServerEnvironment serverEnv = ServerEnvironment.instance();
        StorageFactory productionStorage = new MemoizingStorageFactory();
        ServerEnvironment.when(Production.class)
                         .use(productionStorage);
        StorageFactory storageFactory = serverEnv.storageFactory();
        assertThat(storageFactory)
                .isInstanceOf(SystemAwareStorageFactory.class);
        SystemAwareStorageFactory systemAware = (SystemAwareStorageFactory) storageFactory;
        assertThat(systemAware.delegate())
                .isEqualTo(productionStorage);

        Environment.instance()
                   .reset();
    }

    @Test
    @DisplayName("wrap test storage")
    void wrapTestStorage() {
        ServerEnvironment serverEnv = ServerEnvironment.instance();
        StorageFactory testStorage = InMemoryStorageFactory.newInstance();
        ServerEnvironment.when(Tests.class)
                         .use(testStorage);
        StorageFactory storageFactory = serverEnv.storageFactory();
        assertThat(storageFactory).isInstanceOf(SystemAwareStorageFactory.class);
        SystemAwareStorageFactory systemAware = (SystemAwareStorageFactory) storageFactory;
        assertThat(systemAware.delegate())
                .isEqualTo(testStorage);
    }

    @Test
    @DisplayName("delegate aggregate storage creation to given factory")
    void delegateAggregateStorage() {
        MemoizingStorageFactory factory = new MemoizingStorageFactory();
        SystemAwareStorageFactory systemAware = SystemAwareStorageFactory.wrap(factory);
        Class<TestAggregate> aggregateClass = TestAggregate.class;
        AggregateStorage<CompanyId, Company> storage =
                systemAware.createAggregateStorage(CONTEXT, aggregateClass);
        assertThat(storage).isNull();
        assertThat(factory.requestedStorages())
                .containsExactly(aggregateClass);
    }

    @Test
<<<<<<< HEAD
=======
    @DisplayName("delegate projection storage creation to given factory")
    void delegateProjectionStorage() {
        MemoizingStorageFactory factory = new MemoizingStorageFactory();
        SystemAwareStorageFactory systemAware = SystemAwareStorageFactory.wrap(factory);
        Class<TestProjection> projectionClass = TestProjection.class;
        ProjectionStorage<TaskId> storage =
                systemAware.createProjectionStorage(CONTEXT, projectionClass);
        assertThat(storage).isNull();
        assertThat(factory.requestedStorages())
                .containsExactly(projectionClass);
    }

    @Test
    @DisplayName("delegate record storage creation to given factory")
    void delegateRecordStorage() {
        MemoizingStorageFactory factory = new MemoizingStorageFactory();
        SystemAwareStorageFactory systemAware = SystemAwareStorageFactory.wrap(factory);
        Class<TestProjection> projectionClass = TestProjection.class;
        RecordStorage<TaskId> storage = systemAware.createRecordStorage(CONTEXT, projectionClass);
        assertThat(storage).isNull();
        assertThat(factory.requestedStorages())
                .containsExactly(projectionClass);
    }

    @Test
>>>>>>> 36f85df1
    @DisplayName("delegate inbox storage creation to given factory")
    void delegateInboxStorage() {
        MemoizingStorageFactory factory = new MemoizingStorageFactory();
        SystemAwareStorageFactory systemAware = SystemAwareStorageFactory.wrap(factory);
        InboxStorage storage = systemAware.createInboxStorage(CONTEXT.isMultitenant());
        assertThat(storage).isNull();
        assertTrue(factory.requestedInbox());
    }

    @Test
    @DisplayName("delegate catch-up storage creation to given factory")
    void delegateCatchUpStorage() {
        MemoizingStorageFactory factory = new MemoizingStorageFactory();
        SystemAwareStorageFactory systemAware = SystemAwareStorageFactory.wrap(factory);
        CatchUpStorage storage = systemAware.createCatchUpStorage(CONTEXT.isMultitenant());
        assertThat(storage).isNull();
        assertTrue(factory.requestedCatchUp());
    }

    @Test
    @DisplayName("delegate EventStore creation to given factory")
    void delegateNormalEventStore() {
        MemoizingStorageFactory factory = new MemoizingStorageFactory();
        SystemAwareStorageFactory systemAware = SystemAwareStorageFactory.wrap(factory);
        EventStore store = systemAware.createEventStore(CONTEXT);
        assertThat(store).isNull();
        assertTrue(factory.requestedEventStore());
    }

    @Test
    @DisplayName("create EmptyEventStore if event persistence is disabled")
    void createEmptyEventStore() {
        MemoizingStorageFactory factory = new MemoizingStorageFactory();
        SystemAwareStorageFactory systemAware = SystemAwareStorageFactory.wrap(factory);
        BoundedContextBuilder contextBuilder =
                BoundedContext.multitenant(CONTEXT.name()
                                                  .getValue());
        BoundedContext context = contextBuilder.build();
        BoundedContext systemContext = systemOf(context);
        ContextSpec systemSpec = systemContext.spec();
        assertFalse(systemSpec.storesEvents());
        EventStore store = systemAware.createEventStore(systemSpec);
        assertFalse(factory.requestedEventStore());
        Subject assertStore = assertThat(store);
        assertStore.isNotNull();
        assertStore.isInstanceOf(EmptyEventStore.class);
    }

    @Test
    @DisplayName("wrap other factories only once")
    void wrapIdempotently() {
        MemoizingStorageFactory factory = new MemoizingStorageFactory();
        SystemAwareStorageFactory wrapped = SystemAwareStorageFactory.wrap(factory);
        SystemAwareStorageFactory wrappedTwice = SystemAwareStorageFactory.wrap(wrapped);
        assertThat(wrappedTwice).isEqualTo(wrapped);
        assertThat(wrappedTwice.delegate()).isEqualTo(factory);
    }

    @Test
    @DisplayName("close delegate")
    void close() throws Exception {
        MemoizingStorageFactory factory = new MemoizingStorageFactory();
        SystemAwareStorageFactory wrapped = SystemAwareStorageFactory.wrap(factory);
        assertFalse(factory.isClosed());
        wrapped.close();
        assertTrue(factory.isClosed());
    }
}<|MERGE_RESOLUTION|>--- conflicted
+++ resolved
@@ -34,12 +34,16 @@
 import io.spine.server.delivery.InboxStorage;
 import io.spine.server.event.EventStore;
 import io.spine.server.event.store.EmptyEventStore;
+import io.spine.server.storage.MessageRecordSpec;
+import io.spine.server.storage.RecordStorage;
 import io.spine.server.storage.StorageFactory;
 import io.spine.server.storage.memory.InMemoryStorageFactory;
 import io.spine.server.storage.system.given.MemoizingStorageFactory;
 import io.spine.server.storage.system.given.TestAggregate;
 import io.spine.system.server.Company;
 import io.spine.system.server.CompanyId;
+import io.spine.test.projection.Project;
+import io.spine.test.projection.ProjectId;
 import org.junit.jupiter.api.DisplayName;
 import org.junit.jupiter.api.Test;
 
@@ -110,34 +114,21 @@
     }
 
     @Test
-<<<<<<< HEAD
-=======
-    @DisplayName("delegate projection storage creation to given factory")
-    void delegateProjectionStorage() {
-        MemoizingStorageFactory factory = new MemoizingStorageFactory();
-        SystemAwareStorageFactory systemAware = SystemAwareStorageFactory.wrap(factory);
-        Class<TestProjection> projectionClass = TestProjection.class;
-        ProjectionStorage<TaskId> storage =
-                systemAware.createProjectionStorage(CONTEXT, projectionClass);
-        assertThat(storage).isNull();
-        assertThat(factory.requestedStorages())
-                .containsExactly(projectionClass);
-    }
-
-    @Test
     @DisplayName("delegate record storage creation to given factory")
     void delegateRecordStorage() {
         MemoizingStorageFactory factory = new MemoizingStorageFactory();
         SystemAwareStorageFactory systemAware = SystemAwareStorageFactory.wrap(factory);
-        Class<TestProjection> projectionClass = TestProjection.class;
-        RecordStorage<TaskId> storage = systemAware.createRecordStorage(CONTEXT, projectionClass);
+        Class<Project> recordType = Project.class;
+        MessageRecordSpec<ProjectId, Project> spec =
+                new MessageRecordSpec<>(ProjectId.class, Project.class,
+                                        i -> ProjectId.getDefaultInstance());
+        RecordStorage<ProjectId, Project> storage = systemAware.createRecordStorage(CONTEXT, spec);
         assertThat(storage).isNull();
         assertThat(factory.requestedStorages())
-                .containsExactly(projectionClass);
+                .containsExactly(recordType);
     }
 
     @Test
->>>>>>> 36f85df1
     @DisplayName("delegate inbox storage creation to given factory")
     void delegateInboxStorage() {
         MemoizingStorageFactory factory = new MemoizingStorageFactory();
@@ -168,7 +159,7 @@
     }
 
     @Test
-    @DisplayName("create EmptyEventStore if event persistence is disabled")
+    @DisplayName("create `EmptyEventStore` if event persistence is disabled")
     void createEmptyEventStore() {
         MemoizingStorageFactory factory = new MemoizingStorageFactory();
         SystemAwareStorageFactory systemAware = SystemAwareStorageFactory.wrap(factory);
