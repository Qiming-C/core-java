/*
 * Copyright 2020, TeamDev. All rights reserved.
 *
 * Redistribution and use in source and/or binary forms, with or without
 * modification, must retain the above copyright notice and the following
 * disclaimer.
 *
 * THIS SOFTWARE IS PROVIDED BY THE COPYRIGHT HOLDERS AND CONTRIBUTORS
 * "AS IS" AND ANY EXPRESS OR IMPLIED WARRANTIES, INCLUDING, BUT NOT
 * LIMITED TO, THE IMPLIED WARRANTIES OF MERCHANTABILITY AND FITNESS FOR
 * A PARTICULAR PURPOSE ARE DISCLAIMED. IN NO EVENT SHALL THE COPYRIGHT
 * OWNER OR CONTRIBUTORS BE LIABLE FOR ANY DIRECT, INDIRECT, INCIDENTAL,
 * SPECIAL, EXEMPLARY, OR CONSEQUENTIAL DAMAGES (INCLUDING, BUT NOT
 * LIMITED TO, PROCUREMENT OF SUBSTITUTE GOODS OR SERVICES; LOSS OF USE,
 * DATA, OR PROFITS; OR BUSINESS INTERRUPTION) HOWEVER CAUSED AND ON ANY
 * THEORY OF LIABILITY, WHETHER IN CONTRACT, STRICT LIABILITY, OR TORT
 * (INCLUDING NEGLIGENCE OR OTHERWISE) ARISING IN ANY WAY OUT OF THE USE
 * OF THIS SOFTWARE, EVEN IF ADVISED OF THE POSSIBILITY OF SUCH DAMAGE.
 */

package io.spine.server.aggregate;

import io.grpc.stub.StreamObserver;
import io.spine.base.Error;
import io.spine.core.Ack;
import io.spine.core.Command;
import io.spine.core.CommandValidationError;
import io.spine.core.Event;
import io.spine.core.EventValidationError;
import io.spine.server.BoundedContext;
import io.spine.server.BoundedContextBuilder;
import io.spine.server.aggregate.given.aggregate.IgTestAggregate;
import io.spine.server.aggregate.given.aggregate.IgTestAggregateRepository;
import io.spine.server.commandbus.CommandBus;
import io.spine.server.event.EventBus;
import io.spine.server.type.CommandEnvelope;
import io.spine.server.type.EventEnvelope;
import io.spine.test.aggregate.ProjectId;
import io.spine.testing.server.model.ModelTests;
import org.junit.jupiter.api.AfterEach;
import org.junit.jupiter.api.BeforeEach;
import org.junit.jupiter.api.DisplayName;
import org.junit.jupiter.api.Nested;
import org.junit.jupiter.api.Test;

import java.util.Optional;

import static com.google.common.truth.Truth.assertThat;
import static com.google.common.truth.Truth8.assertThat;
import static io.spine.core.CommandValidationError.DUPLICATE_COMMAND_VALUE;
import static io.spine.grpc.StreamObservers.noOpObserver;
import static io.spine.server.aggregate.given.IdempotencyGuardTestEnv.command;
import static io.spine.server.aggregate.given.IdempotencyGuardTestEnv.createProject;
import static io.spine.server.aggregate.given.IdempotencyGuardTestEnv.event;
import static io.spine.server.aggregate.given.IdempotencyGuardTestEnv.newProjectId;
import static io.spine.server.aggregate.given.IdempotencyGuardTestEnv.projectPaused;
import static io.spine.server.aggregate.given.IdempotencyGuardTestEnv.startProject;
import static io.spine.server.aggregate.given.IdempotencyGuardTestEnv.taskStarted;
import static org.junit.jupiter.api.Assertions.assertTrue;

@DisplayName("IdempotencyGuard should")
class IdempotencyGuardTest {

    private BoundedContext context;
    private IgTestAggregateRepository repository;
    private ProjectId projectId;

    @BeforeEach
    void setUp() {
        ModelTests.dropAllModels();
        context = BoundedContextBuilder.assumingTests().build();
        repository = new IgTestAggregateRepository();
        context.internalAccess()
               .register(repository);
        projectId = newProjectId();
    }

    @AfterEach
    void tearDown() throws Exception {
        repository.close();
<<<<<<< HEAD
        boundedContext.close();
        ModelTests.dropAllModels();
=======
        context.close();
>>>>>>> ed31f7e8
    }

    @Nested
    @DisplayName("check commands and")

    class Commands {
        private IgTestAggregate aggregate() {
            return repository.loadAggregate(projectId);
        }

        @Test
        @DisplayName("throw DuplicateCommandException when command was handled since last snapshot")
        void throwExceptionForDuplicateCommand() {
            Command createCommand = command(createProject(projectId));

            post(createCommand);

            IgTestAggregate aggregate = repository.loadAggregate(projectId);
            IdempotencyGuard guard = new IdempotencyGuard(aggregate);
            Optional<Error> error = check(guard, createCommand);
            assertTrue(error.isPresent());
            Error actualError = error.get();
            assertThat(actualError.getType())
                    .isEqualTo(CommandValidationError.class.getSimpleName());
            assertThat(actualError.getCode()).isEqualTo(DUPLICATE_COMMAND_VALUE);
        }

        @Test
        @DisplayName("not throw exception when command was handled but snapshot was made")
        void notThrowForCommandHandledAfterSnapshot() {
            repository.setSnapshotTrigger(1);
            Command createCommand = command(createProject(projectId));
            post(createCommand);

            IgTestAggregate aggregate = aggregate();

            IdempotencyGuard guard = new IdempotencyGuard(aggregate);
            Optional<Error> error = check(guard, createCommand);
            assertThat(error).isEmpty();
        }

        @Test
        @DisplayName("not throw exception if command was not handled")
        void notThrowForCommandNotHandled() {
            Command createCommand = command(createProject(projectId));
            IgTestAggregate aggregate = new IgTestAggregate(projectId);

            IdempotencyGuard guard = new IdempotencyGuard(aggregate);
            Optional<Error> error = guard.check(CommandEnvelope.of(createCommand));
            assertThat(error).isEmpty();
        }

        @Test
        @DisplayName("not throw exception if another command was handled")
        void notThrowIfAnotherCommandHandled() {
            Command createCommand = command(createProject(projectId));
            Command startCommand = command(startProject(projectId));

            post(createCommand);

            IgTestAggregate aggregate = aggregate();

            IdempotencyGuard guard = new IdempotencyGuard(aggregate);
            Optional<Error> error = check(guard, startCommand);
            assertThat(error).isEmpty();
        }

        private void post(Command command) {
            CommandBus commandBus = context.commandBus();
            StreamObserver<Ack> noOpObserver = noOpObserver();
            commandBus.post(command, noOpObserver);
        }

        private Optional<Error> check(IdempotencyGuard guard, Command command) {
            CommandEnvelope envelope = CommandEnvelope.of(command);
            return guard.check(envelope);
        }
    }

    @Nested
    @DisplayName("check events and")
    class Events {

        @BeforeEach
        void setUp() {
            context.commandBus()
                   .post(command(createProject(projectId)), noOpObserver());
        }

        @Test
        @DisplayName("throw DuplicateEventException when event was handled since last snapshot")
        void throwExceptionForDuplicateCommand() {
            Event event = event(taskStarted(projectId));
            post(event);

            IgTestAggregate aggregate = repository.loadAggregate(projectId);
            IdempotencyGuard guard = new IdempotencyGuard(aggregate);
            Optional<Error> error = check(guard, event);
            assertTrue(error.isPresent());
            Error actualError = error.get();
            assertThat(actualError.getType()).isEqualTo(EventValidationError.class.getSimpleName());
        }

        @Test
        @DisplayName("not throw exception when event was handled but snapshot was made")
        void notThrowForCommandHandledAfterSnapshot() {
            repository.setSnapshotTrigger(1);

            Event event = event(taskStarted(projectId));
            post(event);

            IgTestAggregate aggregate = repository.loadAggregate(projectId);
            IdempotencyGuard guard = new IdempotencyGuard(aggregate);
            Optional<Error> error = check(guard, event);
            assertThat(error).isEmpty();
        }

        @Test
        @DisplayName("not throw exception if event was not handled")
        void notThrowForCommandNotHandled() {
            Event event = event(taskStarted(projectId));
            IgTestAggregate aggregate = new IgTestAggregate(projectId);

            IdempotencyGuard guard = new IdempotencyGuard(aggregate);
            Optional<Error> error = check(guard, event);
            assertThat(error).isEmpty();
        }

        @Test
        @DisplayName("not throw exception if another event was handled")
        void notThrowIfAnotherCommandHandled() {
            Event taskEvent = event(taskStarted(projectId));
            Event projectEvent = event(projectPaused(projectId));

            EventBus eventBus = context.eventBus();
            eventBus.post(taskEvent);

            IgTestAggregate aggregate = repository.loadAggregate(projectId);

            IdempotencyGuard guard = new IdempotencyGuard(aggregate);
            Optional<Error> error = check(guard, projectEvent);
            assertThat(error).isEmpty();
        }

        private void post(Event event) {
            context.eventBus()
                   .post(event);
        }

        private Optional<Error> check(IdempotencyGuard guard, Event event) {
            EventEnvelope envelope = EventEnvelope.of(event);
            return guard.check(envelope);
        }
    }
}<|MERGE_RESOLUTION|>--- conflicted
+++ resolved
@@ -78,12 +78,8 @@
     @AfterEach
     void tearDown() throws Exception {
         repository.close();
-<<<<<<< HEAD
-        boundedContext.close();
+        context.close();
         ModelTests.dropAllModels();
-=======
-        context.close();
->>>>>>> ed31f7e8
     }
 
     @Nested
