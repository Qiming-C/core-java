/*
 * Copyright 2020, TeamDev. All rights reserved.
 *
 * Redistribution and use in source and/or binary forms, with or without
 * modification, must retain the above copyright notice and the following
 * disclaimer.
 *
 * THIS SOFTWARE IS PROVIDED BY THE COPYRIGHT HOLDERS AND CONTRIBUTORS
 * "AS IS" AND ANY EXPRESS OR IMPLIED WARRANTIES, INCLUDING, BUT NOT
 * LIMITED TO, THE IMPLIED WARRANTIES OF MERCHANTABILITY AND FITNESS FOR
 * A PARTICULAR PURPOSE ARE DISCLAIMED. IN NO EVENT SHALL THE COPYRIGHT
 * OWNER OR CONTRIBUTORS BE LIABLE FOR ANY DIRECT, INDIRECT, INCIDENTAL,
 * SPECIAL, EXEMPLARY, OR CONSEQUENTIAL DAMAGES (INCLUDING, BUT NOT
 * LIMITED TO, PROCUREMENT OF SUBSTITUTE GOODS OR SERVICES; LOSS OF USE,
 * DATA, OR PROFITS; OR BUSINESS INTERRUPTION) HOWEVER CAUSED AND ON ANY
 * THEORY OF LIABILITY, WHETHER IN CONTRACT, STRICT LIABILITY, OR TORT
 * (INCLUDING NEGLIGENCE OR OTHERWISE) ARISING IN ANY WAY OUT OF THE USE
 * OF THIS SOFTWARE, EVEN IF ADVISED OF THE POSSIBILITY OF SUCH DAMAGE.
 */

package io.spine.server.aggregate;

import com.google.common.testing.NullPointerTester;
import io.spine.base.CommandMessage;
import io.spine.base.entity.EntityState;
import io.spine.client.Query;
import io.spine.client.QueryResponse;
import io.spine.grpc.MemoizingObserver;
import io.spine.server.BoundedContext;
import io.spine.server.BoundedContextBuilder;
import io.spine.server.aggregate.given.part.AnAggregateRoot;
import io.spine.server.aggregate.given.part.TaskCommentsPart;
import io.spine.server.aggregate.given.part.TaskCommentsRepository;
import io.spine.server.aggregate.given.part.TaskPart;
import io.spine.server.aggregate.given.part.TaskRepository;
import io.spine.server.aggregate.given.part.TaskRoot;
import io.spine.server.type.CommandEnvelope;
import io.spine.test.aggregate.ProjectId;
import io.spine.test.aggregate.task.AggTask;
import io.spine.test.aggregate.task.AggTaskComments;
import io.spine.testing.client.TestActorRequestFactory;
import io.spine.testing.server.model.ModelTests;
import org.junit.jupiter.api.BeforeEach;
import org.junit.jupiter.api.DisplayName;
import org.junit.jupiter.api.Test;

import java.lang.reflect.Constructor;
import java.util.Collection;

import static com.google.common.testing.NullPointerTester.Visibility.PACKAGE;
import static com.google.common.truth.Truth.assertThat;
import static io.spine.grpc.StreamObservers.memoizingObserver;
import static io.spine.protobuf.AnyPacker.unpack;
import static io.spine.server.aggregate.given.aggregate.AggregatePartTestEnv.ASSIGNEE;
import static io.spine.server.aggregate.given.aggregate.AggregatePartTestEnv.ID;
import static io.spine.server.aggregate.given.aggregate.AggregatePartTestEnv.commentTask;
import static io.spine.server.aggregate.given.aggregate.AggregatePartTestEnv.createTask;
import static io.spine.testing.DisplayNames.NOT_ACCEPT_NULLS;
import static java.util.stream.Collectors.toList;
import static org.junit.jupiter.api.Assertions.assertEquals;

@DisplayName("AggregatePart should")
class AggregatePartTest {

    private static final TestActorRequestFactory factory =
            new TestActorRequestFactory(AggregatePartTest.class);

    private BoundedContext context;
    private TaskRoot root;
    private TaskPart taskPart;
    private TaskCommentsPart taskCommentsPart;
    private TaskRepository taskRepository;
    private TaskCommentsRepository taskCommentsRepository;

    @BeforeEach
    void setUp() {
        ModelTests.dropAllModels();
        context = BoundedContextBuilder.assumingTests().build();
        root = new TaskRoot(context, ID);
        taskPart = new TaskPart(root);
        taskCommentsPart = new TaskCommentsPart(root);
        taskRepository = new TaskRepository();
        taskCommentsRepository = new TaskCommentsRepository();
        BoundedContext.InternalAccess contextAccess = context.internalAccess();
        contextAccess.register(taskRepository);
        contextAccess.register(taskCommentsRepository);
        prepareAggregatePart();
    }

    @Test
    @DisplayName(NOT_ACCEPT_NULLS)
    void passNullToleranceCheck() throws NoSuchMethodException {
        createNullPointerTester()
                .testStaticMethods(AggregatePart.class, PACKAGE);
        createNullPointerTester().testAllPublicInstanceMethods(taskPart);
    }

    @Test
    @DisplayName("not override other parts with common ID when querying")
    @SuppressWarnings("CheckReturnValue") // Message dispatching called for the side effect.
    void notOverrideOtherParts() {
        assertEntityCount(AggTaskComments.class, 0);
        assertEntityCount(AggTask.class, 1);

        taskCommentsRepository.dispatch(command(commentTask()));

        assertEntityCount(AggTaskComments.class, 1);
        assertEntityCount(AggTask.class, 1);
    }

    @Test
    @DisplayName("return aggregate part state by class")
    void returnAggregatePartStateByClass() {
        taskRepository.store(taskPart);
        AggTask task = taskCommentsPart.partState(AggTask.class);
        assertEquals(ASSIGNEE, task.getAssignee());
    }

    private void assertEntityCount(Class<? extends EntityState<?>> stateType, int expectedCount) {
        Collection<? extends EntityState<?>> entityStates = queryEntities(stateType);
        assertThat(entityStates).hasSize(expectedCount);
    }

    private Collection<? extends EntityState<?>>
    queryEntities(Class<? extends EntityState<?>> entityClass) {
        Query query = factory.query()
                             .all(entityClass);
        MemoizingObserver<QueryResponse> observer = memoizingObserver();
        context.stand()
               .execute(query, observer);
        return observer.firstResponse()
                       .getMessageList()
                       .stream()
                       .map(state -> unpack(state.getState(), entityClass))
                       .collect(toList());
    }

    private NullPointerTester createNullPointerTester() throws NoSuchMethodException {
<<<<<<< HEAD
        Constructor<AnAggregateRoot> constructor =
=======
        Constructor<?> constructor =
>>>>>>> ed31f7e8
                AnAggregateRoot.class.getDeclaredConstructor(BoundedContext.class, ProjectId.class);
        NullPointerTester tester = new NullPointerTester();
        tester.setDefault(Constructor.class, constructor)
              .setDefault(BoundedContext.class, context)
              .setDefault(AggregateRoot.class, root);
        return tester;
    }

    @SuppressWarnings("CheckReturnValue")
    private void prepareAggregatePart() {
        taskRepository.dispatch(command(createTask()));
    }

    private static CommandEnvelope command(CommandMessage commandMessage) {
        return CommandEnvelope.of(factory.command()
                                         .create(commandMessage));
    }
}<|MERGE_RESOLUTION|>--- conflicted
+++ resolved
@@ -136,11 +136,7 @@
     }
 
     private NullPointerTester createNullPointerTester() throws NoSuchMethodException {
-<<<<<<< HEAD
         Constructor<AnAggregateRoot> constructor =
-=======
-        Constructor<?> constructor =
->>>>>>> ed31f7e8
                 AnAggregateRoot.class.getDeclaredConstructor(BoundedContext.class, ProjectId.class);
         NullPointerTester tester = new NullPointerTester();
         tester.setDefault(Constructor.class, constructor)
