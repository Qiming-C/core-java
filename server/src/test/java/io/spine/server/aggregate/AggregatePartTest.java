/*
 * Copyright 2019, TeamDev. All rights reserved.
 *
 * Redistribution and use in source and/or binary forms, with or without
 * modification, must retain the above copyright notice and the following
 * disclaimer.
 *
 * THIS SOFTWARE IS PROVIDED BY THE COPYRIGHT HOLDERS AND CONTRIBUTORS
 * "AS IS" AND ANY EXPRESS OR IMPLIED WARRANTIES, INCLUDING, BUT NOT
 * LIMITED TO, THE IMPLIED WARRANTIES OF MERCHANTABILITY AND FITNESS FOR
 * A PARTICULAR PURPOSE ARE DISCLAIMED. IN NO EVENT SHALL THE COPYRIGHT
 * OWNER OR CONTRIBUTORS BE LIABLE FOR ANY DIRECT, INDIRECT, INCIDENTAL,
 * SPECIAL, EXEMPLARY, OR CONSEQUENTIAL DAMAGES (INCLUDING, BUT NOT
 * LIMITED TO, PROCUREMENT OF SUBSTITUTE GOODS OR SERVICES; LOSS OF USE,
 * DATA, OR PROFITS; OR BUSINESS INTERRUPTION) HOWEVER CAUSED AND ON ANY
 * THEORY OF LIABILITY, WHETHER IN CONTRACT, STRICT LIABILITY, OR TORT
 * (INCLUDING NEGLIGENCE OR OTHERWISE) ARISING IN ANY WAY OUT OF THE USE
 * OF THIS SOFTWARE, EVEN IF ADVISED OF THE POSSIBILITY OF SUCH DAMAGE.
 */

package io.spine.server.aggregate;

import com.google.common.testing.NullPointerTester;
import io.spine.base.CommandMessage;
import io.spine.base.EntityState;
import io.spine.client.Query;
import io.spine.client.QueryResponse;
import io.spine.grpc.MemoizingObserver;
import io.spine.server.BoundedContext;
import io.spine.server.BoundedContextBuilder;
import io.spine.server.aggregate.given.part.AnAggregateRoot;
import io.spine.server.aggregate.given.part.TaskCommentsPart;
import io.spine.server.aggregate.given.part.TaskCommentsRepository;
import io.spine.server.aggregate.given.part.TaskPart;
import io.spine.server.aggregate.given.part.TaskRepository;
import io.spine.server.aggregate.given.part.TaskRoot;
import io.spine.server.type.CommandEnvelope;
import io.spine.test.aggregate.ProjectId;
import io.spine.test.aggregate.task.AggTask;
import io.spine.test.aggregate.task.AggTaskComments;
import io.spine.testing.client.TestActorRequestFactory;
import io.spine.testing.server.model.ModelTests;
import org.junit.jupiter.api.BeforeEach;
import org.junit.jupiter.api.DisplayName;
import org.junit.jupiter.api.Test;

import java.lang.reflect.Constructor;
import java.util.Collection;

import static com.google.common.testing.NullPointerTester.Visibility.PACKAGE;
import static com.google.common.truth.Truth.assertThat;
import static io.spine.grpc.StreamObservers.memoizingObserver;
import static io.spine.protobuf.AnyPacker.unpack;
import static io.spine.server.aggregate.given.aggregate.AggregatePartTestEnv.ASSIGNEE;
import static io.spine.server.aggregate.given.aggregate.AggregatePartTestEnv.ID;
import static io.spine.server.aggregate.given.aggregate.AggregatePartTestEnv.commentTask;
import static io.spine.server.aggregate.given.aggregate.AggregatePartTestEnv.createTask;
import static io.spine.testing.DisplayNames.NOT_ACCEPT_NULLS;
import static java.util.stream.Collectors.toList;
import static org.junit.jupiter.api.Assertions.assertEquals;

@DisplayName("AggregatePart should")
class AggregatePartTest {

    private static final TestActorRequestFactory factory =
            new TestActorRequestFactory(AggregatePartTest.class);

    private BoundedContext boundedContext;
    private TaskRoot root;
    private TaskPart taskPart;
    private TaskCommentsPart taskCommentsPart;
    private TaskRepository taskRepository;
    private TaskCommentsRepository taskCommentsRepository;

    @BeforeEach
    void setUp() {
        ModelTests.dropAllModels();
        boundedContext = BoundedContextBuilder.assumingTests().build();
        root = new TaskRoot(boundedContext, ID);
        taskPart = new TaskPart(root);
        taskCommentsPart = new TaskCommentsPart(root);
        taskRepository = new TaskRepository();
        taskCommentsRepository = new TaskCommentsRepository();
        boundedContext.register(taskRepository);
        boundedContext.register(taskCommentsRepository);
        prepareAggregatePart();
    }

    @Test
    @DisplayName(NOT_ACCEPT_NULLS)
    void passNullToleranceCheck() throws NoSuchMethodException {
        createNullPointerTester()
                .testStaticMethods(AggregatePart.class, PACKAGE);
        createNullPointerTester().testAllPublicInstanceMethods(taskPart);
    }

    @Test
    @DisplayName("not override other parts with common ID when querying")
    @SuppressWarnings("CheckReturnValue") // Message dispatching called for the side effect.
    void notOverrideOtherParts() {
        assertEntityCount(AggTaskComments.class, 0);
        assertEntityCount(AggTask.class, 1);

        taskCommentsRepository.dispatch(command(commentTask()));

        assertEntityCount(AggTaskComments.class, 1);
        assertEntityCount(AggTask.class, 1);
    }

    @Test
    @DisplayName("return aggregate part state by class")
    void returnAggregatePartStateByClass() {
        taskRepository.store(taskPart);
        AggTask task = taskCommentsPart.partState(AggTask.class);
        assertEquals(ASSIGNEE, task.getAssignee());
    }

    private void assertEntityCount(Class<? extends EntityState> stateType, int expectedCount) {
<<<<<<< HEAD
        Collection<? extends EntityState> messages = queryEntities(stateType);
        assertThat(messages).hasSize(expectedCount);
=======
        Collection<? extends EntityState> entityStates = queryEntities(stateType);
        assertThat(entityStates).hasSize(expectedCount);
>>>>>>> 0d691e2c
    }

    private Collection<? extends EntityState>
    queryEntities(Class<? extends EntityState> entityClass) {
        Query query = factory.query()
                             .all(entityClass);
        MemoizingObserver<QueryResponse> observer = memoizingObserver();
        boundedContext.stand()
                      .execute(query, observer);
        return observer.firstResponse()
                       .getMessageList()
                       .stream()
                       .map(state -> unpack(state.getState(), entityClass))
                       .collect(toList());
    }

    private NullPointerTester createNullPointerTester() throws NoSuchMethodException {
        Constructor constructor =
                AnAggregateRoot.class.getDeclaredConstructor(BoundedContext.class, ProjectId.class);
        NullPointerTester tester = new NullPointerTester();
        tester.setDefault(Constructor.class, constructor)
              .setDefault(BoundedContext.class, boundedContext)
              .setDefault(AggregateRoot.class, root);
        return tester;
    }

    @SuppressWarnings("CheckReturnValue")
    private void prepareAggregatePart() {
        taskRepository.dispatch(command(createTask()));
    }

    private static CommandEnvelope command(CommandMessage commandMessage) {
        return CommandEnvelope.of(factory.command()
                                         .create(commandMessage));
    }
}<|MERGE_RESOLUTION|>--- conflicted
+++ resolved
@@ -116,13 +116,8 @@
     }
 
     private void assertEntityCount(Class<? extends EntityState> stateType, int expectedCount) {
-<<<<<<< HEAD
-        Collection<? extends EntityState> messages = queryEntities(stateType);
-        assertThat(messages).hasSize(expectedCount);
-=======
         Collection<? extends EntityState> entityStates = queryEntities(stateType);
         assertThat(entityStates).hasSize(expectedCount);
->>>>>>> 0d691e2c
     }
 
     private Collection<? extends EntityState>
