--- conflicted
+++ resolved
@@ -42,13 +42,6 @@
     public void on(InvalidProjectName rejection,
                    RjUpdateProjectName commandMessage,
                    CommandContext context) {
-<<<<<<< HEAD
-        CommandFactory commandFactory =
-                TestActorRequestFactory.newInstance(InvalidProjectNameSubscriber.class)
-                                       .command();
-        Command command = commandFactory.createWithContext(commandMessage, context);
-        this.rejectionHandled = Rejections.createRejection(rejection, command);
-=======
         // Compose partial `Command` instance since we need to store only incoming
         // command message and its context.
         // The real backend code that creates rejections uses real `Command` instances.
@@ -57,7 +50,6 @@
                 .setContext(context)
                 .build();
         this.rejectionHandled = Rejections.createRejection(rejection, cmd);
->>>>>>> 85bc2ad6
     }
 
     public Rejection getRejectionHandled() {
