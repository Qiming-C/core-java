/*
 * Copyright 2017, TeamDev Ltd. All rights reserved.
 *
 * Redistribution and use in source and/or binary forms, with or without
 * modification, must retain the above copyright notice and the following
 * disclaimer.
 *
 * THIS SOFTWARE IS PROVIDED BY THE COPYRIGHT HOLDERS AND CONTRIBUTORS
 * "AS IS" AND ANY EXPRESS OR IMPLIED WARRANTIES, INCLUDING, BUT NOT
 * LIMITED TO, THE IMPLIED WARRANTIES OF MERCHANTABILITY AND FITNESS FOR
 * A PARTICULAR PURPOSE ARE DISCLAIMED. IN NO EVENT SHALL THE COPYRIGHT
 * OWNER OR CONTRIBUTORS BE LIABLE FOR ANY DIRECT, INDIRECT, INCIDENTAL,
 * SPECIAL, EXEMPLARY, OR CONSEQUENTIAL DAMAGES (INCLUDING, BUT NOT
 * LIMITED TO, PROCUREMENT OF SUBSTITUTE GOODS OR SERVICES; LOSS OF USE,
 * DATA, OR PROFITS; OR BUSINESS INTERRUPTION) HOWEVER CAUSED AND ON ANY
 * THEORY OF LIABILITY, WHETHER IN CONTRACT, STRICT LIABILITY, OR TORT
 * (INCLUDING NEGLIGENCE OR OTHERWISE) ARISING IN ANY WAY OUT OF THE USE
 * OF THIS SOFTWARE, EVEN IF ADVISED OF THE POSSIBILITY OF SUCH DAMAGE.
 */

package io.spine.server.projection;

import com.google.common.base.Optional;
import com.google.common.collect.ImmutableCollection;
import com.google.errorprone.annotations.CanIgnoreReturnValue;
import com.google.protobuf.Any;
import com.google.protobuf.Message;
import com.google.protobuf.StringValue;
import com.google.protobuf.Timestamp;
import io.spine.annotation.Subscribe;
import io.spine.base.Event;
import io.spine.base.EventContext;
import io.spine.base.Events;
import io.spine.base.Version;
import io.spine.base.Versions;
import io.spine.envelope.EventEnvelope;
import io.spine.server.BoundedContext;
import io.spine.server.entity.RecordBasedRepository;
import io.spine.server.entity.RecordBasedRepositoryShould;
import io.spine.server.entity.idfunc.EventTargetsFunction;
import io.spine.server.event.EventStore;
import io.spine.server.projection.ProjectionRepository.Status;
import io.spine.server.projection.given.ProjectionRepositoryTestEnv.NoOpTaskNamesProjection;
import io.spine.server.projection.given.ProjectionRepositoryTestEnv.NoOpTaskNamesRepository;
import io.spine.server.projection.given.ProjectionRepositoryTestEnv.TestProjection;
import io.spine.server.projection.given.ProjectionRepositoryTestEnv.TestProjectionRepository;
import io.spine.server.storage.RecordStorage;
import io.spine.server.storage.StorageFactory;
<<<<<<< HEAD
import io.spine.server.storage.memory.grpc.InMemoryGrpcServer;
=======
import io.spine.server.storage.StorageFactorySwitch;
>>>>>>> f7260e14
import io.spine.test.EventTests;
import io.spine.test.Given;
import io.spine.test.TestActorRequestFactory;
import io.spine.test.TestEventFactory;
import io.spine.test.projection.Project;
import io.spine.test.projection.ProjectId;
import io.spine.test.projection.ProjectTaskNames;
import io.spine.test.projection.ProjectTaskNamesValidatingBuilder;
import io.spine.test.projection.event.ProjectCreated;
import io.spine.test.projection.event.ProjectStarted;
import io.spine.test.projection.event.TaskAdded;
<<<<<<< HEAD
=======
import io.spine.testdata.TestBoundedContextFactory;
>>>>>>> f7260e14
import io.spine.type.EventClass;
import io.spine.users.TenantId;
import org.junit.After;
import org.junit.Before;
import org.junit.Test;
import org.mockito.ArgumentMatcher;

import java.util.LinkedList;
import java.util.List;
import java.util.Set;

import static com.google.common.collect.Sets.newHashSet;
import static com.google.protobuf.util.Timestamps.add;
import static com.google.protobuf.util.Timestamps.subtract;
import static io.spine.base.Identifier.newUuid;
import static io.spine.protobuf.AnyPacker.pack;
import static io.spine.server.projection.ProjectionRepository.Status.CATCHING_UP;
import static io.spine.server.projection.ProjectionRepository.Status.CLOSED;
import static io.spine.server.projection.ProjectionRepository.Status.CREATED;
import static io.spine.server.projection.ProjectionRepository.Status.ONLINE;
import static io.spine.test.Verify.assertContainsAll;
<<<<<<< HEAD
=======
import static io.spine.testdata.TestBoundedContextFactory.MultiTenant.newBoundedContext;
import static io.spine.time.Durations2.nanos;
import static io.spine.time.Durations2.seconds;
>>>>>>> f7260e14
import static io.spine.time.Time.getCurrentTime;
import static java.lang.String.format;
import static org.junit.Assert.assertEquals;
import static org.junit.Assert.assertFalse;
import static org.junit.Assert.assertNotNull;
import static org.junit.Assert.assertTrue;
<<<<<<< HEAD
=======
import static org.mockito.ArgumentMatchers.any;
import static org.mockito.ArgumentMatchers.argThat;
>>>>>>> f7260e14
import static org.mockito.ArgumentMatchers.eq;
import static org.mockito.Mockito.spy;
import static org.mockito.Mockito.times;
import static org.mockito.Mockito.verify;

/**
 * @author Alexander Litus
 * @author Alexander Yevsyukov
 */
@SuppressWarnings({
        "ClassWithTooManyMethods",
        "OverlyCoupledClass"})
public class ProjectionRepositoryShould
        extends RecordBasedRepositoryShould<TestProjection,
                                            ProjectId,
                                            Project> {

    private static final ProjectId ID = ProjectId.newBuilder()
                                                 .setId("p-123")
                                                 .build();
    private static final Any PRODUCER_ID = pack(ID);

    private BoundedContext boundedContext;
    private InMemoryGrpcServer grpcServer;

    private ProjectionRepository<ProjectId, TestProjection, Project> repository() {
        return (ProjectionRepository<ProjectId, TestProjection, Project>) repository;
    }

    /**
     * {@link EventTargetsFunction} used for testing add/get/remove of functions.
     */
    private static final EventTargetsFunction<ProjectId, ProjectCreated> creteProjectTargets =
            new EventTargetsFunction<ProjectId, ProjectCreated>() {
                private static final long serialVersionUID = 0L;

                @Override
                public Set<ProjectId> apply(ProjectCreated message, EventContext context) {
                    return newHashSet(message.getProjectId());
                }
            };

    @Override
    protected RecordBasedRepository<ProjectId, TestProjection, Project> createRepository() {
        return new TestProjectionRepository();
    }

    @Override
    protected TestProjection createEntity() {
        final TestProjection projection = Given.projectionOfClass(TestProjection.class)
                                               .withId(ProjectId.newBuilder()
                                                                .setId(newUuid())
                                                                .build())
                                               .build();
        return projection;
    }

    @Override
    protected List<TestProjection> createEntities(int count) {
        final List<TestProjection> projections = new LinkedList<>();

        for (int i = 0; i < count; i++) {
            final TestProjection projection = Given.projectionOfClass(TestProjection.class)
                                                   .withId(createId(i))
                                                   .build();
            projections.add(projection);
        }

        return projections;
    }

    @Override
    protected ProjectId createId(int i) {
        return ProjectId.newBuilder()
                        .setId(format("test-projection-%s", i))
                        .build();
    }

    @Override
    @Before
    public void setUp() {
        boundedContext = BoundedContext.newBuilder()
                                       .setName(getClass().getSimpleName())
                                       .setMultitenant(true)
                                       .build();
        grpcServer = InMemoryGrpcServer.startOn(boundedContext);
        super.setUp();

        boundedContext.register(repository);

        TestProjection.clearMessageDeliveryHistory();
    }

    /**
     * Closes the BoundedContest and shuts down the gRPC service.
     *
     * <p>The {@link #tearDown()} method of the super class will be invoked by JUnit automatically
     * after calling this method.
     */
    @After
    public void shutDown() throws Exception {
        boundedContext.close();
        grpcServer.shutdown();
    }

    private static TestEventFactory newEventFactory(TenantId tenantId, Any producerId) {
        final TestActorRequestFactory requestFactory =
                TestActorRequestFactory.newInstance(ProjectionRepositoryShould.class, tenantId);
        return TestEventFactory.newInstance(producerId, requestFactory);
    }

    private static Event createEvent(TenantId tenantId, Message eventMessage, Any producerId) {
        final Version version = Versions.increment(Versions.create());
        return newEventFactory(tenantId, producerId).createEvent(eventMessage,
                                                                 version,
                                                                 getCurrentTime());
    }

<<<<<<< HEAD
    private static void appendEvent(BoundedContext boundedContext, Event event) {
        final EventStore eventStore = boundedContext.getEventBus()
                                                    .getEventStore();
=======
    private Event createEvent(Any producerId, Message eventMessage, Timestamp when) {
        return newEventFactory(producerId).createEvent(eventMessage, null, when);
    }

    private void appendEvent(EventStore eventStore, Event event) {
>>>>>>> f7260e14
        eventStore.append(event);
        keepTenantIdFromEvent(boundedContext, event);
    }

    /*
     * Tests
     ************/

    /**
     * Tests that the repository become {@code ONLINE} after the catch-up.
     *
     * <p>As long as {@link TestProjectionRepository#initStorage(StorageFactory)} is called in
     * {@link #setUp()}, the catch-up should be automatically triggered.
     */
    @Test
    public void become_online_automatically_after_init_storage() {
        assertTrue(repository().isOnline());
    }


    @Test
    public void dispatch_event_and_load_projection() {
        checkDispatchesEvent(projectStarted());
    }

    @Test
    public void not_dispatch_event_if_is_not_online() {
        for (Status status : Status.values()) {
            if (status != ONLINE) {
                checkDoesNotDispatchEventWith(status);
            }
        }
    }

    @Test
    public void dispatch_several_events() {
        checkDispatchesEvent(projectCreated());
        checkDispatchesEvent(taskAdded());
        checkDispatchesEvent(projectStarted());
    }

    private void checkDispatchesEvent(Message eventMessage) {
        final TestEventFactory eventFactory = newEventFactory(tenantId(), PRODUCER_ID);
        final Event event = eventFactory.createEvent(eventMessage);

        keepTenantIdFromEvent(boundedContext, event);

        repository().dispatch(EventEnvelope.of(event));
        assertTrue(TestProjection.processed(eventMessage));
    }

    /**
     * Simulates updating TenantIndex, which occurs during command processing
     * in multi-tenant context.
     */
    private static void keepTenantIdFromEvent(BoundedContext boundedContext, Event event) {
        final TenantId tenantId = event.getContext()
                                       .getCommandContext()
                                       .getActorContext()
                                       .getTenantId();
        if (boundedContext.isMultitenant()) {
            boundedContext.getTenantIndex()
                          .keep(tenantId);
        }
    }

    private void checkDoesNotDispatchEventWith(Status status) {
        repository().setStatus(status);
        final ProjectCreated eventMsg = projectCreated();
        final Event event = createEvent(tenantId(), eventMsg, PRODUCER_ID);

        repository().dispatch(EventEnvelope.of(event));

        assertFalse(TestProjection.processed(eventMsg));
    }

    @Test(expected = RuntimeException.class)
    public void throw_exception_if_dispatch_unknown_event() {
        final StringValue unknownEventMessage = StringValue.getDefaultInstance();

        final Event event = EventTests.createContextlessEvent(unknownEventMessage);

        repository().dispatch(EventEnvelope.of(event));
    }

    @Test
    public void return_event_classes() {
        final Set<EventClass> eventClasses = repository().getMessageClasses();
        assertContainsAll(eventClasses,
                          EventClass.of(ProjectCreated.class),
                          EventClass.of(TaskAdded.class),
                          EventClass.of(ProjectStarted.class));
    }

    @Test
    public void return_entity_storage() {
        final RecordStorage<ProjectId> recordStorage = repository().recordStorage();
        assertNotNull(recordStorage);
    }

    @Test
    public void have_CREATED_status_by_default() {
        final TestProjectionRepository repository = new TestProjectionRepository();
        assertEquals(CREATED, repository.getStatus());
    }

    @Test
    public void update_status() {
        final Status status = CATCHING_UP;

        repository().setStatus(status);

        assertEquals(status, repository().getStatus());
    }

    @Test
    public void updates_status_to_CLOSED_on_close() throws Exception {
        repository.close();

        assertEquals(CLOSED, repository().getStatus());
    }

    @Test
    public void return_false_if_status_is_not_ONLINE() {
        repository().setStatus(CLOSED);

        assertFalse(repository().isOnline());
    }

    @Test
    public void return_true_if_explicitly_set_ONLINE() {
        repository().setStatus(CLOSED);
        repository().setOnline();
        assertTrue(repository().isOnline());
    }

    @Test
    public void catches_up_from_EventStorage() {
        ensureCatchesUpFromEventStorage(tenantId(), repository(), boundedContext);
    }

    static void ensureCatchesUpFromEventStorage(
            TenantId tenantId,
            ProjectionRepository<ProjectId, TestProjection, Project> repo,
            BoundedContext boundedContext) {

        final TestEventFactory eventFactory = newEventFactory(tenantId, PRODUCER_ID);

        // Put events into the EventStore.
        final ProjectCreated projectCreated = ProjectCreated.newBuilder()
                                                            .setProjectId(ID)
                                                            .build();
        Version version = Versions.newVersion(1, getCurrentTime());
        final Event projectCreatedEvent = eventFactory.createEvent(projectCreated, version);
        appendEvent(boundedContext, projectCreatedEvent);

        final TaskAdded taskAdded = TaskAdded.newBuilder()
                                             .setProjectId(ID)
                                             .build();
        version = Versions.increment(version);
        final Event taskAddedEvent = eventFactory.createEvent(taskAdded, version);
        appendEvent(boundedContext, taskAddedEvent);

        final ProjectStarted projectStarted = ProjectStarted.newBuilder()
                                                            .setProjectId(ID)
                                                            .build();
        version = Versions.increment(version);
        final Event projectStartedEvent = eventFactory.createEvent(projectStarted, version);
        appendEvent(boundedContext, projectStartedEvent);

        repo.catchUp();

        assertTrue(TestProjection.processed(projectCreated));
        assertTrue(TestProjection.processed(taskAdded));
        assertTrue(TestProjection.processed(projectStarted));

        // Assert that the projection was stored and has correct state.
        final Optional<TestProjection> optional = repo.find(ID);
        assertTrue(optional.isPresent());
        final TestProjection actual = optional.get();

        assertEquals(Project.Status.STARTED, actual.getState()
                                                   .getStatus());

        // Assert that the timestamp of the last event was stored.
        final Timestamp lastEventTimestamp = repo.readLastHandledEventTime();
        assertEquals(projectStartedEvent.getContext()
                                        .getTimestamp(), lastEventTimestamp);
    }

    @Test
    @SuppressWarnings("SerializableInnerClassWithNonSerializableOuterClass") // OK for this test.
    public void use_id_set_function() {
        final EventTargetsFunction<ProjectId, ProjectCreated> delegateFn =
                new EventTargetsFunction<ProjectId, ProjectCreated>() {
                    private static final long serialVersionUID = 0L;
                    @Override
                    public Set<ProjectId> apply(ProjectCreated message, EventContext context) {
                        return newHashSet();
                    }
                };

        final EventTargetsFunction<ProjectId, ProjectCreated> idSetFunction = spy(delegateFn);
        repository().addIdSetFunction(ProjectCreated.class, idSetFunction);

        final Event event = createEvent(tenantId(), projectCreated(), PRODUCER_ID);
        repository().dispatch(EventEnvelope.of(event));

        final ProjectCreated expectedEventMessage = Events.getMessage(event);
        final EventContext context = event.getContext();
        verify(idSetFunction).apply(eq(expectedEventMessage), eq(context));
    }

<<<<<<< HEAD
=======
    @SuppressWarnings("OptionalGetWithoutIsPresent")
    // because the test checks that the function is present.
>>>>>>> f7260e14
    @Test
    public void obtain_id_set_function_after_put() {
        repository().addIdSetFunction(ProjectCreated.class, creteProjectTargets);

        final Optional<EventTargetsFunction<ProjectId, ProjectCreated>> func =
                repository().getIdSetFunction(ProjectCreated.class);

        assertTrue(func.isPresent());
<<<<<<< HEAD
        assertEquals(creteProjectTargets, func.get());
=======
        assertEquals(idSetForCreateProject, func.get());
    }

    @Ignore //TODO:2017-06-02:alexander.yevsyukov: Enable back after separation of test suites
    @Test
    @SuppressWarnings("unchecked") // Due to mockito matcher usage
    public void perform_bulk_catch_up_if_required() {
        final ProjectId projectId = ProjectId.newBuilder()
                                             .setId("mock-project-id")
                                             .build();
        final Message eventMessage = ProjectCreated.newBuilder()
                                                   .setProjectId(projectId)
                                                   .build();
        final Event event = createEvent(pack(projectId), eventMessage);

        appendEvent(boundedContext.getEventBus()
                                  .getEventStore(), event);
        // Set up repository
        final Duration duration = seconds(10L);
        final ProjectionRepository repository = spy(
                new ManualCatchupProjectionRepository(duration));
        boundedContext.register(repository);
        repository.catchUp();

        // Check bulk write
        verify(repository).store(any(Collection.class));
        verify(repository, never()).store(any(TestProjection.class));
    }

    @SuppressWarnings("unchecked") // Due to mockito matcher usage
    @Test
    public void skip_all_the_events_after_catch_up_outdated() throws InterruptedException {
        // Set up bounded context
        final BoundedContext boundedContext =
                TestBoundedContextFactory.MultiTenant.newBoundedContext();
        final int eventCount = 10;
        setUpEvents(boundedContext, eventCount);
        // Set up repository
        final Duration duration = nanos(1L);
        final ProjectionRepository repository =
                spy(new ManualCatchupProjectionRepository(duration));
        boundedContext.register(repository);
        repository.catchUp();

        // Check bulk write
        verify(repository, never()).store(any(Projection.class));
>>>>>>> f7260e14
    }

    @SuppressWarnings("ConstantConditions") // argument matcher always returns null
    @Test
    public void catch_up_only_with_the_freshest_events() {
        final int oldEventsCount = 7;
        final int newEventsCount = 11;
        final Timestamp lastCatchUpTime = getCurrentTime();
        final Duration delta = seconds(1);
        final Timestamp oldEventsTime = subtract(lastCatchUpTime, delta);
        final Timestamp newEventsTime = add(lastCatchUpTime, delta);
        setUpEvents(boundedContext, oldEventsCount, oldEventsTime);
        final Collection<ProjectId> ids = setUpEvents(boundedContext,
                                                      newEventsCount,
                                                      newEventsTime);
        final ManualCatchupProjectionRepository repo =
                spy(new ManualCatchupProjectionRepository());
        repo.setBoundedContext(boundedContext);
        repo.projectionStorage().writeLastHandledEventTime(lastCatchUpTime);

        repo.catchUp();

        verify(repo, times(newEventsCount)).find(argThat(in(ids)));
    }

    @Test
    public void remove_id_set_function_after_put() {
        repository().addIdSetFunction(ProjectCreated.class, creteProjectTargets);

        repository().removeIdSetFunction(ProjectCreated.class);
        final Optional<EventTargetsFunction<ProjectId, ProjectCreated>> out =
                repository().getIdSetFunction(ProjectCreated.class);

        assertFalse(out.isPresent());
    }

    @Test
    public void convert_null_timestamp_to_default() {
        final Timestamp timestamp = getCurrentTime();
        assertEquals(timestamp, ProjectionRepository.nullToDefault(timestamp));
        assertEquals(Timestamp.getDefaultInstance(), ProjectionRepository.nullToDefault(null));
    }

    @Test
    public void do_not_create_record_if_entity_is_not_updated() {
        final NoOpTaskNamesRepository repo = new NoOpTaskNamesRepository();
        boundedContext.register(repo);

        assertTrue(repo.loadAll()
                       .isEmpty());

        final Event event = createEvent(tenantId(), projectCreated(), PRODUCER_ID);
        repo.dispatch(EventEnvelope.of(event));

        final ImmutableCollection<NoOpTaskNamesProjection> items = repo.loadAll();
        assertTrue(items.isEmpty());
    }

    /**
     * The projection stub with the event subscribing methods that do nothing.
     *
     * <p>Such a projection allows to reproduce a use case, when the event-handling method
     * does not modify the state of an {@code Entity}. For the newly created entities it could lead
     * to an invalid entry created in the storage.
     */
    @SuppressWarnings("unused") // OK as event subscriber methods do nothing in this class.
    static class NoopTaskNamesProjection extends Projection<ProjectId,
            ProjectTaskNames,
            ProjectTaskNamesValidatingBuilder> {

        public NoopTaskNamesProjection(ProjectId id) {
            super(id);
        }

        @Subscribe
        public void on(ProjectCreated event) {
            // do nothing.
        }

        @Subscribe
        public void on(TaskAdded event) {
            // do nothing
        }
    }

    @CanIgnoreReturnValue
    private Collection<ProjectId> setUpEvents(BoundedContext boundedContext,
                                              int eventCount,
                                              Timestamp when) {
        // Set up bounded context
        final EventStore eventStore = boundedContext.getEventBus()
                                                    .getEventStore();
        final Collection<ProjectId> ids = new LinkedList<>();
        for (int i = 0; i < eventCount; i++) {
            final ProjectId projectId = ProjectId.newBuilder()
                                                 .setId(valueOf(i))
                                                 .build();
            ids.add(projectId);
            final Message eventMessage = ProjectCreated.newBuilder()
                                                       .setProjectId(projectId)
                                                       .build();
            final Event event = createEvent(pack(projectId), eventMessage, when);
            appendEvent(eventStore, event);
        }
        return ids;
    }

    @CanIgnoreReturnValue
    private Collection<ProjectId> setUpEvents(BoundedContext boundedContext, int eventCount) {
        return setUpEvents(boundedContext, eventCount, getCurrentTime());
    }

    private StorageFactory storageFactory() {
        return StorageFactorySwitch.get(boundedContext.isMultitenant());
    }

    private static ArgumentMatcher<ProjectId> in(final Collection<ProjectId> expectedValues) {
        return new ArgumentMatcher<ProjectId>() {
            @Override
            public boolean matches(ProjectId argument) {
                return expectedValues.contains(argument);
            }
        };
    }

    private static ProjectStarted projectStarted() {
        return ProjectStarted.newBuilder()
                             .setProjectId(ID)
                             .build();
    }

    private static ProjectCreated projectCreated() {
        return ProjectCreated.newBuilder()
                             .setProjectId(ID)
                             .build();
    }

    private static TaskAdded taskAdded() {
        return TaskAdded.newBuilder()
                        .setProjectId(ID)
                        .build();
    }
}<|MERGE_RESOLUTION|>--- conflicted
+++ resolved
@@ -28,9 +28,12 @@
 import com.google.protobuf.StringValue;
 import com.google.protobuf.Timestamp;
 import io.spine.annotation.Subscribe;
+import io.spine.annotation.Subscribe;
 import io.spine.base.Event;
 import io.spine.base.EventContext;
 import io.spine.base.Events;
+import io.spine.base.Version;
+import io.spine.base.Versions;
 import io.spine.base.Version;
 import io.spine.base.Versions;
 import io.spine.envelope.EventEnvelope;
@@ -40,17 +43,15 @@
 import io.spine.server.entity.idfunc.EventTargetsFunction;
 import io.spine.server.event.EventStore;
 import io.spine.server.projection.ProjectionRepository.Status;
+import io.spine.server.projection.given.ProjectionRepositoryTestEnv;
 import io.spine.server.projection.given.ProjectionRepositoryTestEnv.NoOpTaskNamesProjection;
 import io.spine.server.projection.given.ProjectionRepositoryTestEnv.NoOpTaskNamesRepository;
 import io.spine.server.projection.given.ProjectionRepositoryTestEnv.TestProjection;
 import io.spine.server.projection.given.ProjectionRepositoryTestEnv.TestProjectionRepository;
 import io.spine.server.storage.RecordStorage;
 import io.spine.server.storage.StorageFactory;
-<<<<<<< HEAD
 import io.spine.server.storage.memory.grpc.InMemoryGrpcServer;
-=======
 import io.spine.server.storage.StorageFactorySwitch;
->>>>>>> f7260e14
 import io.spine.test.EventTests;
 import io.spine.test.Given;
 import io.spine.test.TestActorRequestFactory;
@@ -59,20 +60,21 @@
 import io.spine.test.projection.ProjectId;
 import io.spine.test.projection.ProjectTaskNames;
 import io.spine.test.projection.ProjectTaskNamesValidatingBuilder;
+import io.spine.test.projection.ProjectTaskNames;
+import io.spine.test.projection.ProjectTaskNamesValidatingBuilder;
 import io.spine.test.projection.event.ProjectCreated;
 import io.spine.test.projection.event.ProjectStarted;
 import io.spine.test.projection.event.TaskAdded;
-<<<<<<< HEAD
-=======
 import io.spine.testdata.TestBoundedContextFactory;
->>>>>>> f7260e14
 import io.spine.type.EventClass;
 import io.spine.users.TenantId;
 import org.junit.After;
 import org.junit.Before;
+import org.junit.Ignore;
 import org.junit.Test;
 import org.mockito.ArgumentMatcher;
 
+import java.util.Collection;
 import java.util.LinkedList;
 import java.util.List;
 import java.util.Set;
@@ -87,24 +89,20 @@
 import static io.spine.server.projection.ProjectionRepository.Status.CREATED;
 import static io.spine.server.projection.ProjectionRepository.Status.ONLINE;
 import static io.spine.test.Verify.assertContainsAll;
-<<<<<<< HEAD
-=======
-import static io.spine.testdata.TestBoundedContextFactory.MultiTenant.newBoundedContext;
+import static io.spine.time.Time.getCurrentTime;
 import static io.spine.time.Durations2.nanos;
 import static io.spine.time.Durations2.seconds;
->>>>>>> f7260e14
 import static io.spine.time.Time.getCurrentTime;
 import static java.lang.String.format;
+import static java.lang.String.valueOf;
 import static org.junit.Assert.assertEquals;
 import static org.junit.Assert.assertFalse;
 import static org.junit.Assert.assertNotNull;
 import static org.junit.Assert.assertTrue;
-<<<<<<< HEAD
-=======
 import static org.mockito.ArgumentMatchers.any;
 import static org.mockito.ArgumentMatchers.argThat;
->>>>>>> f7260e14
 import static org.mockito.ArgumentMatchers.eq;
+import static org.mockito.Mockito.never;
 import static org.mockito.Mockito.spy;
 import static org.mockito.Mockito.times;
 import static org.mockito.Mockito.verify;
@@ -222,17 +220,9 @@
                                                                  getCurrentTime());
     }
 
-<<<<<<< HEAD
     private static void appendEvent(BoundedContext boundedContext, Event event) {
         final EventStore eventStore = boundedContext.getEventBus()
                                                     .getEventStore();
-=======
-    private Event createEvent(Any producerId, Message eventMessage, Timestamp when) {
-        return newEventFactory(producerId).createEvent(eventMessage, null, when);
-    }
-
-    private void appendEvent(EventStore eventStore, Event event) {
->>>>>>> f7260e14
         eventStore.append(event);
         keepTenantIdFromEvent(boundedContext, event);
     }
@@ -446,11 +436,6 @@
         verify(idSetFunction).apply(eq(expectedEventMessage), eq(context));
     }
 
-<<<<<<< HEAD
-=======
-    @SuppressWarnings("OptionalGetWithoutIsPresent")
-    // because the test checks that the function is present.
->>>>>>> f7260e14
     @Test
     public void obtain_id_set_function_after_put() {
         repository().addIdSetFunction(ProjectCreated.class, creteProjectTargets);
@@ -459,10 +444,7 @@
                 repository().getIdSetFunction(ProjectCreated.class);
 
         assertTrue(func.isPresent());
-<<<<<<< HEAD
         assertEquals(creteProjectTargets, func.get());
-=======
-        assertEquals(idSetForCreateProject, func.get());
     }
 
     @Ignore //TODO:2017-06-02:alexander.yevsyukov: Enable back after separation of test suites
@@ -482,7 +464,7 @@
         // Set up repository
         final Duration duration = seconds(10L);
         final ProjectionRepository repository = spy(
-                new ManualCatchupProjectionRepository(duration));
+                new ProjectionRepositoryTestEnv.ManualCatchupProjectionRepository(duration));
         boundedContext.register(repository);
         repository.catchUp();
 
@@ -502,13 +484,12 @@
         // Set up repository
         final Duration duration = nanos(1L);
         final ProjectionRepository repository =
-                spy(new ManualCatchupProjectionRepository(duration));
+                spy(new ProjectionRepositoryTestEnv.ManualCatchupProjectionRepository(duration));
         boundedContext.register(repository);
         repository.catchUp();
 
         // Check bulk write
         verify(repository, never()).store(any(Projection.class));
->>>>>>> f7260e14
     }
 
     @SuppressWarnings("ConstantConditions") // argument matcher always returns null
@@ -524,8 +505,8 @@
         final Collection<ProjectId> ids = setUpEvents(boundedContext,
                                                       newEventsCount,
                                                       newEventsTime);
-        final ManualCatchupProjectionRepository repo =
-                spy(new ManualCatchupProjectionRepository());
+        final ProjectionRepositoryTestEnv.ManualCatchupProjectionRepository repo =
+                spy(new ProjectionRepositoryTestEnv.ManualCatchupProjectionRepository());
         repo.setBoundedContext(boundedContext);
         repo.projectionStorage().writeLastHandledEventTime(lastCatchUpTime);
 
@@ -563,7 +544,7 @@
         final Event event = createEvent(tenantId(), projectCreated(), PRODUCER_ID);
         repo.dispatch(EventEnvelope.of(event));
 
-        final ImmutableCollection<NoOpTaskNamesProjection> items = repo.loadAll();
+        final ImmutableCollection<ProjectionRepositoryTestEnv.NoOpTaskNamesProjection> items = repo.loadAll();
         assertTrue(items.isEmpty());
     }
 
@@ -621,10 +602,6 @@
         return setUpEvents(boundedContext, eventCount, getCurrentTime());
     }
 
-    private StorageFactory storageFactory() {
-        return StorageFactorySwitch.get(boundedContext.isMultitenant());
-    }
-
     private static ArgumentMatcher<ProjectId> in(final Collection<ProjectId> expectedValues) {
         return new ArgumentMatcher<ProjectId>() {
             @Override
