--- conflicted
+++ resolved
@@ -135,11 +135,7 @@
     @Override
     @Test
     public void retrieve_empty_map_if_storage_is_empty() {
-<<<<<<< HEAD
-        final Map<I, EntityRecord> noMaskEntries = storage.readAll();
-=======
-        final Iterator<EntityRecord> noMaskEntiries = storage.readAll();
->>>>>>> f07fd24e
+        final Iterator<EntityRecord> noMaskEntries = storage.readAll();
 
         final FieldMask nonEmptyMask = FieldMask.newBuilder()
                                                 .addPaths("invalid_path")
