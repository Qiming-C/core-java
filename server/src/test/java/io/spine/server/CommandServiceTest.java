/*
 * Copyright 2018, TeamDev. All rights reserved.
 *
 * Redistribution and use in source and/or binary forms, with or without
 * modification, must retain the above copyright notice and the following
 * disclaimer.
 *
 * THIS SOFTWARE IS PROVIDED BY THE COPYRIGHT HOLDERS AND CONTRIBUTORS
 * "AS IS" AND ANY EXPRESS OR IMPLIED WARRANTIES, INCLUDING, BUT NOT
 * LIMITED TO, THE IMPLIED WARRANTIES OF MERCHANTABILITY AND FITNESS FOR
 * A PARTICULAR PURPOSE ARE DISCLAIMED. IN NO EVENT SHALL THE COPYRIGHT
 * OWNER OR CONTRIBUTORS BE LIABLE FOR ANY DIRECT, INDIRECT, INCIDENTAL,
 * SPECIAL, EXEMPLARY, OR CONSEQUENTIAL DAMAGES (INCLUDING, BUT NOT
 * LIMITED TO, PROCUREMENT OF SUBSTITUTE GOODS OR SERVICES; LOSS OF USE,
 * DATA, OR PROFITS; OR BUSINESS INTERRUPTION) HOWEVER CAUSED AND ON ANY
 * THEORY OF LIABILITY, WHETHER IN CONTRACT, STRICT LIABILITY, OR TORT
 * (INCLUDING NEGLIGENCE OR OTHERWISE) ARISING IN ANY WAY OUT OF THE USE
 * OF THIS SOFTWARE, EVEN IF ADVISED OF THE POSSIBILITY OF SUCH DAMAGE.
 */

package io.spine.server;

import com.google.common.collect.Sets;
import io.spine.base.Error;
import io.spine.base.Identifier;
import io.spine.core.Ack;
import io.spine.core.Command;
import io.spine.core.CommandId;
import io.spine.core.CommandValidationError;
import io.spine.core.Status;
import io.spine.grpc.MemoizingObserver;
import io.spine.server.transport.GrpcContainer;
import io.spine.test.commandservice.CmdServDontHandle;
import io.spine.testing.client.TestActorRequestFactory;
import io.spine.testing.logging.MuteLogging;
import io.spine.testing.server.model.ModelTests;
import org.junit.jupiter.api.AfterEach;
import org.junit.jupiter.api.BeforeEach;
import org.junit.jupiter.api.DisplayName;
import org.junit.jupiter.api.Test;

import java.io.IOException;
import java.util.Set;

import static io.spine.core.Status.StatusCase.ERROR;
import static io.spine.grpc.StreamObservers.memoizingObserver;
import static io.spine.protobuf.AnyPacker.unpack;
import static io.spine.validate.Validate.isNotDefault;
import static org.junit.jupiter.api.Assertions.assertEquals;
import static org.junit.jupiter.api.Assertions.assertFalse;
import static org.junit.jupiter.api.Assertions.assertNotNull;
import static org.junit.jupiter.api.Assertions.assertNull;
import static org.junit.jupiter.api.Assertions.assertTrue;
import static org.mockito.Mockito.spy;

@DisplayName("CommandService should")
class CommandServiceTest {

    private CommandService service;

    private final Set<BoundedContext> boundedContexts = Sets.newHashSet();
    private BoundedContext projectsContext;

    private BoundedContext customersContext;
    private final MemoizingObserver<Ack> responseObserver = memoizingObserver();

    @BeforeEach
    void setUp() {
        ModelTests.dropAllModels();
        // Create Projects Bounded Context with one repository.
        projectsContext = BoundedContext.newBuilder()
                                        .setMultitenant(true)
                                        .build();
        Given.ProjectAggregateRepository projectRepo = new Given.ProjectAggregateRepository();
        projectsContext.register(projectRepo);
        boundedContexts.add(projectsContext);

        // Create Customers Bounded Context with one repository.
        customersContext = BoundedContext.newBuilder()
                                         .setMultitenant(true)
                                         .build();
        Given.CustomerAggregateRepository customerRepo = new Given.CustomerAggregateRepository();
        customersContext.register(customerRepo);
        boundedContexts.add(customersContext);

        // Expose two Bounded Contexts via an instance of {@code CommandService}.
        CommandService.Builder builder = CommandService.newBuilder();
        for (BoundedContext context : boundedContexts) {
            builder.add(context);
        }
        service = spy(builder.build());
    }

    @AfterEach
    void tearDown() throws Exception {
        for (BoundedContext boundedContext : boundedContexts) {
            boundedContext.close();
        }
    }

    @Test
    @DisplayName("post commands to appropriate bounded context")
    void postCommandsToBc() {
        verifyPostsCommand(Given.ACommand.createProject());
        verifyPostsCommand(Given.ACommand.createCustomer());
    }

    @Test
    @DisplayName("never retrieve removed bounded contexts from builder")
    void notRetrieveRemovedBc() {
        CommandService.Builder builder = CommandService.newBuilder()
                                                       .add(projectsContext)
                                                       .add(customersContext)
                                                       .remove(projectsContext);

        // Create BoundedContext map.
        CommandService service = builder.build();
        assertNotNull(service);

        assertTrue(builder.contains(customersContext));
        assertFalse(builder.contains(projectsContext));
    }

    private void verifyPostsCommand(Command cmd) {
        MemoizingObserver<Ack> observer = memoizingObserver();
        service.post(cmd, observer);

        assertNull(observer.getError());
        assertTrue(observer.isCompleted());
        Ack acked = observer.firstResponse();
<<<<<<< HEAD
        CommandId id = Identifier.unpack(acked.getMessageId());
=======
        CommandId id = (CommandId) unpack(acked.getMessageId());
>>>>>>> de7b5592
        assertEquals(cmd.getId(), id);
    }

    @Test
    @DisplayName("return error status if command is unsupported")
    @MuteLogging
    void returnCommandUnsupportedError() {
        TestActorRequestFactory factory = TestActorRequestFactory.newInstance(getClass());

        Command unsupportedCmd = factory.createCommand(CmdServDontHandle.getDefaultInstance());

        service.post(unsupportedCmd, responseObserver);

        assertTrue(responseObserver.isCompleted());
        Ack result = responseObserver.firstResponse();
        assertNotNull(result);
        assertTrue(isNotDefault(result));
        Status status = result.getStatus();
        assertEquals(ERROR, status.getStatusCase());
        Error error = status.getError();
        assertEquals(CommandValidationError.getDescriptor().getFullName(), error.getType());
    }

    @Test
    @DisplayName("deploy to gRPC container")
    void deployToGrpcContainer() throws IOException {
        GrpcContainer grpcContainer = GrpcContainer.newBuilder()
                                                   .addService(service)
                                                   .build();
        try {
            assertTrue(grpcContainer.isScheduledForDeployment(service));

            grpcContainer.start();
            assertTrue(grpcContainer.isLive(service));

            grpcContainer.shutdown();
            assertFalse(grpcContainer.isLive(service));
        } finally {
            if (!grpcContainer.isShutdown()) {
                grpcContainer.shutdown();
            }
        }
    }
}<|MERGE_RESOLUTION|>--- conflicted
+++ resolved
@@ -128,11 +128,7 @@
         assertNull(observer.getError());
         assertTrue(observer.isCompleted());
         Ack acked = observer.firstResponse();
-<<<<<<< HEAD
         CommandId id = Identifier.unpack(acked.getMessageId());
-=======
-        CommandId id = (CommandId) unpack(acked.getMessageId());
->>>>>>> de7b5592
         assertEquals(cmd.getId(), id);
     }
 
