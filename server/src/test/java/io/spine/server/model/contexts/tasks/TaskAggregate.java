/*
 * Copyright 2019, TeamDev. All rights reserved.
 *
 * Redistribution and use in source and/or binary forms, with or without
 * modification, must retain the above copyright notice and the following
 * disclaimer.
 *
 * THIS SOFTWARE IS PROVIDED BY THE COPYRIGHT HOLDERS AND CONTRIBUTORS
 * "AS IS" AND ANY EXPRESS OR IMPLIED WARRANTIES, INCLUDING, BUT NOT
 * LIMITED TO, THE IMPLIED WARRANTIES OF MERCHANTABILITY AND FITNESS FOR
 * A PARTICULAR PURPOSE ARE DISCLAIMED. IN NO EVENT SHALL THE COPYRIGHT
 * OWNER OR CONTRIBUTORS BE LIABLE FOR ANY DIRECT, INDIRECT, INCIDENTAL,
 * SPECIAL, EXEMPLARY, OR CONSEQUENTIAL DAMAGES (INCLUDING, BUT NOT
 * LIMITED TO, PROCUREMENT OF SUBSTITUTE GOODS OR SERVICES; LOSS OF USE,
 * DATA, OR PROFITS; OR BUSINESS INTERRUPTION) HOWEVER CAUSED AND ON ANY
 * THEORY OF LIABILITY, WHETHER IN CONTRACT, STRICT LIABILITY, OR TORT
 * (INCLUDING NEGLIGENCE OR OTHERWISE) ARISING IN ANY WAY OUT OF THE USE
 * OF THIS SOFTWARE, EVEN IF ADVISED OF THE POSSIBILITY OF SUCH DAMAGE.
 */

package io.spine.server.model.contexts.tasks;

import io.spine.server.aggregate.Aggregate;
import io.spine.server.aggregate.Apply;
import io.spine.server.command.Assign;
import io.spine.test.model.contexts.tasks.Task;
import io.spine.test.model.contexts.tasks.TaskId;
import io.spine.test.model.contexts.tasks.TaskVBuilder;
import io.spine.test.model.contexts.tasks.commands.CreateTask;
import io.spine.test.model.contexts.tasks.commands.RenameTask;
import io.spine.test.model.contexts.tasks.commands.TaskCreated;
import io.spine.test.model.contexts.tasks.commands.TaskRenamed;

<<<<<<< HEAD
final class TaskAggregate extends Aggregate<TaskId, Task, TaskVBuilder> {
=======
class TaskAggregate extends Aggregate<TaskId, Task, TaskVBuilder> {
>>>>>>> 9c9cfa1b

    TaskAggregate(TaskId id) {
        super(id);
    }

    @Assign
    TaskCreated handle(CreateTask cmd) {
        return TaskCreated
                .newBuilder()
                .setId(cmd.getId())
                .setTask(Task.newBuilder()
                             .setId(cmd.getId())
                             .setName(cmd.getName())
                             .setDescription(cmd.getDescription()))
                .build();
    }

    @Apply
    private void event(TaskCreated event) {
        Task task = event.getTask();
        builder()
                .setId(event.getId())
                .setName(task.getName())
                .setDescription(task.getDescription());
    }

    @Assign
    TaskRenamed handle(RenameTask cmd) {
        return TaskRenamed
                .newBuilder()
                .setId(cmd.getId())
                .setNewName(cmd.getNewName())
                .build();
    }

    @Apply
    private void event(TaskRenamed event) {
        builder().setName(event.getNewName());
    }
}<|MERGE_RESOLUTION|>--- conflicted
+++ resolved
@@ -31,11 +31,7 @@
 import io.spine.test.model.contexts.tasks.commands.TaskCreated;
 import io.spine.test.model.contexts.tasks.commands.TaskRenamed;
 
-<<<<<<< HEAD
 final class TaskAggregate extends Aggregate<TaskId, Task, TaskVBuilder> {
-=======
-class TaskAggregate extends Aggregate<TaskId, Task, TaskVBuilder> {
->>>>>>> 9c9cfa1b
 
     TaskAggregate(TaskId id) {
         super(id);
