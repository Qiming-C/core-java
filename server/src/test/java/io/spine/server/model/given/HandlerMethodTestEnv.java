--- conflicted
+++ resolved
@@ -29,10 +29,7 @@
 import io.spine.core.EventEnvelope;
 import io.spine.server.model.AbstractHandlerMethod;
 import io.spine.server.model.HandlerKey;
-<<<<<<< HEAD
 import io.spine.server.model.MessageAcceptor;
-=======
->>>>>>> 8eed8974
 import io.spine.server.model.MethodFactory;
 import io.spine.server.model.MethodResult;
 
@@ -40,12 +37,9 @@
 import java.lang.annotation.Annotation;
 import java.lang.reflect.InvocationTargetException;
 import java.lang.reflect.Method;
-<<<<<<< HEAD
 import java.util.Optional;
 
 import static com.google.common.collect.ImmutableSet.of;
-=======
->>>>>>> 8eed8974
 
 /**
  * @author Alexander Litus
@@ -178,17 +172,12 @@
             return EventClass.from(rawMessageClass());
         }
 
-<<<<<<< HEAD
         private static class Factory
                 extends MethodFactory<OneParamMethod, MessageAcceptor<EventEnvelope>> {
-=======
-        private static class Factory extends MethodFactory<OneParamMethod> {
->>>>>>> 8eed8974
 
             private static final Factory INSTANCE = new Factory();
 
             private Factory() {
-<<<<<<< HEAD
                 super(Annotation.class, of(Object.class));
             }
 
@@ -201,15 +190,6 @@
                 return OneParamMethod.class;
             }
 
-=======
-                super(OneParamMethod.class, method -> true);
-            }
-
-            private static Factory getInstance() {
-                return INSTANCE;
-            }
-
->>>>>>> 8eed8974
             @Override
             public void checkAccessModifier(Method method) {
                 // Any access modifier is accepted for the test method.
