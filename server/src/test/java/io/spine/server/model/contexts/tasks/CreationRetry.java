--- conflicted
+++ resolved
@@ -35,11 +35,7 @@
  */
 public final class CreationRetry extends AbstractCommander {
 
-<<<<<<< HEAD
     private static final Set<TaskId> rejectedTasks = newHashSet();
-=======
-    private static final Set<TaskId> rejectedTasks = new HashSet<>();
->>>>>>> 28993b41
 
     @Command
     CreateTask on(TaskRejections.TaskAlreadyExists rejection) {
