/*
 * Copyright 2019, TeamDev. All rights reserved.
 *
 * Redistribution and use in source and/or binary forms, with or without
 * modification, must retain the above copyright notice and the following
 * disclaimer.
 *
 * THIS SOFTWARE IS PROVIDED BY THE COPYRIGHT HOLDERS AND CONTRIBUTORS
 * "AS IS" AND ANY EXPRESS OR IMPLIED WARRANTIES, INCLUDING, BUT NOT
 * LIMITED TO, THE IMPLIED WARRANTIES OF MERCHANTABILITY AND FITNESS FOR
 * A PARTICULAR PURPOSE ARE DISCLAIMED. IN NO EVENT SHALL THE COPYRIGHT
 * OWNER OR CONTRIBUTORS BE LIABLE FOR ANY DIRECT, INDIRECT, INCIDENTAL,
 * SPECIAL, EXEMPLARY, OR CONSEQUENTIAL DAMAGES (INCLUDING, BUT NOT
 * LIMITED TO, PROCUREMENT OF SUBSTITUTE GOODS OR SERVICES; LOSS OF USE,
 * DATA, OR PROFITS; OR BUSINESS INTERRUPTION) HOWEVER CAUSED AND ON ANY
 * THEORY OF LIABILITY, WHETHER IN CONTRACT, STRICT LIABILITY, OR TORT
 * (INCLUDING NEGLIGENCE OR OTHERWISE) ARISING IN ANY WAY OUT OF THE USE
 * OF THIS SOFTWARE, EVEN IF ADVISED OF THE POSSIBILITY OF SUCH DAMAGE.
 */

package io.spine.server.stand.given;

import com.google.common.collect.ImmutableSet;
import io.spine.core.EventContext;
import io.spine.core.Subscribe;
import io.spine.server.entity.EntityLifecycle;
import io.spine.server.projection.Projection;
import io.spine.server.projection.ProjectionRepository;
import io.spine.server.route.EventRoute;
import io.spine.server.route.EventRouting;
import io.spine.test.projection.Project;
import io.spine.test.projection.ProjectId;
import io.spine.test.projection.event.PrjProjectCreated;

import java.util.Set;

import static io.spine.base.Identifier.newUuid;

public class Given {

    private static final String PROJECT_UUID = newUuid();

    private Given() {
    }

    public static class StandTestProjectionRepository
            extends ProjectionRepository<ProjectId, StandTestProjection, Project> {

        private static final EventRoute<ProjectId, PrjProjectCreated> EVENT_TARGETS_FN =
                new EventRoute<ProjectId, PrjProjectCreated>() {
                    private static final long serialVersionUID = 0L;

                    @Override
                    public Set<ProjectId> apply(PrjProjectCreated message, EventContext context) {
                        return ImmutableSet.of(ProjectId.newBuilder()
                                                        .setId(PROJECT_UUID)
                                                        .build());
                    }
                };

        @Override
        protected void setupEventRouting(EventRouting<ProjectId> routing) {
            super.setupEventRouting(routing);
            routing.route(PrjProjectCreated.class, EVENT_TARGETS_FN);
        }

        @Override
        public EntityLifecycle lifecycleOf(ProjectId id) {
            return super.lifecycleOf(id);
        }
    }

<<<<<<< HEAD
    public static class StandTestProjection
            extends Projection<ProjectId, Project, Project.Builder> {
=======
    public static final class StandTestProjection
            extends Projection<ProjectId, Project, ProjectVBuilder> {
>>>>>>> fbdf6061

        public StandTestProjection(ProjectId id) {
            super(id);
        }

        @SuppressWarnings("unused") // OK for test class.
        @Subscribe
        void handle(PrjProjectCreated event, EventContext context) {
            builder().setId(event.getProjectId());
        }
    }
}<|MERGE_RESOLUTION|>--- conflicted
+++ resolved
@@ -70,13 +70,8 @@
         }
     }
 
-<<<<<<< HEAD
-    public static class StandTestProjection
+    public static final class StandTestProjection
             extends Projection<ProjectId, Project, Project.Builder> {
-=======
-    public static final class StandTestProjection
-            extends Projection<ProjectId, Project, ProjectVBuilder> {
->>>>>>> fbdf6061
 
         public StandTestProjection(ProjectId id) {
             super(id);
