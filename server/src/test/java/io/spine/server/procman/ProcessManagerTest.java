/*
 * Copyright 2020, TeamDev. All rights reserved.
 *
 * Redistribution and use in source and/or binary forms, with or without
 * modification, must retain the above copyright notice and the following
 * disclaimer.
 *
 * THIS SOFTWARE IS PROVIDED BY THE COPYRIGHT HOLDERS AND CONTRIBUTORS
 * "AS IS" AND ANY EXPRESS OR IMPLIED WARRANTIES, INCLUDING, BUT NOT
 * LIMITED TO, THE IMPLIED WARRANTIES OF MERCHANTABILITY AND FITNESS FOR
 * A PARTICULAR PURPOSE ARE DISCLAIMED. IN NO EVENT SHALL THE COPYRIGHT
 * OWNER OR CONTRIBUTORS BE LIABLE FOR ANY DIRECT, INDIRECT, INCIDENTAL,
 * SPECIAL, EXEMPLARY, OR CONSEQUENTIAL DAMAGES (INCLUDING, BUT NOT
 * LIMITED TO, PROCUREMENT OF SUBSTITUTE GOODS OR SERVICES; LOSS OF USE,
 * DATA, OR PROFITS; OR BUSINESS INTERRUPTION) HOWEVER CAUSED AND ON ANY
 * THEORY OF LIABILITY, WHETHER IN CONTRACT, STRICT LIABILITY, OR TORT
 * (INCLUDING NEGLIGENCE OR OTHERWISE) ARISING IN ANY WAY OUT OF THE USE
 * OF THIS SOFTWARE, EVEN IF ADVISED OF THE POSSIBILITY OF SUCH DAMAGE.
 */

package io.spine.server.procman;

import com.google.errorprone.annotations.CanIgnoreReturnValue;
import com.google.protobuf.Any;
import com.google.protobuf.Message;
import io.spine.base.CommandMessage;
import io.spine.base.EventMessage;
import io.spine.base.Identifier;
import io.spine.core.Event;
import io.spine.server.BoundedContext;
import io.spine.server.BoundedContextBuilder;
import io.spine.server.dispatch.DispatchOutcome;
import io.spine.server.entity.given.Given;
import io.spine.server.entity.rejection.StandardRejections;
import io.spine.server.event.RejectionEnvelope;
import io.spine.server.model.Nothing;
import io.spine.server.procman.given.pm.QuizProcmanRepository;
import io.spine.server.procman.given.pm.TestProcessManager;
import io.spine.server.procman.given.pm.TestProcessManagerRepo;
import io.spine.server.procman.model.ProcessManagerClass;
import io.spine.server.type.CommandClass;
import io.spine.server.type.CommandEnvelope;
import io.spine.server.type.EventClass;
import io.spine.server.type.EventEnvelope;
import io.spine.server.type.given.GivenEvent;
import io.spine.test.procman.ElephantProcess;
import io.spine.test.procman.PmDontHandle;
import io.spine.test.procman.command.PmAddTask;
import io.spine.test.procman.command.PmCancelIteration;
import io.spine.test.procman.command.PmCreateProject;
import io.spine.test.procman.command.PmPlanIteration;
import io.spine.test.procman.command.PmReviewBacklog;
import io.spine.test.procman.command.PmScheduleRetrospective;
import io.spine.test.procman.command.PmStartIteration;
import io.spine.test.procman.command.PmStartProject;
import io.spine.test.procman.event.PmIterationCompleted;
import io.spine.test.procman.event.PmIterationPlanned;
import io.spine.test.procman.event.PmIterationStarted;
import io.spine.test.procman.event.PmNotificationSent;
import io.spine.test.procman.event.PmOwnerChanged;
import io.spine.test.procman.event.PmProjectCreated;
import io.spine.test.procman.event.PmProjectStarted;
import io.spine.test.procman.event.PmTaskAdded;
import io.spine.test.procman.quiz.PmQuestionId;
import io.spine.test.procman.quiz.PmQuizId;
import io.spine.test.procman.quiz.command.PmAnswerQuestion;
import io.spine.test.procman.quiz.command.PmStartQuiz;
import io.spine.test.procman.quiz.event.PmQuestionAnswered;
import io.spine.test.procman.quiz.event.PmQuizStarted;
import io.spine.testing.client.TestActorRequestFactory;
import io.spine.testing.logging.MuteLogging;
import io.spine.testing.server.CommandSubject;
import io.spine.testing.server.EventSubject;
import io.spine.testing.server.TestEventFactory;
import io.spine.testing.server.blackbox.BlackBox;
import io.spine.testing.server.model.ModelTests;
import org.junit.jupiter.api.AfterEach;
import org.junit.jupiter.api.BeforeEach;
import org.junit.jupiter.api.DisplayName;
import org.junit.jupiter.api.Nested;
import org.junit.jupiter.api.Test;

import java.util.List;
import java.util.Set;

import static com.google.common.collect.Lists.newArrayList;
import static io.spine.protobuf.AnyPacker.pack;
import static io.spine.protobuf.AnyPacker.unpack;
import static io.spine.server.procman.given.dispatch.PmDispatcher.dispatch;
import static io.spine.server.procman.given.pm.GivenMessages.addTask;
import static io.spine.server.procman.given.pm.GivenMessages.cancelIteration;
import static io.spine.server.procman.given.pm.GivenMessages.createProject;
import static io.spine.server.procman.given.pm.GivenMessages.entityAlreadyArchived;
import static io.spine.server.procman.given.pm.GivenMessages.iterationPlanned;
import static io.spine.server.procman.given.pm.GivenMessages.ownerChanged;
import static io.spine.server.procman.given.pm.GivenMessages.quizStarted;
import static io.spine.server.procman.given.pm.GivenMessages.startProject;
import static io.spine.server.procman.given.pm.GivenMessages.throwEntityAlreadyArchived;
import static io.spine.server.procman.given.pm.GivenMessages.throwRuntimeException;
import static io.spine.server.procman.given.pm.QuizGiven.answerQuestion;
import static io.spine.server.procman.given.pm.QuizGiven.newAnswer;
import static io.spine.server.procman.given.pm.QuizGiven.newQuizId;
import static io.spine.server.procman.given.pm.QuizGiven.startQuiz;
import static io.spine.server.procman.model.ProcessManagerClass.asProcessManagerClass;
import static io.spine.testdata.Sample.messageOfType;
import static io.spine.testing.server.Assertions.assertCommandClassesExactly;
import static io.spine.testing.server.Assertions.assertEventClassesExactly;
import static org.junit.jupiter.api.Assertions.assertEquals;
import static org.junit.jupiter.api.Assertions.assertNotNull;
import static org.junit.jupiter.api.Assertions.assertThrows;
import static org.junit.jupiter.api.Assertions.assertTrue;

@DisplayName("`ProcessManager` should")
class ProcessManagerTest {

    private static final int VERSION = 2;

    private final TestEventFactory eventFactory =
            TestEventFactory.newInstance(Identifier.pack(TestProcessManager.ID), getClass());
    private final TestActorRequestFactory requestFactory =
            new TestActorRequestFactory(getClass());

    private BoundedContext context;
    private TestProcessManager processManager;

    @BeforeEach
    void initContextAndProcessManager() {
        ModelTests.dropAllModels();
        context = BoundedContextBuilder
                .assumingTests(true)
                .build();
        processManager = Given.processManagerOfClass(TestProcessManager.class)
                              .withId(TestProcessManager.ID)
                              .withVersion(VERSION)
                              .withState(ElephantProcess.getDefaultInstance())
                              .build();
    }

    @AfterEach
    void closeContext() throws Exception {
        context.close();
    }

    @CanIgnoreReturnValue
    private List<? extends Message> testDispatchEvent(EventMessage eventMessage) {
        Event event = eventFactory.createEvent(eventMessage);
        List<Event> result = dispatch(processManager, EventEnvelope.of(event))
                .getSuccess()
                .getProducedEvents()
                .getEventList();
        Any pmState = processManager.state()
                                    .getAny();
        Any expected = pack(eventMessage);
        assertEquals(expected, pmState);
        return result;
    }

    @CanIgnoreReturnValue
    private List<Event> testDispatchCommand(CommandMessage commandMsg) {
        CommandEnvelope envelope = CommandEnvelope.of(requestFactory.command()
                                                                    .create(commandMsg));
        List<Event> events = dispatch(processManager, envelope)
                .getSuccess()
                .getProducedEvents()
                .getEventList();
        assertEquals(pack(commandMsg), processManager.state()
                                                     .getAny());
        return events;
    }

    @Nested
    @DisplayName("dispatch")
    class Dispatch {

        @Test
        @DisplayName("command")
        void command() {
            testDispatchCommand(addTask());
        }

        @Test
        @DisplayName("event")
        void event() {
            List<? extends Message> eventMessages =
                    testDispatchEvent(messageOfType(PmProjectStarted.class));

            assertEquals(1, eventMessages.size());
            assertTrue(eventMessages.get(0) instanceof Event);
        }
    }

    @Nested
    @DisplayName("increment version by one")
    class IncrementVersion {

        @Test
        @DisplayName("on handling command")
        void onCommandHandle() {
            checkIncrementsOnCommand(createProject());
        }

        @Test
        @DisplayName("on command substitution")
        void onCommandTransform() {
            checkIncrementsOnCommand(startProject());
        }

        @Test
        @DisplayName("when substituting command with multiple commands")
        void onCommandTransformIntoMultiple() {
            checkIncrementsOnCommand(cancelIteration());
        }

        @Test
        @DisplayName("on event react")
        void onEventReact() {
            checkIncrementsOnEvent(messageOfType(PmProjectStarted.class));
        }

        @Test
        @DisplayName("when producing command in response to incoming event")
        void onProducingCommand() {
            checkIncrementsOnEvent(messageOfType(PmOwnerChanged.class));
        }

        @Test
        @DisplayName("when producing several commands in response to incoming event")
        void onProducingSeveralCommands() {
            checkIncrementsOnEvent(messageOfType(PmIterationCompleted.class));
        }

        private void checkIncrementsOnCommand(CommandMessage commandMessage) {
            assertEquals(VERSION, processManager.version()
                                                .getNumber());
            testDispatchCommand(commandMessage);
            assertEquals(VERSION + 1, processManager.version()
                                                    .getNumber());
        }

        private void checkIncrementsOnEvent(EventMessage eventMessage) {
            assertEquals(VERSION, processManager.version()
                                                .getNumber());
            testDispatchEvent(eventMessage);
            assertEquals(VERSION + 1, processManager.version()
                                                    .getNumber());
        }
    }

    @Test
    @DisplayName("dispatch command and return events")
    void dispatchCommandAndReturnEvents() {
        List<Event> events = testDispatchCommand(createProject());

        assertEquals(1, events.size());
        Event event = events.get(0);
        assertNotNull(event);
        PmProjectCreated message = unpack(event.getMessage(), PmProjectCreated.class);
        assertEquals(TestProcessManager.ID, message.getProjectId());
    }

    @Nested
    @DisplayName("dispatch rejection by")
    class DispatchRejectionBy {

        @Test
        @DisplayName("rejection message only")
        void rejectionMessage() {
            RejectionEnvelope rejection = entityAlreadyArchived(PmDontHandle.class);
            dispatch(processManager, rejection.getEvent());
            assertReceived(rejection.outerObject()
                                    .getMessage());
        }

        @Test
        @DisplayName("rejection and command message")
        void rejectionAndCommandMessage() {
            RejectionEnvelope rejection = entityAlreadyArchived(PmAddTask.class);
            dispatch(processManager, rejection.getEvent());
            assertReceived(rejection.getOrigin()
                                    .getMessage());
        }

        private void assertReceived(Any expected) {
            assertEquals(expected, processManager.state()
                                                 .getAny());
        }
    }

    @Nested
    @DisplayName("dispatch several")
    class DispatchSeveral {

        @Test
        @DisplayName("commands")
        void commands() {
            testDispatchCommand(createProject());
            testDispatchCommand(addTask());
            testDispatchCommand(startProject());
        }

        @Test
        @DisplayName("events")
        void events() {
            testDispatchEvent(messageOfType(PmProjectCreated.class));
            testDispatchEvent(messageOfType(PmTaskAdded.class));
            testDispatchEvent(messageOfType(PmProjectStarted.class));
        }
    }

    @Nested
    @MuteLogging
    @DisplayName("rollback state on")
    class RollbackOn {

        private BlackBox context;

        @BeforeEach
<<<<<<< HEAD
        void setUp() {
            context = BlackBox.from(
=======
        void setupContext() {
            context = BlackBoxContext.from(
>>>>>>> 36f85df1
                    BoundedContextBuilder.assumingTests()
                                         .add(new TestProcessManagerRepo())
            ).tolerateFailures();
        }

        @AfterEach
        void closeContext() {
            context.close();
        }

        @Test
        @DisplayName("rejection")
        void rejection() {
            context.receivesCommand(throwEntityAlreadyArchived());
            context.assertEvents()
                   .withType(StandardRejections.EntityAlreadyArchived.class)
                   .hasSize(1);
            assertNoEntity();
        }

        @Test
        @DisplayName("exception")
        void exception() {
            context.receivesCommand(throwRuntimeException());
            assertNoEntity();
        }

        private void assertNoEntity() {
            context.assertEntity(TestProcessManager.ID, TestProcessManager.class)
                   .doesNotExist();
        }
    }

    @Nested
    @DisplayName("create command(s)")
    class CommandCreation {

        private BlackBox context;

        @BeforeEach
<<<<<<< HEAD
        void setUp() {
            context = BlackBox.from(
=======
        void setupContext() {
            context = BlackBoxContext.from(
>>>>>>> 36f85df1
                    BoundedContextBuilder.assumingTests()
                                         .add(new TestProcessManagerRepo())
            );
        }

        @AfterEach
        void closeContext() {
            context.close();
        }

        @Nested
        @DisplayName("single command")
        class SingleCommand {

            /**
             * Tests transformation of a command into another command.
             *
             * @see TestProcessManager#transform(PmStartProject)
             */
            @Test
            @DisplayName("by transform incoming command")
            void transformCommand() {
                context.receivesCommand(startProject())
                       .assertCommands()
                       .withType(PmAddTask.class)
                       .hasSize(1);
            }

            /**
             * Tests generation of a command in response to incoming event.
             *
             * @see TestProcessManager#on(PmOwnerChanged)
             */
            @Test
            @DisplayName("on incoming event")
            void commandOnEvent() {
                context.receivesEvent(ownerChanged())
                       .assertCommands()
                       .withType(PmReviewBacklog.class)
                       .hasSize(1);
            }

            @Test
            @DisplayName("on incoming external event")
            void commandOnExternalEvent() {
                context.receivesExternalEvent(quizStarted())
                       .assertCommands()
                       .withType(PmCreateProject.class)
                       .hasSize(1);
            }
        }

        @Nested
        @DisplayName("several commands")
        class SeveralCommands {

            /**
             * Tests splitting incoming command into two.
             *
             * @see TestProcessManager#split(PmCancelIteration)
             */
            @Test
            @DisplayName("when splitting incoming command")
            void splitCommand() {
                CommandSubject assertCommands = context.receivesCommand(cancelIteration())
                                                       .assertCommands();
                assertCommands.withType(PmScheduleRetrospective.class)
                              .hasSize(1);
                assertCommands.withType(PmPlanIteration.class)
                              .hasSize(1);
            }
        }

        @Nested
        @DisplayName("optionally on incoming event")
        class OptionalCommand {

            @Test
            @DisplayName("when command is generated")
            void commandGenerated() {
                context.receivesEvent(iterationPlanned(true))
                       .assertCommands()
                       .withType(PmStartIteration.class)
                       .hasSize(1);
            }

            @Test
            @DisplayName("when command is NOT generated")
            void noCommand() {
                context.receivesEvent(iterationPlanned(false))
                       .assertCommands()
                       .isEmpty();
            }
        }
    }

    @Nested
    @DisplayName("fail when dispatching unknown")
    class ThrowOnUnknown {

        @Test
        @DisplayName("command")
        void command() {
            CommandEnvelope envelope = CommandEnvelope.of(
                    requestFactory.createCommand(PmDontHandle.getDefaultInstance())
            );
            assertThrows(IllegalStateException.class,
                         () -> processManager.dispatchCommand(envelope));
        }

        @Test
        @DisplayName("event")
        void event() {
            EventEnvelope envelope = EventEnvelope.of(GivenEvent.arbitrary());

            DispatchOutcome outcome = dispatch(processManager, envelope);
            assertTrue(outcome.hasError());
        }
    }

    @Nested
    @DisplayName("not create `Nothing` event")
    class NoEmpty {

        /**
         * This test executes two commands, thus checks for 2 Acks:
         * <ol>
         *     <li>{@link PmStartQuiz Start Quiz} — to start the process;
         *     <li>{@link PmAnswerQuestion Answer Question } — a target
         * command that produces either of 3 events.
         * </ol>
         *
         * <p>First command emits a {@link PmQuizStarted Quiz Started}
         * event.
         *
         * <p>Second command emits a {@link PmQuestionAnswered Question Answered}
         * event.
         *
         * <p>As a reaction to {@link PmQuestionAnswered Quiestion Answered}
         * the process manager emits an {@link io.spine.server.tuple.EitherOf3 EitherOf3}
         * containing {@link Nothing}. This is done because the answered
         * question is not part of a quiz.
         *
         * @see io.spine.server.procman.given.pm.QuizProcman
         */
        @Test
        @DisplayName("for an either of three event reaction")
        void afterEmittingEitherOfThreeOnEventReaction() {
            PmQuizId quizId = newQuizId();
            Iterable<PmQuestionId> questions = newArrayList();
            PmStartQuiz startQuiz = startQuiz(quizId, questions);
            PmAnswerQuestion answerQuestion = answerQuestion(quizId, newAnswer());

            BlackBox context = BlackBox.from(
                    BoundedContextBuilder.assumingTests()
                                         .add(new QuizProcmanRepository())
            );
            EventSubject assertEvents = context
                    .receivesCommands(startQuiz, answerQuestion)
                    .assertEvents();
            assertEvents.hasSize(2);
            assertEvents.withType(PmQuizStarted.class)
                        .hasSize(1);
            assertEvents.withType(PmQuestionAnswered.class)
                        .hasSize(1);
            context.close();
        }
    }

    @Nested
    @DisplayName("in its class, expose")
    class ExposeInClass {

        @Test
        @DisplayName("produced commands")
        void producedCommands() {
            ProcessManagerClass<TestProcessManager> pmClass =
                    asProcessManagerClass(TestProcessManager.class);
            Set<CommandClass> commands = pmClass.outgoingCommands();
            assertCommandClassesExactly(commands,
                                        PmCreateProject.class,
                                        PmAddTask.class,
                                        PmReviewBacklog.class,
                                        PmScheduleRetrospective.class,
                                        PmPlanIteration.class,
                                        PmStartIteration.class);
        }

        @Test
        @DisplayName("produced events")
        void producedEvents() {
            ProcessManagerClass<TestProcessManager> pmClass =
                    asProcessManagerClass(TestProcessManager.class);
            Set<EventClass> events = pmClass.outgoingEvents();
            assertEventClassesExactly(events,
                                      PmProjectCreated.class,
                                      PmTaskAdded.class,
                                      PmNotificationSent.class,
                                      PmIterationPlanned.class,
                                      PmIterationStarted.class,
                                      StandardRejections.EntityAlreadyArchived.class);
        }

        @Test
        @DisplayName("handled external event classes")
        void handledExternalEvents() {
            ProcessManagerClass<TestProcessManager> pmClass =
                    asProcessManagerClass(TestProcessManager.class);
            Set<EventClass> externalEvents = pmClass.externalEvents();
            assertEventClassesExactly(externalEvents,
                                      PmQuizStarted.class,
                                      PmQuestionAnswered.class);
        }
    }
}<|MERGE_RESOLUTION|>--- conflicted
+++ resolved
@@ -315,13 +315,8 @@
         private BlackBox context;
 
         @BeforeEach
-<<<<<<< HEAD
-        void setUp() {
+        void setupContext() {
             context = BlackBox.from(
-=======
-        void setupContext() {
-            context = BlackBoxContext.from(
->>>>>>> 36f85df1
                     BoundedContextBuilder.assumingTests()
                                          .add(new TestProcessManagerRepo())
             ).tolerateFailures();
@@ -362,13 +357,8 @@
         private BlackBox context;
 
         @BeforeEach
-<<<<<<< HEAD
-        void setUp() {
+        void setupContext() {
             context = BlackBox.from(
-=======
-        void setupContext() {
-            context = BlackBoxContext.from(
->>>>>>> 36f85df1
                     BoundedContextBuilder.assumingTests()
                                          .add(new TestProcessManagerRepo())
             );
