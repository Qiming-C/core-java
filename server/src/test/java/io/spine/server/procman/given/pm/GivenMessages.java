--- conflicted
+++ resolved
@@ -33,11 +33,7 @@
 import io.spine.core.Event;
 import io.spine.server.commandbus.Given;
 import io.spine.server.entity.rejection.EntityAlreadyArchived;
-<<<<<<< HEAD
-import io.spine.server.type.RejectionEnvelope;
-=======
 import io.spine.server.type.EventEnvelope;
->>>>>>> 9284dccf
 import io.spine.test.procman.command.PmAddTask;
 import io.spine.test.procman.command.PmCancelIteration;
 import io.spine.test.procman.command.PmCreateProject;
@@ -101,20 +97,12 @@
     entityAlreadyArchived(Class<? extends CommandMessage> commandClass) {
         Any id = Identifier.pack(TestProcessManager.class.getName());
         Command command = Given.ACommand.withMessage(messageOfType(commandClass));
-<<<<<<< HEAD
-        Throwable throwable = EntityAlreadyArchived
-                .newBuilder()
-                .setEntityId(id)
-                .build();
-        RejectionEnvelope result = RejectionEnvelope.from(command, throwable);
-=======
         EntityAlreadyArchived throwable = EntityAlreadyArchived
                 .newBuilder()
                 .setEntityId(id)
                 .build();
         Event rejection = reject(command, throwable);
         EventEnvelope result = EventEnvelope.of(rejection);
->>>>>>> 9284dccf
         return result;
     }
 
