/*
 * Copyright 2019, TeamDev. All rights reserved.
 *
 * Redistribution and use in source and/or binary forms, with or without
 * modification, must retain the above copyright notice and the following
 * disclaimer.
 *
 * THIS SOFTWARE IS PROVIDED BY THE COPYRIGHT HOLDERS AND CONTRIBUTORS
 * "AS IS" AND ANY EXPRESS OR IMPLIED WARRANTIES, INCLUDING, BUT NOT
 * LIMITED TO, THE IMPLIED WARRANTIES OF MERCHANTABILITY AND FITNESS FOR
 * A PARTICULAR PURPOSE ARE DISCLAIMED. IN NO EVENT SHALL THE COPYRIGHT
 * OWNER OR CONTRIBUTORS BE LIABLE FOR ANY DIRECT, INDIRECT, INCIDENTAL,
 * SPECIAL, EXEMPLARY, OR CONSEQUENTIAL DAMAGES (INCLUDING, BUT NOT
 * LIMITED TO, PROCUREMENT OF SUBSTITUTE GOODS OR SERVICES; LOSS OF USE,
 * DATA, OR PROFITS; OR BUSINESS INTERRUPTION) HOWEVER CAUSED AND ON ANY
 * THEORY OF LIABILITY, WHETHER IN CONTRACT, STRICT LIABILITY, OR TORT
 * (INCLUDING NEGLIGENCE OR OTHERWISE) ARISING IN ANY WAY OUT OF THE USE
 * OF THIS SOFTWARE, EVEN IF ADVISED OF THE POSSIBILITY OF SUCH DAMAGE.
 */

package io.spine.server.procman;

import com.google.common.testing.NullPointerTester;
import com.google.protobuf.Any;
import com.google.protobuf.Duration;
import com.google.protobuf.Timestamp;
import io.spine.base.EventMessage;
import io.spine.client.EntityId;
import io.spine.core.Command;
import io.spine.core.Event;
<<<<<<< HEAD
import io.spine.core.EventEnvelope;
=======
import io.spine.server.commandbus.DuplicateCommandException;
import io.spine.server.event.DuplicateEventException;
>>>>>>> 504b85b2
import io.spine.server.procman.given.delivery.GivenMessage;
import io.spine.server.type.CommandEnvelope;
import io.spine.server.type.EventEnvelope;
import io.spine.system.server.EntityHistoryId;
import io.spine.system.server.event.CommandDispatchedToHandler;
import io.spine.system.server.event.CommandDispatchedToHandlerVBuilder;
import io.spine.system.server.event.EventDispatchedToReactor;
import io.spine.system.server.event.EventDispatchedToReactorVBuilder;
import io.spine.testing.server.TestEventFactory;
import io.spine.type.TypeUrl;
import org.junit.jupiter.api.BeforeEach;
import org.junit.jupiter.api.DisplayName;
import org.junit.jupiter.api.Nested;
import org.junit.jupiter.api.Test;

import static com.google.common.testing.NullPointerTester.Visibility.PACKAGE;
import static io.spine.base.Identifier.newUuid;
import static io.spine.base.Identifier.pack;
<<<<<<< HEAD
import static io.spine.base.Time.getCurrentTime;
=======
import static io.spine.base.Time.currentTime;
import static io.spine.system.server.rejection.HistoryRejections.CannotDispatchCommandTwice;
import static io.spine.system.server.rejection.HistoryRejections.CannotDispatchEventTwice;
>>>>>>> 504b85b2
import static org.junit.jupiter.api.Assertions.assertFalse;
import static org.junit.jupiter.api.Assertions.assertNotNull;
import static org.mockito.ArgumentMatchers.any;
import static org.mockito.ArgumentMatchers.eq;
import static org.mockito.Mockito.clearInvocations;
import static org.mockito.Mockito.mock;
import static org.mockito.Mockito.verify;
import static org.mockito.Mockito.when;

@DisplayName("PmSystemEventWatcher should")
class PmSystemEventWatcherTest {

    private static final TypeUrl REPOSITORY_TYPE = TypeUrl.of(Timestamp.class);
    private static final TypeUrl ANOTHER_TYPE = TypeUrl.of(Duration.class);

    private ProcessManagerRepository<?, ?, ?> repository;
    private PmSystemEventWatcher<?> watcher;

    @BeforeEach
    void setUp() {
        repository = mock(ProcessManagerRepository.class);
        when(repository.entityStateType()).thenReturn(REPOSITORY_TYPE);

        watcher = new PmSystemEventWatcher<>(repository);
    }

    @Test
    @DisplayName("be created successfully")
    void create() {
        PmSystemEventWatcher<?> watcher = new PmSystemEventWatcher<>(repository);
        assertNotNull(watcher);
    }

    @Test
    @DisplayName("not accept null repository")
    void notAcceptNullsInCtor() {
        new NullPointerTester()
                .testConstructors(PmSystemEventWatcher.class, PACKAGE);
    }

    @Test
    @DisplayName("not accept nulls")
    void notAcceptNulls() {
        PmSystemEventWatcher<?> watcher = new PmSystemEventWatcher<>(repository);
        new NullPointerTester()
                .testAllPublicInstanceMethods(watcher);
    }

    @Nested
    @DisplayName("on a 'dispatched' system event, dispatch")
    class PositiveOutcome {

        @Test
        @DisplayName("event")
        void event() {
            Event payload = GivenMessage.projectStarted();
            EventDispatchedToReactor systemEvent = EventDispatchedToReactorVBuilder
                    .newBuilder()
                    .setPayload(payload)
                    .setReceiver(historyId())
                    .setWhenDispatched(currentTime())
                    .build();
            watcher.on(systemEvent);

            verify(repository).dispatchNowTo(any(), eq(EventEnvelope.of(payload)));
        }

        @Test
        @DisplayName("command")
        void command() {
            Command payload = GivenMessage.createProject();
            CommandDispatchedToHandler systemEvent = CommandDispatchedToHandlerVBuilder
                    .newBuilder()
                    .setPayload(payload)
                    .setReceiver(historyId())
                    .setWhenDispatched(currentTime())
                    .build();
            watcher.on(systemEvent);

            verify(repository).dispatchNowTo(any(), eq(CommandEnvelope.of(payload)));
        }
    }

    @Nested
    @DisplayName("on a system rejection, warn repository with")
    class NegativeOutcome {

<<<<<<< HEAD
//        @Test
//        @DisplayName("DuplicateEventException")
//        void event() {
//            Event payload = GivenMessage.projectStarted();
//            CannotDispatchEventTwice rejection = CannotDispatchEventTwice
//                    .newBuilder()
//                    .setPayload(payload)
//                    .setReceiver(historyId())
//                    .setWhenDispatched(getCurrentTime())
//                    .build();
//            watcher.on(rejection);
//
//            verify(repository).onError(
//                    eq(EventEnvelope.of(payload)),
//                    any(DuplicateEventException.class)
//            );
//        }
//
//        @Test
//        @DisplayName("DuplicateCommandException")
//        void command() {
//            Command payload = GivenMessage.createProject();
//            CannotDispatchCommandTwice rejection = CannotDispatchCommandTwice
//                    .newBuilder()
//                    .setPayload(payload)
//                    .setReceiver(historyId())
//                    .setWhenDispatched(getCurrentTime())
//                    .build();
//            watcher.on(rejection);
//
//            verify(repository).onError(
//                    eq(CommandEnvelope.of(payload)),
//                    any(DuplicateCommandException.class)
//            );
//        }
=======
        @Test
        @DisplayName("DuplicateEventException")
        void event() {
            Event payload = GivenMessage.projectStarted();
            CannotDispatchEventTwice rejection = CannotDispatchEventTwice
                    .newBuilder()
                    .setPayload(payload)
                    .setReceiver(historyId())
                    .setWhenDispatched(currentTime())
                    .build();
            watcher.on(rejection);

            verify(repository).onError(
                    eq(EventEnvelope.of(payload)),
                    any(DuplicateEventException.class)
            );
        }

        @Test
        @DisplayName("DuplicateCommandException")
        void command() {
            Command payload = GivenMessage.createProject();
            CannotDispatchCommandTwice rejection = CannotDispatchCommandTwice
                    .newBuilder()
                    .setPayload(payload)
                    .setReceiver(historyId())
                    .setWhenDispatched(currentTime())
                    .build();
            watcher.on(rejection);

            verify(repository).onError(
                    eq(CommandEnvelope.of(payload)),
                    any(DuplicateCommandException.class)
            );
        }
>>>>>>> 504b85b2
    }

    @Nested
    @DisplayName("perform no action if type is wrong")
    class WrongType {

        @SuppressWarnings("unchecked") // `clearInvocations(...)` expects a vararg.
        @BeforeEach
        void setUp() {
            clearInvocations(repository);
        }

        @Test
        @DisplayName("on event dispatching")
        void eventDispatched() {
            Event payload = GivenMessage.projectStarted();
            EventDispatchedToReactor systemEvent = EventDispatchedToReactorVBuilder
                    .newBuilder()
                    .setPayload(payload)
                    .setReceiver(wrongHistoryId())
                    .setWhenDispatched(currentTime())
                    .build();
            checkCannotDispatch(systemEvent, systemEvent.getReceiver());
        }

        @Test
        @DisplayName("on command dispatching")
        void commandDispatched() {
            Command payload = GivenMessage.createProject();
            CommandDispatchedToHandler systemEvent = CommandDispatchedToHandlerVBuilder
                    .newBuilder()
                    .setPayload(payload)
                    .setReceiver(wrongHistoryId())
                    .setWhenDispatched(currentTime())
                    .build();
            checkCannotDispatch(systemEvent, systemEvent.getReceiver());
        }

<<<<<<< HEAD
//        @Test
//        @DisplayName("on duplicate event rejection")
//        void duplicateEvent() {
//            Event payload = GivenMessage.projectStarted();
//            CannotDispatchEventTwice rejection = CannotDispatchEventTwice
//                    .newBuilder()
//                    .setPayload(payload)
//                    .setReceiver(wrongHistoryId())
//                    .setWhenDispatched(getCurrentTime())
//                    .build();
//            checkCannotDispatch(rejection, rejection.getReceiver());
//        }
//
//        @Test
//        @DisplayName("on duplicate command rejection")
//        void command() {
//            Command payload = GivenMessage.createProject();
//            CannotDispatchCommandTwice rejection = CannotDispatchCommandTwice
//                    .newBuilder()
//                    .setPayload(payload)
//                    .setReceiver(wrongHistoryId())
//                    .setWhenDispatched(getCurrentTime())
//                    .build();
//            checkCannotDispatch(rejection, rejection.getReceiver());
//        }
=======
        @Test
        @DisplayName("on duplicate event rejection")
        void duplicateEvent() {
            Event payload = GivenMessage.projectStarted();
            CannotDispatchEventTwice rejection = CannotDispatchEventTwice
                    .newBuilder()
                    .setPayload(payload)
                    .setReceiver(wrongHistoryId())
                    .setWhenDispatched(currentTime())
                    .build();
            checkCannotDispatch(rejection, rejection.getReceiver());
        }

        @Test
        @DisplayName("on duplicate command rejection")
        void command() {
            Command payload = GivenMessage.createProject();
            CannotDispatchCommandTwice rejection = CannotDispatchCommandTwice
                    .newBuilder()
                    .setPayload(payload)
                    .setReceiver(wrongHistoryId())
                    .setWhenDispatched(currentTime())
                    .build();
            checkCannotDispatch(rejection, rejection.getReceiver());
        }
>>>>>>> 504b85b2

        private EntityHistoryId wrongHistoryId() {
            return historyId().toBuilder()
                              .setTypeUrl(ANOTHER_TYPE.value())
                              .build();
        }

        private void checkCannotDispatch(EventMessage eventMessage, EntityHistoryId producer) {
            TestEventFactory eventFactory =
                    TestEventFactory.newInstance(producer, PmSystemEventWatcher.class);
            Event event = eventFactory.createEvent(eventMessage);
            EventEnvelope envelope = EventEnvelope.of(event);
            boolean canDispatch = watcher.canDispatch(envelope);
            assertFalse(canDispatch);
        }
    }

    private static EntityHistoryId historyId() {
        Any id = pack(newUuid());
        EntityId entityId = EntityId
                .newBuilder()
                .setId(id)
                .build();
        return EntityHistoryId
                .newBuilder()
                .setTypeUrl(REPOSITORY_TYPE.value())
                .setEntityId(entityId)
                .build();
    }
}<|MERGE_RESOLUTION|>--- conflicted
+++ resolved
@@ -27,13 +27,9 @@
 import io.spine.base.EventMessage;
 import io.spine.client.EntityId;
 import io.spine.core.Command;
+import io.spine.core.CommandEnvelope;
 import io.spine.core.Event;
-<<<<<<< HEAD
 import io.spine.core.EventEnvelope;
-=======
-import io.spine.server.commandbus.DuplicateCommandException;
-import io.spine.server.event.DuplicateEventException;
->>>>>>> 504b85b2
 import io.spine.server.procman.given.delivery.GivenMessage;
 import io.spine.server.type.CommandEnvelope;
 import io.spine.server.type.EventEnvelope;
@@ -52,13 +48,7 @@
 import static com.google.common.testing.NullPointerTester.Visibility.PACKAGE;
 import static io.spine.base.Identifier.newUuid;
 import static io.spine.base.Identifier.pack;
-<<<<<<< HEAD
 import static io.spine.base.Time.getCurrentTime;
-=======
-import static io.spine.base.Time.currentTime;
-import static io.spine.system.server.rejection.HistoryRejections.CannotDispatchCommandTwice;
-import static io.spine.system.server.rejection.HistoryRejections.CannotDispatchEventTwice;
->>>>>>> 504b85b2
 import static org.junit.jupiter.api.Assertions.assertFalse;
 import static org.junit.jupiter.api.Assertions.assertNotNull;
 import static org.mockito.ArgumentMatchers.any;
@@ -146,7 +136,6 @@
     @DisplayName("on a system rejection, warn repository with")
     class NegativeOutcome {
 
-<<<<<<< HEAD
 //        @Test
 //        @DisplayName("DuplicateEventException")
 //        void event() {
@@ -182,43 +171,6 @@
 //                    any(DuplicateCommandException.class)
 //            );
 //        }
-=======
-        @Test
-        @DisplayName("DuplicateEventException")
-        void event() {
-            Event payload = GivenMessage.projectStarted();
-            CannotDispatchEventTwice rejection = CannotDispatchEventTwice
-                    .newBuilder()
-                    .setPayload(payload)
-                    .setReceiver(historyId())
-                    .setWhenDispatched(currentTime())
-                    .build();
-            watcher.on(rejection);
-
-            verify(repository).onError(
-                    eq(EventEnvelope.of(payload)),
-                    any(DuplicateEventException.class)
-            );
-        }
-
-        @Test
-        @DisplayName("DuplicateCommandException")
-        void command() {
-            Command payload = GivenMessage.createProject();
-            CannotDispatchCommandTwice rejection = CannotDispatchCommandTwice
-                    .newBuilder()
-                    .setPayload(payload)
-                    .setReceiver(historyId())
-                    .setWhenDispatched(currentTime())
-                    .build();
-            watcher.on(rejection);
-
-            verify(repository).onError(
-                    eq(CommandEnvelope.of(payload)),
-                    any(DuplicateCommandException.class)
-            );
-        }
->>>>>>> 504b85b2
     }
 
     @Nested
@@ -257,7 +209,6 @@
             checkCannotDispatch(systemEvent, systemEvent.getReceiver());
         }
 
-<<<<<<< HEAD
 //        @Test
 //        @DisplayName("on duplicate event rejection")
 //        void duplicateEvent() {
@@ -283,33 +234,6 @@
 //                    .build();
 //            checkCannotDispatch(rejection, rejection.getReceiver());
 //        }
-=======
-        @Test
-        @DisplayName("on duplicate event rejection")
-        void duplicateEvent() {
-            Event payload = GivenMessage.projectStarted();
-            CannotDispatchEventTwice rejection = CannotDispatchEventTwice
-                    .newBuilder()
-                    .setPayload(payload)
-                    .setReceiver(wrongHistoryId())
-                    .setWhenDispatched(currentTime())
-                    .build();
-            checkCannotDispatch(rejection, rejection.getReceiver());
-        }
-
-        @Test
-        @DisplayName("on duplicate command rejection")
-        void command() {
-            Command payload = GivenMessage.createProject();
-            CannotDispatchCommandTwice rejection = CannotDispatchCommandTwice
-                    .newBuilder()
-                    .setPayload(payload)
-                    .setReceiver(wrongHistoryId())
-                    .setWhenDispatched(currentTime())
-                    .build();
-            checkCannotDispatch(rejection, rejection.getReceiver());
-        }
->>>>>>> 504b85b2
 
         private EntityHistoryId wrongHistoryId() {
             return historyId().toBuilder()
