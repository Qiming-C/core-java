/*
 * Copyright 2018, TeamDev. All rights reserved.
 *
 * Redistribution and use in source and/or binary forms, with or without
 * modification, must retain the above copyright notice and the following
 * disclaimer.
 *
 * THIS SOFTWARE IS PROVIDED BY THE COPYRIGHT HOLDERS AND CONTRIBUTORS
 * "AS IS" AND ANY EXPRESS OR IMPLIED WARRANTIES, INCLUDING, BUT NOT
 * LIMITED TO, THE IMPLIED WARRANTIES OF MERCHANTABILITY AND FITNESS FOR
 * A PARTICULAR PURPOSE ARE DISCLAIMED. IN NO EVENT SHALL THE COPYRIGHT
 * OWNER OR CONTRIBUTORS BE LIABLE FOR ANY DIRECT, INDIRECT, INCIDENTAL,
 * SPECIAL, EXEMPLARY, OR CONSEQUENTIAL DAMAGES (INCLUDING, BUT NOT
 * LIMITED TO, PROCUREMENT OF SUBSTITUTE GOODS OR SERVICES; LOSS OF USE,
 * DATA, OR PROFITS; OR BUSINESS INTERRUPTION) HOWEVER CAUSED AND ON ANY
 * THEORY OF LIABILITY, WHETHER IN CONTRACT, STRICT LIABILITY, OR TORT
 * (INCLUDING NEGLIGENCE OR OTHERWISE) ARISING IN ANY WAY OUT OF THE USE
 * OF THIS SOFTWARE, EVEN IF ADVISED OF THE POSSIBILITY OF SUCH DAMAGE.
 */

package io.spine.server.procman;

<<<<<<< HEAD
import com.google.protobuf.Int32Value;
import com.google.protobuf.Message;
=======
import com.google.common.collect.Lists;
import com.google.protobuf.Any;
import io.spine.base.CommandMessage;
import io.spine.base.EventMessage;
import io.spine.client.EntityId;
>>>>>>> 797b7b36
import io.spine.core.Command;
import io.spine.core.CommandClass;
import io.spine.core.CommandContext;
import io.spine.core.CommandEnvelope;
import io.spine.core.Event;
import io.spine.core.EventClass;
import io.spine.core.EventContext;
import io.spine.core.EventEnvelope;
import io.spine.core.TenantId;
import io.spine.core.given.GivenEvent;
import io.spine.server.BoundedContext;
import io.spine.server.commandbus.DuplicateCommandException;
import io.spine.server.entity.EventFilter;
import io.spine.server.entity.RecordBasedRepository;
import io.spine.server.entity.RecordBasedRepositoryTest;
import io.spine.server.entity.rejection.StandardRejections.EntityAlreadyArchived;
import io.spine.server.entity.rejection.StandardRejections.EntityAlreadyDeleted;
import io.spine.server.event.DuplicateEventException;
import io.spine.server.procman.given.delivery.GivenMessage;
import io.spine.server.procman.given.repo.EventDiscardingProcManRepository;
import io.spine.server.procman.given.repo.RememberingSubscriber;
import io.spine.server.procman.given.repo.SensoryDeprivedPmRepository;
import io.spine.server.procman.given.repo.TestProcessManager;
import io.spine.server.procman.given.repo.TestProcessManagerRepository;
import io.spine.system.server.EntityHistoryId;
import io.spine.system.server.EntityStateChanged;
import io.spine.test.procman.PmDontHandle;
import io.spine.test.procman.Project;
import io.spine.test.procman.ProjectId;
import io.spine.test.procman.ProjectVBuilder;
import io.spine.test.procman.Task;
import io.spine.test.procman.command.PmArchiveProcess;
import io.spine.test.procman.command.PmCreateProject;
import io.spine.test.procman.command.PmCreateProjectVBuilder;
import io.spine.test.procman.command.PmDeleteProcess;
import io.spine.test.procman.command.PmStartProject;
import io.spine.test.procman.command.PmThrowEntityAlreadyArchived;
import io.spine.test.procman.event.PmProjectCreated;
import io.spine.test.procman.event.PmProjectStarted;
import io.spine.test.procman.event.PmTaskAdded;
import io.spine.testing.client.TestActorRequestFactory;
import io.spine.testing.logging.MuteLogging;
import io.spine.testing.server.blackbox.BlackBoxBoundedContext;
import io.spine.testing.server.entity.given.Given;
import io.spine.type.TypeUrl;
import org.junit.jupiter.api.AfterEach;
import org.junit.jupiter.api.BeforeEach;
import org.junit.jupiter.api.DisplayName;
import org.junit.jupiter.api.Nested;
import org.junit.jupiter.api.Test;

import java.util.List;
import java.util.Set;
import java.util.function.Function;
import java.util.function.Supplier;

import static com.google.common.base.Throwables.getRootCause;
import static com.google.common.collect.Lists.newArrayList;
import static io.spine.base.Identifier.newUuid;
import static io.spine.base.Time.getCurrentTime;
import static io.spine.core.Commands.getMessage;
import static io.spine.core.Events.getMessage;
import static io.spine.protobuf.AnyPacker.pack;
import static io.spine.server.procman.given.repo.GivenCommandMessage.ID;
import static io.spine.server.procman.given.repo.GivenCommandMessage.addTask;
import static io.spine.server.procman.given.repo.GivenCommandMessage.archiveProcess;
import static io.spine.server.procman.given.repo.GivenCommandMessage.createProject;
import static io.spine.server.procman.given.repo.GivenCommandMessage.deleteProcess;
import static io.spine.server.procman.given.repo.GivenCommandMessage.doNothing;
import static io.spine.server.procman.given.repo.GivenCommandMessage.projectCreated;
import static io.spine.server.procman.given.repo.GivenCommandMessage.projectStarted;
import static io.spine.server.procman.given.repo.GivenCommandMessage.startProject;
import static io.spine.server.procman.given.repo.GivenCommandMessage.taskAdded;
import static io.spine.testing.TestValues.randomString;
import static io.spine.testing.client.blackbox.Count.count;
import static io.spine.testing.server.Assertions.assertCommandClasses;
import static io.spine.testing.server.Assertions.assertEventClasses;
import static io.spine.testing.server.blackbox.VerifyEvents.emittedEvent;
import static java.lang.String.format;
import static java.util.Comparator.comparing;
import static java.util.stream.Collectors.toList;
import static org.hamcrest.MatcherAssert.assertThat;
import static org.hamcrest.Matchers.instanceOf;
import static org.junit.jupiter.api.Assertions.assertEquals;
import static org.junit.jupiter.api.Assertions.assertFalse;
import static org.junit.jupiter.api.Assertions.assertNotNull;
import static org.junit.jupiter.api.Assertions.assertThrows;
import static org.junit.jupiter.api.Assertions.assertTrue;

@DisplayName("ProcessManagerRepository should")
class ProcessManagerRepositoryTest
        extends RecordBasedRepositoryTest<TestProcessManager, ProjectId, Project> {

    private final TestActorRequestFactory requestFactory =
            TestActorRequestFactory.newInstance(getClass(),
                                                TenantId.newBuilder()
                                                        .setValue(newUuid())
                                                        .build());
    private BoundedContext boundedContext;

    @Override
    protected RecordBasedRepository<ProjectId, TestProcessManager, Project> createRepository() {
        TestProcessManagerRepository repo = new TestProcessManagerRepository();
        return repo;
    }

    @Override
    protected TestProcessManager createEntity(ProjectId id) {
        TestProcessManager result = Given.processManagerOfClass(TestProcessManager.class)
                                         .withId(id)
                                         .build();
        return result;
    }

    @Override
    protected List<TestProcessManager> createEntities(int count) {
        return createEntitiesWithState(count, id -> Project.getDefaultInstance());
    }

    @Override
    protected List<TestProcessManager> createNamed(int count, Supplier<String> nameSupplier) {
        return createEntitiesWithState(count, id -> ProjectVBuilder.newBuilder()
                                                                   .setId(id)
                                                                   .setName(nameSupplier.get())
                                                                   .build());
    }

    private List<TestProcessManager>
    createEntitiesWithState(int count, Function<ProjectId, Project> initialStateSupplier) {
        List<TestProcessManager> procmans = newArrayList();

        for (int i = 0; i < count; i++) {
            ProjectId id = createId(i);
            TestProcessManager procman = new TestProcessManager(id);
            setEntityState(procman, initialStateSupplier.apply(id));

<<<<<<< HEAD
            procmans.add(procman);
=======
            TestProcessManager pm =
                    Given.processManagerOfClass(TestProcessManager.class)
                         .withId(id)
                         .withState(Project.newBuilder()
                                           .setId(id)
                                           .setName("Test pm name" + randomString())
                                           .build())
                         .build();
            procmans.add(pm);
>>>>>>> 797b7b36
        }
        return procmans;
    }

    @Override
    protected List<TestProcessManager> orderedByName(List<TestProcessManager> entities) {
        return entities.stream()
                       .sorted(comparing(ProcessManagerRepositoryTest::entityName))
                       .collect(toList());
    }

    private static String entityName(TestProcessManager entity) {
        return entity.getState()
                     .getName();
    }

    @Override
    protected ProjectId createId(int value) {
        return ProjectId.newBuilder()
                        .setId(format("procman-number-%s", value))
                        .build();
    }

    @Override
    @BeforeEach
    protected void setUp() {
        super.setUp();
        setCurrentTenant(requestFactory.getTenantId());
        boundedContext = BoundedContext.newBuilder()
                                       .setMultitenant(true)
                                       .build();
        boundedContext.register(repository);
        TestProcessManager.clearMessageDeliveryHistory();
    }

    @Override
    @AfterEach
    protected void tearDown() throws Exception {
        boundedContext.close();
        super.tearDown();
    }

    private TestProcessManagerRepository repository() {
        return (TestProcessManagerRepository) repository;
    }

    @SuppressWarnings("CheckReturnValue")
    // We can ignore the ID of the PM handling the command in the calling tests.
    private void dispatchCommand(Command command) {
        repository().dispatchCommand(CommandEnvelope.of(command));
    }

    private void testDispatchCommand(CommandMessage cmdMsg) {
        Command cmd = requestFactory.command()
                                    .create(cmdMsg);
        dispatchCommand(cmd);
        assertTrue(TestProcessManager.processed(cmdMsg));
    }

    private void testDispatchEvent(EventMessage eventMessage) {
        Event event = GivenEvent.withMessage(eventMessage);
        dispatchEvent(event);
        assertTrue(TestProcessManager.processed(eventMessage));
    }

    @SuppressWarnings("CheckReturnValue") // can ignore IDs of target PMs in this test.
    private void dispatchEvent(Event origin) {
        // EventContext should have CommandContext with appropriate TenantId to avoid usage
        // of different storages during command and event dispatching.
        CommandContext commandContext = requestFactory.createCommandContext();
        EventContext eventContextWithTenantId =
                GivenEvent.context()
                          .toBuilder()
                          .setCommandContext(commandContext)
                          .build();
        Event event = origin.toBuilder()
                            .setContext(eventContextWithTenantId)
                            .build();
        repository().dispatch(EventEnvelope.of(event));
    }

    @Nested
    @DisplayName("dispatch")
    class Dispatch {

        @Test
        @DisplayName("command")
        void command() {
            testDispatchCommand(addTask());
        }

        @Test
        @DisplayName("event")
        void event() {
            testDispatchEvent(projectCreated());
        }
    }

    @Test
    @DisplayName("dispatch command and post events")
    void dispatchCommandAndPostEvents() {
        RememberingSubscriber subscriber = new RememberingSubscriber();
        boundedContext.getEventBus()
                      .register(subscriber);

        testDispatchCommand(addTask());

        PmTaskAdded message = subscriber.getRemembered();
        assertNotNull(message);
        assertEquals(ID, message.getProjectId());
    }

    @Nested
    @MuteLogging
    @DisplayName("not dispatch duplicate")
    class AvoidDuplicates {

        @Test
        @DisplayName("events")
        void events() {
            Event event = GivenMessage.projectStarted();

            dispatchEvent(event);
            assertTrue(TestProcessManager.processed(getMessage(event)));

            dispatchEvent(event);
            RuntimeException exception = repository().getLatestException();
            assertNotNull(exception);
            assertThat(exception, instanceOf(DuplicateEventException.class));
        }

        @Test
        @DisplayName("commands")
        void commands() {
            Command command = GivenMessage.createProject();

            dispatchCommand(command);
            assertTrue(TestProcessManager.processed(getMessage(command)));

            dispatchCommand(command);
            RuntimeException exception = repository().getLatestException();
            assertNotNull(exception);
            assertThat(exception, instanceOf(DuplicateCommandException.class));
        }
    }

    @Nested
    @DisplayName("dispatch several")
    class DispatchSeveral {

        @Test
        @DisplayName("commands")
        void commands() {
            testDispatchCommand(createProject());
            testDispatchCommand(addTask());
            testDispatchCommand(startProject());
        }

        @Test
        @DisplayName("events")
        void events() {
            testDispatchEvent(projectCreated());
            testDispatchEvent(taskAdded());
            testDispatchEvent(projectStarted());
        }
    }

    @Nested
    @DisplayName("given archived process manager, dispatch")
    class DispatchToArchivedProcman {

        @Test
        @DisplayName("command")
        void command() {
            PmDeleteProcess deleteProcess = deleteProcess();
            testDispatchCommand(deleteProcess);
            ProjectId projectId = deleteProcess.getProjectId();
            TestProcessManager processManager = repository().findOrCreate(projectId);
            assertTrue(processManager.isDeleted());

            // Dispatch a command to the deleted process manager.
            testDispatchCommand(addTask());
            processManager = repository().findOrCreate(projectId);
            List<Task> addedTasks = processManager.getState()
                                                  .getTaskList();
            assertFalse(addedTasks.isEmpty());

            // Check that the process manager was not re-created before dispatching.
            assertTrue(processManager.isDeleted());
        }

        @Test
        @DisplayName("event")
        void event() {
            PmArchiveProcess archiveProcess = archiveProcess();
            testDispatchCommand(archiveProcess);
            ProjectId projectId = archiveProcess.getProjectId();
            TestProcessManager processManager = repository().findOrCreate(projectId);
            assertTrue(processManager.isArchived());

            // Dispatch an event to the archived process manager.
            testDispatchEvent(taskAdded());
            processManager = repository().findOrCreate(projectId);
            List<Task> addedTasks = processManager.getState()
                                                  .getTaskList();
            assertFalse(addedTasks.isEmpty());

            // Check that the process manager was not re-created before dispatching.
            assertTrue(processManager.isArchived());
        }
    }

    @Nested
    @DisplayName("given deleted process manager, dispatch")
    class DispatchToDeletedProcman {

        @Test
        @DisplayName("command")
        void command() {
            PmArchiveProcess archiveProcess = archiveProcess();
            testDispatchCommand(archiveProcess);
            ProjectId projectId = archiveProcess.getProjectId();
            TestProcessManager processManager = repository().findOrCreate(projectId);
            assertTrue(processManager.isArchived());

            // Dispatch a command to the archived process manager.
            testDispatchCommand(addTask());
            processManager = repository().findOrCreate(projectId);
            List<Task> addedTasks = processManager.getState()
                                                  .getTaskList();
            assertFalse(addedTasks.isEmpty());

            // Check that the process manager was not re-created before dispatching.
            assertTrue(processManager.isArchived());
        }

        @Test
        @DisplayName("event")
        void event() {
            PmDeleteProcess deleteProcess = deleteProcess();
            testDispatchCommand(deleteProcess);
            ProjectId projectId = deleteProcess.getProjectId();
            TestProcessManager processManager = repository().findOrCreate(projectId);
            assertTrue(processManager.isDeleted());

            // Dispatch an event to the deleted process manager.
            testDispatchEvent(taskAdded());
            processManager = repository().findOrCreate(projectId);
            List<Task> addedTasks = processManager.getState()
                                                  .getTaskList();
            assertFalse(addedTasks.isEmpty());

            // Check that the process manager was not re-created before dispatching.
            assertTrue(processManager.isDeleted());
        }
    }

    @Test
    @DisplayName("allow process manager have unmodified state after command handling")
    void allowUnmodifiedStateAfterCommand() {
        testDispatchCommand(doNothing());
    }

    @Test
    @DisplayName("throw ISE when dispatching unknown command")
    @MuteLogging
    void throwOnUnknownCommand() {
        Command unknownCommand = requestFactory.createCommand(PmDontHandle.getDefaultInstance());
        CommandEnvelope request = CommandEnvelope.of(unknownCommand);
        ProjectId id = createId(42);
        ProcessManagerRepository<ProjectId, ?, ?> repo = repository();
        Throwable exception = assertThrows(RuntimeException.class,
                                           () -> repo.dispatchNowTo(id, request));
        assertThat(getRootCause(exception), instanceOf(IllegalStateException.class));
    }

    @Nested
    @DisplayName("return classes of")
    class ReturnClasses {

        @Test
        @DisplayName("commands")
        void command() {
            Set<CommandClass> commandClasses = repository().getCommandClasses();

            assertCommandClasses(
                    commandClasses,
                    PmCreateProject.class, PmCreateProject.class, PmStartProject.class
            );
        }

        @Test
        @DisplayName("events")
        void event() {
            Set<EventClass> eventClasses = repository().getMessageClasses();

            assertEventClasses(
                    eventClasses,
                    PmProjectCreated.class, PmTaskAdded.class, PmProjectStarted.class,
                    EntityAlreadyArchived.class, EntityAlreadyDeleted.class
            );
        }
    }

    @Test
    @DisplayName("post command rejections")
    void postCommandRejections() {
        ProjectId id = ProjectId.newBuilder()
                                .setId(newUuid())
                                .build();
        PmThrowEntityAlreadyArchived commandMsg =
                PmThrowEntityAlreadyArchived.newBuilder()
                                            .setProjectId(id)
                                            .build();
        Command command = requestFactory.createCommand(commandMsg);
        dispatchCommand(command);
<<<<<<< HEAD
        EntityAlreadyArchived expected =
                EntityAlreadyArchived.newBuilder()
                                     .setEntityId(pack(id))
                                     .build();
=======
        StandardRejections.EntityAlreadyArchived expected =
                StandardRejections.EntityAlreadyArchived.newBuilder()
                                                        .setEntityId(pack(id))
                                                        .build();
>>>>>>> 797b7b36
        assertTrue(TestProcessManager.processed(expected));
    }

    @Test
    @DisplayName("throw ISE on registering to BC if repo is not subscribed to any messages")
    void notRegisterIfSubscribedToNothing() {
        SensoryDeprivedPmRepository repo = new SensoryDeprivedPmRepository();
        BoundedContext boundedContext = BoundedContext.newBuilder()
                                                      .setMultitenant(false)
                                                      .build();
        repo.setBoundedContext(boundedContext);
        assertThrows(IllegalStateException.class, repo::onRegistered);
    }

    @Test
    @DisplayName("provide EventFilter which discards EntityStateChanged events")
    void discardEntityStateChangedEvents() {
        EventFilter filter = repository().eventFilter();
        ProjectId projectId = ProjectId
                .newBuilder()
                .setId(newUuid())
                .build();
        EventMessage arbitraryEvent = PmTaskAdded
                .newBuilder()
                .setProjectId(projectId)
                .build();
        assertTrue(filter.filter(arbitraryEvent)
                         .isPresent());

        Any newState = pack(getCurrentTime());
        EntityHistoryId historyId = EntityHistoryId
                .newBuilder()
                .setTypeUrl(TypeUrl.ofEnclosed(newState).value())
                .setEntityId(EntityId.newBuilder().setId(pack(projectId)))
                .build();
        EventMessage discardedEvent = EntityStateChanged
                .newBuilder()
                .setId(historyId)
                .setNewState(newState)
                .build();
        assertFalse(filter.filter(discardedEvent).isPresent());
    }

    @Test
    @DisplayName("post all domain events through an EventFilter")
    void postEventsThroughFilter() {
        ProjectId projectId = ProjectId
                .newBuilder()
                .setId(newUuid())
                .build();
        PmCreateProject command = PmCreateProjectVBuilder
                .newBuilder()
                .setProjectId(projectId)
                .build();
        BlackBoxBoundedContext
                .newInstance()
                .with(new EventDiscardingProcManRepository())
                .receivesCommand(command)
                .assertThat(emittedEvent(count(0)));
    }
}<|MERGE_RESOLUTION|>--- conflicted
+++ resolved
@@ -20,16 +20,10 @@
 
 package io.spine.server.procman;
 
-<<<<<<< HEAD
-import com.google.protobuf.Int32Value;
-import com.google.protobuf.Message;
-=======
-import com.google.common.collect.Lists;
 import com.google.protobuf.Any;
 import io.spine.base.CommandMessage;
 import io.spine.base.EventMessage;
 import io.spine.client.EntityId;
->>>>>>> 797b7b36
 import io.spine.core.Command;
 import io.spine.core.CommandClass;
 import io.spine.core.CommandContext;
@@ -166,9 +160,6 @@
             TestProcessManager procman = new TestProcessManager(id);
             setEntityState(procman, initialStateSupplier.apply(id));
 
-<<<<<<< HEAD
-            procmans.add(procman);
-=======
             TestProcessManager pm =
                     Given.processManagerOfClass(TestProcessManager.class)
                          .withId(id)
@@ -178,7 +169,6 @@
                                            .build())
                          .build();
             procmans.add(pm);
->>>>>>> 797b7b36
         }
         return procmans;
     }
@@ -495,17 +485,10 @@
                                             .build();
         Command command = requestFactory.createCommand(commandMsg);
         dispatchCommand(command);
-<<<<<<< HEAD
-        EntityAlreadyArchived expected =
-                EntityAlreadyArchived.newBuilder()
-                                     .setEntityId(pack(id))
-                                     .build();
-=======
         StandardRejections.EntityAlreadyArchived expected =
                 StandardRejections.EntityAlreadyArchived.newBuilder()
                                                         .setEntityId(pack(id))
                                                         .build();
->>>>>>> 797b7b36
         assertTrue(TestProcessManager.processed(expected));
     }
 
