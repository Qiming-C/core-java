/*
 * Copyright 2017, TeamDev Ltd. All rights reserved.
 *
 * Redistribution and use in source and/or binary forms, with or without
 * modification, must retain the above copyright notice and the following
 * disclaimer.
 *
 * THIS SOFTWARE IS PROVIDED BY THE COPYRIGHT HOLDERS AND CONTRIBUTORS
 * "AS IS" AND ANY EXPRESS OR IMPLIED WARRANTIES, INCLUDING, BUT NOT
 * LIMITED TO, THE IMPLIED WARRANTIES OF MERCHANTABILITY AND FITNESS FOR
 * A PARTICULAR PURPOSE ARE DISCLAIMED. IN NO EVENT SHALL THE COPYRIGHT
 * OWNER OR CONTRIBUTORS BE LIABLE FOR ANY DIRECT, INDIRECT, INCIDENTAL,
 * SPECIAL, EXEMPLARY, OR CONSEQUENTIAL DAMAGES (INCLUDING, BUT NOT
 * LIMITED TO, PROCUREMENT OF SUBSTITUTE GOODS OR SERVICES; LOSS OF USE,
 * DATA, OR PROFITS; OR BUSINESS INTERRUPTION) HOWEVER CAUSED AND ON ANY
 * THEORY OF LIABILITY, WHETHER IN CONTRACT, STRICT LIABILITY, OR TORT
 * (INCLUDING NEGLIGENCE OR OTHERWISE) ARISING IN ANY WAY OUT OF THE USE
 * OF THIS SOFTWARE, EVEN IF ADVISED OF THE POSSIBILITY OF SUCH DAMAGE.
 */

package io.spine.server.reflect;

import com.google.common.testing.NullPointerTester;
import io.spine.core.EventContext;
import io.spine.server.reflect.given.EventSubscriberMethodTestEnv.ARejectionSubscriber;
import io.spine.server.reflect.given.EventSubscriberMethodTestEnv.InvalidNoAnnotation;
import io.spine.server.reflect.given.EventSubscriberMethodTestEnv.InvalidNoParams;
import io.spine.server.reflect.given.EventSubscriberMethodTestEnv.InvalidNotVoid;
import io.spine.server.reflect.given.EventSubscriberMethodTestEnv.InvalidOneNotMsgParam;
import io.spine.server.reflect.given.EventSubscriberMethodTestEnv.InvalidTooManyParams;
import io.spine.server.reflect.given.EventSubscriberMethodTestEnv.InvalidTwoParamsFirstInvalid;
import io.spine.server.reflect.given.EventSubscriberMethodTestEnv.InvalidTwoParamsSecondInvalid;
import io.spine.server.reflect.given.EventSubscriberMethodTestEnv.ValidButPrivate;
import io.spine.server.reflect.given.EventSubscriberMethodTestEnv.ValidOneParam;
import io.spine.server.reflect.given.EventSubscriberMethodTestEnv.ValidTwoParams;
import io.spine.server.reflect.given.Given;
import io.spine.test.reflect.event.RefProjectCreated;
import org.junit.Test;

import java.lang.reflect.InvocationTargetException;
import java.lang.reflect.Method;

import static org.junit.Assert.assertEquals;
import static org.mockito.Mockito.spy;
import static org.mockito.Mockito.times;
import static org.mockito.Mockito.verify;

/**
 * @author Alexander Litus
 */
public class EventSubscriberMethodShould {

    @Test
    public void pass_null_tolerance_check() {
        new NullPointerTester()
                .setDefault(EventContext.class, EventContext.getDefaultInstance())
                .testAllPublicStaticMethods(EventSubscriberMethod.class);
    }
    
    @Test
    public void invoke_subscriber_method() throws InvocationTargetException {
        final ValidTwoParams subscriberObject;
        subscriberObject = spy(new ValidTwoParams());
        final EventSubscriberMethod subscriber =
                EventSubscriberMethod.from(subscriberObject.getMethod());
        final RefProjectCreated msg = Given.EventMessage.projectCreated();

        subscriber.invoke(subscriberObject, msg, EventContext.getDefaultInstance());

        verify(subscriberObject, times(1))
                .handle(msg, EventContext.getDefaultInstance());
    }

    @Test
    public void consider_subscriber_with_one_msg_param_valid() {
        final Method subscriber = new ValidOneParam().getMethod();

        assertIsEventSubscriber(subscriber, true);
    }

    @Test
    public void consider_subscriber_with_msg_and_context_params_valid() {
        final Method subscriber = new ValidTwoParams().getMethod();

        assertIsEventSubscriber(subscriber, true);
    }

    @Test
    public void consider_not_public_subscriber_valid() {
        final Method method = new ValidButPrivate().getMethod();

        assertIsEventSubscriber(method, true);
    }

    @Test
    public void consider_not_annotated_subscriber_invalid() {
        final Method subscriber = new InvalidNoAnnotation().getMethod();

        assertIsEventSubscriber(subscriber, false);
    }

    @Test
    public void consider_subscriber_without_params_invalid() {
        final Method subscriber = new InvalidNoParams().getMethod();

        assertIsEventSubscriber(subscriber, false);
    }

    @Test
    public void consider_subscriber_with_too_many_params_invalid() {
        final Method subscriber = new InvalidTooManyParams().getMethod();

        assertIsEventSubscriber(subscriber, false);
    }

    @Test
    public void consider_subscriber_with_one_invalid_param_invalid() {
        final Method subscriber = new InvalidOneNotMsgParam().getMethod();

        assertIsEventSubscriber(subscriber, false);
    }

    @Test
    public void consider_subscriber_with_first_not_message_param_invalid() {
        final Method subscriber = new InvalidTwoParamsFirstInvalid().getMethod();

        assertIsEventSubscriber(subscriber, false);
    }

    @Test
    public void consider_subscriber_with_second_not_context_param_invalid() {
        final Method subscriber = new InvalidTwoParamsSecondInvalid().getMethod();

        assertIsEventSubscriber(subscriber, false);
    }

    @Test
    public void consider_not_void_subscriber_invalid() {
        final Method subscriber = new InvalidNotVoid().getMethod();

        assertIsEventSubscriber(subscriber, false);
    }

<<<<<<< HEAD
    private static void assertIsEventSubscriber(Method subscriber, boolean isSubscriber) {
        assertEquals(isSubscriber, EventSubscriberMethod.domesticSubscribers().apply(subscriber));
    }

    /*
     * Valid subscribers
     */

    private static class ValidSubscriberOneParam extends TestEventSubscriber {
        @Subscribe
        public void handle(ProjectCreated event) {
        }
    }

    private static class ValidSubscriberTwoParams extends TestEventSubscriber {
        @Subscribe
        public void handle(ProjectCreated event, EventContext context) {
        }
    }

    private static class ValidSubscriberButPrivate extends TestEventSubscriber {
        @Subscribe
        private void handle(ProjectCreated event) {
        }
    }

    /*
     * Invalid subscribers
     */

    /**
     * The subscriber with a method which is not annotated.
     */
    private static class InvalidSubscriberNoAnnotation extends TestEventSubscriber {
        @SuppressWarnings("unused")
        public void handle(ProjectCreated event, EventContext context) {
        }
    }

    /**
     * The subscriber with a method which does not have parameters.
     */
    private static class InvalidSubscriberNoParams extends TestEventSubscriber {
        @Subscribe
        public void handle() {
        }
    }

    /**
     * The subscriber which has too many parameters.
     */
    private static class InvalidSubscriberTooManyParams extends TestEventSubscriber {
        @Subscribe
        public void handle(ProjectCreated event, EventContext context, Object redundant) {
        }
    }

    /**
     * The subscriber which has invalid single argument.
     */
    private static class InvalidSubscriberOneNotMsgParam extends TestEventSubscriber {
        @Subscribe
        public void handle(Exception invalid) {
        }
    }

    /**
     * The subscriber with a method with first invalid parameter.
     */
    private static class InvalidSubscriberTwoParamsFirstInvalid extends TestEventSubscriber {
        @Subscribe
        public void handle(Exception invalid, EventContext context) {
        }
    }

    /**
     * The subscriber which has invalid second parameter.
     */
    private static class InvalidSubscriberTwoParamsSecondInvalid extends TestEventSubscriber {
        @Subscribe
        public void handle(ProjectCreated event, Exception invalid) {
        }
    }

    /**
     * The class with event subscriber that returns {@code Object} instead of {@code void}.
     */
    private static class InvalidSubscriberNotVoid extends TestEventSubscriber {
        @Subscribe
        public Object handle(ProjectCreated event) {
            return event;
        }
=======
    @Test
    public void filter_out_rejection_subscribers() {
        final Method rejectionSubscriber = new ARejectionSubscriber().getMethod();
        
        assertIsEventSubscriber(rejectionSubscriber, false);
>>>>>>> 511f27a3
    }

    private static void assertIsEventSubscriber(Method subscriber, boolean isSubscriber) {
        assertEquals(isSubscriber, EventSubscriberMethod.predicate()
                                                        .apply(subscriber));
    }
}<|MERGE_RESOLUTION|>--- conflicted
+++ resolved
@@ -141,110 +141,15 @@
         assertIsEventSubscriber(subscriber, false);
     }
 
-<<<<<<< HEAD
-    private static void assertIsEventSubscriber(Method subscriber, boolean isSubscriber) {
-        assertEquals(isSubscriber, EventSubscriberMethod.domesticSubscribers().apply(subscriber));
-    }
-
-    /*
-     * Valid subscribers
-     */
-
-    private static class ValidSubscriberOneParam extends TestEventSubscriber {
-        @Subscribe
-        public void handle(ProjectCreated event) {
-        }
-    }
-
-    private static class ValidSubscriberTwoParams extends TestEventSubscriber {
-        @Subscribe
-        public void handle(ProjectCreated event, EventContext context) {
-        }
-    }
-
-    private static class ValidSubscriberButPrivate extends TestEventSubscriber {
-        @Subscribe
-        private void handle(ProjectCreated event) {
-        }
-    }
-
-    /*
-     * Invalid subscribers
-     */
-
-    /**
-     * The subscriber with a method which is not annotated.
-     */
-    private static class InvalidSubscriberNoAnnotation extends TestEventSubscriber {
-        @SuppressWarnings("unused")
-        public void handle(ProjectCreated event, EventContext context) {
-        }
-    }
-
-    /**
-     * The subscriber with a method which does not have parameters.
-     */
-    private static class InvalidSubscriberNoParams extends TestEventSubscriber {
-        @Subscribe
-        public void handle() {
-        }
-    }
-
-    /**
-     * The subscriber which has too many parameters.
-     */
-    private static class InvalidSubscriberTooManyParams extends TestEventSubscriber {
-        @Subscribe
-        public void handle(ProjectCreated event, EventContext context, Object redundant) {
-        }
-    }
-
-    /**
-     * The subscriber which has invalid single argument.
-     */
-    private static class InvalidSubscriberOneNotMsgParam extends TestEventSubscriber {
-        @Subscribe
-        public void handle(Exception invalid) {
-        }
-    }
-
-    /**
-     * The subscriber with a method with first invalid parameter.
-     */
-    private static class InvalidSubscriberTwoParamsFirstInvalid extends TestEventSubscriber {
-        @Subscribe
-        public void handle(Exception invalid, EventContext context) {
-        }
-    }
-
-    /**
-     * The subscriber which has invalid second parameter.
-     */
-    private static class InvalidSubscriberTwoParamsSecondInvalid extends TestEventSubscriber {
-        @Subscribe
-        public void handle(ProjectCreated event, Exception invalid) {
-        }
-    }
-
-    /**
-     * The class with event subscriber that returns {@code Object} instead of {@code void}.
-     */
-    private static class InvalidSubscriberNotVoid extends TestEventSubscriber {
-        @Subscribe
-        public Object handle(ProjectCreated event) {
-            return event;
-        }
-=======
     @Test
     public void filter_out_rejection_subscribers() {
         final Method rejectionSubscriber = new ARejectionSubscriber().getMethod();
-        
+
         assertIsEventSubscriber(rejectionSubscriber, false);
->>>>>>> 511f27a3
     }
 
     private static void assertIsEventSubscriber(Method subscriber, boolean isSubscriber) {
-        assertEquals(isSubscriber, EventSubscriberMethod.predicate()
+        assertEquals(isSubscriber, EventSubscriberMethod.domesticSubscribers()
                                                         .apply(subscriber));
     }
 }