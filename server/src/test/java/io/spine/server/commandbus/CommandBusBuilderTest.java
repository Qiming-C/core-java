--- conflicted
+++ resolved
@@ -74,15 +74,10 @@
     @Test
     @DisplayName("create new CommandBus instance")
     void createNewInstance() {
-<<<<<<< HEAD
-        final CommandBus commandBus = CommandBus.newBuilder()
-                                                .injectTenantIndex(tenantIndex)
-                                                .injectSystemGateway(SYSTEM_GATEWAY)
-                                                .build();
-=======
-        CommandBus commandBus = builder().setCommandStore(commandStore)
-                                         .build();
->>>>>>> 614b2892
+        CommandBus commandBus = CommandBus.newBuilder()
+                                          .injectTenantIndex(tenantIndex)
+                                          .injectSystemGateway(SYSTEM_GATEWAY)
+                                          .build();
         assertNotNull(commandBus);
     }
 
@@ -120,12 +115,7 @@
         void commandScheduler() {
             CommandScheduler expectedScheduler = mock(CommandScheduler.class);
 
-<<<<<<< HEAD
-            final CommandBus.Builder builder = builder().setCommandScheduler(expectedScheduler);
-=======
-            CommandBus.Builder builder = builder().setCommandStore(commandStore)
-                                                  .setCommandScheduler(expectedScheduler);
->>>>>>> 614b2892
+            CommandBus.Builder builder = builder().setCommandScheduler(expectedScheduler);
 
             assertTrue(builder.getCommandScheduler()
                               .isPresent());
@@ -144,12 +134,7 @@
         void rejectionBus() {
             RejectionBus expectedRejectionBus = mock(RejectionBus.class);
 
-<<<<<<< HEAD
-            final CommandBus.Builder builder = builder().setRejectionBus(expectedRejectionBus);
-=======
-            CommandBus.Builder builder = builder().setCommandStore(commandStore)
-                                                  .setRejectionBus(expectedRejectionBus);
->>>>>>> 614b2892
+            CommandBus.Builder builder = builder().setRejectionBus(expectedRejectionBus);
             assertTrue(builder.getRejectionBus()
                               .isPresent());
             assertEquals(expectedRejectionBus, builder.getRejectionBus()
@@ -173,17 +158,5 @@
             assertFalse(builder().setMultitenant(false)
                                  .isMultitenant());
         }
-<<<<<<< HEAD
-=======
-
-        @Test
-        @DisplayName("CommandStore")
-        void commandStore() {
-            CommandStore commandStore = mock(CommandStore.class);
-
-            assertEquals(commandStore, builder().setCommandStore(commandStore)
-                                                .getCommandStore());
-        }
->>>>>>> 614b2892
     }
 }