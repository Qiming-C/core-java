--- conflicted
+++ resolved
@@ -363,19 +363,11 @@
         I deletedId = createId(314);
         I activeId = createId(271);
 
-<<<<<<< HEAD
         E activeEntity = repository.create(activeId);
         E archivedEntity = repository.create(archivedId);
         E deletedEntity = repository.create(deletedId);
-        delete((EventPlayingEntity) deletedEntity);
-        archive((EventPlayingEntity) archivedEntity);
-=======
-        final E activeEntity = repository.create(activeId);
-        final E archivedEntity = repository.create(archivedId);
-        final E deletedEntity = repository.create(deletedId);
         delete((TransactionalEntity) deletedEntity);
         archive((TransactionalEntity) archivedEntity);
->>>>>>> 005d3bde
 
         // Fill the storage
         repository.store(activeEntity);
@@ -397,19 +389,11 @@
         I deletedId = createId(314);
         I activeId = createId(271);
 
-<<<<<<< HEAD
         E activeEntity = repository.create(activeId);
         E archivedEntity = repository.create(archivedId);
         E deletedEntity = repository.create(deletedId);
-        delete((EventPlayingEntity) deletedEntity);
-        archive((EventPlayingEntity) archivedEntity);
-=======
-        final E activeEntity = repository.create(activeId);
-        final E archivedEntity = repository.create(archivedId);
-        final E deletedEntity = repository.create(deletedId);
         delete((TransactionalEntity) deletedEntity);
         archive((TransactionalEntity) archivedEntity);
->>>>>>> 005d3bde
 
         // Fill the storage
         repository.store(activeEntity);
