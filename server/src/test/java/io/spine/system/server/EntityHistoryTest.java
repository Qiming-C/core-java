/*
 * Copyright 2018, TeamDev. All rights reserved.
 *
 * Redistribution and use in source and/or binary forms, with or without
 * modification, must retain the above copyright notice and the following
 * disclaimer.
 *
 * THIS SOFTWARE IS PROVIDED BY THE COPYRIGHT HOLDERS AND CONTRIBUTORS
 * "AS IS" AND ANY EXPRESS OR IMPLIED WARRANTIES, INCLUDING, BUT NOT
 * LIMITED TO, THE IMPLIED WARRANTIES OF MERCHANTABILITY AND FITNESS FOR
 * A PARTICULAR PURPOSE ARE DISCLAIMED. IN NO EVENT SHALL THE COPYRIGHT
 * OWNER OR CONTRIBUTORS BE LIABLE FOR ANY DIRECT, INDIRECT, INCIDENTAL,
 * SPECIAL, EXEMPLARY, OR CONSEQUENTIAL DAMAGES (INCLUDING, BUT NOT
 * LIMITED TO, PROCUREMENT OF SUBSTITUTE GOODS OR SERVICES; LOSS OF USE,
 * DATA, OR PROFITS; OR BUSINESS INTERRUPTION) HOWEVER CAUSED AND ON ANY
 * THEORY OF LIABILITY, WHETHER IN CONTRACT, STRICT LIABILITY, OR TORT
 * (INCLUDING NEGLIGENCE OR OTHERWISE) ARISING IN ANY WAY OUT OF THE USE
 * OF THIS SOFTWARE, EVEN IF ADVISED OF THE POSSIBILITY OF SUCH DAMAGE.
 */

package io.spine.system.server;

import com.google.errorprone.annotations.CanIgnoreReturnValue;
import com.google.protobuf.Message;
import io.spine.base.Identifier;
import io.spine.core.BoundedContextName;
import io.spine.core.Command;
import io.spine.option.EntityOption;
import io.spine.people.PersonName;
import io.spine.server.BoundedContext;
import io.spine.server.ServerEnvironment;
import io.spine.server.delivery.InProcessSharding;
import io.spine.server.delivery.Sharding;
import io.spine.server.transport.memory.InMemoryTransportFactory;
import io.spine.system.server.given.entity.HistoryEventWatcher;
import io.spine.system.server.given.entity.PersonAggregate;
import io.spine.system.server.given.entity.PersonNamePart;
import io.spine.system.server.given.entity.PersonNameRepository;
import io.spine.system.server.given.entity.PersonProcman;
import io.spine.system.server.given.entity.PersonProcmanRepository;
import io.spine.system.server.given.entity.PersonProjection;
import io.spine.system.server.given.entity.PersonProjectionRepository;
import io.spine.system.server.given.entity.PersonRepository;
import io.spine.testing.client.TestActorRequestFactory;
import io.spine.type.TypeUrl;
import org.junit.jupiter.api.AfterEach;
import org.junit.jupiter.api.BeforeEach;
import org.junit.jupiter.api.DisplayName;
import org.junit.jupiter.api.Nested;
import org.junit.jupiter.api.Test;

import static io.spine.base.Identifier.newUuid;
import static io.spine.core.Commands.getMessage;
import static io.spine.core.Events.getMessage;
import static io.spine.grpc.StreamObservers.noOpObserver;
import static io.spine.option.EntityOption.Kind.AGGREGATE;
import static io.spine.option.EntityOption.Kind.PROCESS_MANAGER;
import static io.spine.option.EntityOption.Kind.PROJECTION;
import static io.spine.protobuf.AnyPacker.unpack;
import static io.spine.server.storage.memory.InMemoryStorageFactory.newInstance;
import static io.spine.system.server.SystemBoundedContexts.systemOf;
import static org.junit.jupiter.api.Assertions.assertEquals;
import static org.junit.jupiter.api.Assertions.assertFalse;
import static org.junit.jupiter.api.Assertions.assertTrue;

/**
 * @author Dmytro Dashenkov
 */
@DisplayName("EntityHistory should")
@SuppressWarnings("InnerClassMayBeStatic")
class EntityHistoryTest {

    private static final TestActorRequestFactory requestFactory =
            TestActorRequestFactory.newInstance(EntityHistoryTest.class);

    private BoundedContext context;
    private BoundedContext system;

    @BeforeEach
    void setUp() {
        BoundedContextName contextName = BoundedContextName
                .newBuilder()
                .setValue(EntityHistoryTest.class.getSimpleName())
                .build();
        context = BoundedContext
                .newBuilder()
                .setName(contextName)
                .setStorageFactorySupplier(() -> newInstance(contextName, false))
                .build();
        system = systemOf(context);

        context.register(new PersonRepository());
        context.register(new PersonProjectionRepository());
        context.register(new PersonNameRepository());
        context.register(new PersonProcmanRepository());
    }

    @AfterEach
    void tearDown() {
        Sharding sharding = new InProcessSharding(InMemoryTransportFactory.newInstance());
        ServerEnvironment.getInstance()
                         .replaceSharding(sharding);
    }

    @Nested
    @DisplayName("produce system events when")
    class ProduceEvents {

        private HistoryEventWatcher eventAccumulator;
        private PersonId id;

        @BeforeEach
        void setUp() {
            eventAccumulator = new HistoryEventWatcher();
            system.getEventBus()
                  .register(eventAccumulator);
            id = PersonId.newBuilder()
                         .setUuid(newUuid())
                         .build();
        }

        @Test
        @DisplayName("entity is created")
        void entityCreated() {
            createPerson();
            eventAccumulator.assertEventCount(6);

<<<<<<< HEAD
=======
            checkEntityCreated(AGGREGATE, PersonAggregate.TYPE);
>>>>>>> ce99d651
            checkCommandDispatchedToAggregateHandler();
            checkEntityCreated(AGGREGATE, TestAggregate.TYPE);
            checkEntityStateChanged(Person.newBuilder()
                                          .setId(id)
                                          .setName(PersonName.getDefaultInstance())
                                          .build());
<<<<<<< HEAD
=======
            checkEntityCreated(PROJECTION, PersonProjection.TYPE);
>>>>>>> ce99d651
            checkEventDispatchedToSubscriber();
            checkEntityCreated(PROJECTION, TestProjection.TYPE);
            checkEntityStateChanged(PersonDetails.newBuilder()
                                                 .setId(id)
                                                 .setName(PersonName.getDefaultInstance())
                                                 .build());
        }

        @Test
        @DisplayName("entity is archived or deleted")
        void archivedAndDeleted() {
            hidePerson();
            eventAccumulator.assertEventCount(6);

<<<<<<< HEAD
            eventAccumulator.nextEvent(CommandDispatchedToHandler.class);
            eventAccumulator.nextEvent(EntityCreated.class);

            checkEntityArchived();

            eventAccumulator.nextEvent(EventDispatchedToSubscriber.class);
            eventAccumulator.nextEvent(EntityCreated.class);
=======
            eventAccumulator.assertNextEventIs(EntityCreated.class);
            eventAccumulator.assertNextEventIs(CommandDispatchedToHandler.class);

            checkEntityArchived();

            eventAccumulator.assertNextEventIs(EntityCreated.class);
            eventAccumulator.assertNextEventIs(EventDispatchedToSubscriber.class);
>>>>>>> ce99d651

            checkEntityDeleted();
        }

        @Test
        @DisplayName("entity is extracted from archive or restored after deletion")
        void unArchivedAndUnDeleted() {
            hidePerson();
            eventAccumulator.forgetEvents();

            ExposePerson command = ExposePerson
                    .newBuilder()
                    .setId(id)
                    .build();
            postCommand(command);

            eventAccumulator.assertEventCount(4);

            eventAccumulator.assertNextEventIs(CommandDispatchedToHandler.class);

            checkEntityExtracted();

            eventAccumulator.assertNextEventIs(EventDispatchedToSubscriber.class);

            checkEntityRestored();
        }

        @Test
        @DisplayName("command is dispatched to handler in aggregate")
        void commandToAggregate() {
            createPerson();
            eventAccumulator.forgetEvents();

            Message domainCommand = hidePerson();
            assertCommandDispatched(domainCommand);
        }

        @Test
        @DisplayName("command is dispatched to handler in aggregate part")
        void commandToPart() {
            Message domainCommand = createPersonName();
<<<<<<< HEAD
=======
            checkEntityCreated(AGGREGATE, PersonNamePart.TYPE);
>>>>>>> ce99d651
            assertCommandDispatched(domainCommand);
            checkEntityCreated(AGGREGATE, TestAggregatePart.TYPE);
        }

        @Test
        @DisplayName("command is dispatched to handler in procman")
        void commandToPm() {
            Message startCommand = StartPersonCreation
                    .newBuilder()
                    .setId(id)
                    .build();
            postCommand(startCommand);

<<<<<<< HEAD
            eventAccumulator.nextEvent(CommandDispatchedToHandler.class);
            checkEntityCreated(PROCESS_MANAGER, TestProcman.TYPE);
            EntityStateChanged stateChanged = eventAccumulator.nextEvent(EntityStateChanged.class);
=======
            checkEntityCreated(PROCESS_MANAGER, PersonProcman.TYPE);
            eventAccumulator.assertNextEventIs(CommandDispatchedToHandler.class);
            EntityStateChanged stateChanged = eventAccumulator.assertNextEventIs(EntityStateChanged.class);
>>>>>>> ce99d651
            assertId(stateChanged.getId());
            PersonCreation startedState = unpack(stateChanged.getNewState());
            assertFalse(startedState.getCreated());
            eventAccumulator.forgetEvents();

            Message domainCommand = CompletePersonCreation
                    .newBuilder()
                    .setId(id)
                    .build();
            postCommand(domainCommand);

            eventAccumulator.assertNextEventIs(CommandDispatchedToHandler.class);
            EntityStateChanged stateChangedAgain = eventAccumulator.assertNextEventIs(EntityStateChanged.class);
            assertId(stateChangedAgain.getId());
            PersonCreation completedState = unpack(stateChangedAgain.getNewState());
            assertTrue(completedState.getCreated());
        }

        @Test
        @DisplayName("event is dispatched to a reactor method in a ProcessManager")
        void eventToReactorInProcman() {
            createPersonName();

<<<<<<< HEAD
            eventAccumulator.nextEvent(CommandDispatchedToHandler.class);
            eventAccumulator.nextEvent(EntityCreated.class);
            eventAccumulator.nextEvent(EntityStateChanged.class);

=======
            eventAccumulator.assertNextEventIs(EntityCreated.class);
            eventAccumulator.assertNextEventIs(CommandDispatchedToHandler.class);
            eventAccumulator.assertNextEventIs(EntityStateChanged.class);

            checkEntityCreated(PROCESS_MANAGER, PersonProcman.TYPE);
>>>>>>> ce99d651
            EventDispatchedToReactor dispatchedToReactor =
                    eventAccumulator.assertNextEventIs(EventDispatchedToReactor.class);
            assertId(dispatchedToReactor.getReceiver());

            TypeUrl expectedType = TypeUrl.of(PersonNameCreated.class);
            TypeUrl actualType = TypeUrl.ofEnclosed(dispatchedToReactor.getPayload().getMessage());
            assertEquals(expectedType, actualType);

<<<<<<< HEAD
            checkEntityCreated(PROCESS_MANAGER, TestProcman.TYPE);

            EntityStateChanged stateChanged = eventAccumulator.nextEvent(EntityStateChanged.class);
=======
            EntityStateChanged stateChanged = eventAccumulator.assertNextEventIs(EntityStateChanged.class);
>>>>>>> ce99d651
            PersonCreation processState = unpack(stateChanged.getNewState());
            assertEquals(id, processState.getId());
            assertTrue(processState.getCreated());
        }

        @Test
        @DisplayName("event is dispatched to a reactor method in an Aggregate")
        void eventToReactorInAggregate() {
            createPerson();
            createPersonName();
            eventAccumulator.forgetEvents();

            RenamePerson domainCommand = RenamePerson
                    .newBuilder()
                    .setId(id)
                    .setNewFirstName("Paul")
                    .build();
            postCommand(domainCommand);

            eventAccumulator.assertNextEventIs(CommandDispatchedToHandler.class);
            eventAccumulator.assertNextEventIs(EntityStateChanged.class);

            EventDispatchedToReactor dispatched =
                    eventAccumulator.assertNextEventIs(EventDispatchedToReactor.class);
            assertId(dispatched.getReceiver());
            TypeUrl expectedType = TypeUrl.of(PersonRenamed.class);
            TypeUrl actualType = TypeUrl.ofEnclosed(dispatched.getPayload().getMessage());
            assertEquals(expectedType, actualType);
        }

        private void createPerson() {
            CreatePerson command = CreatePerson.newBuilder()
                                               .setId(id)
                                               .build();
            postCommand(command);
        }

        @CanIgnoreReturnValue
        private HidePerson hidePerson() {
            HidePerson command = HidePerson.newBuilder()
                                           .setId(id)
                                           .build();
            postCommand(command);
            return command;
        }

        @CanIgnoreReturnValue
        private CreatePersonName createPersonName() {
            CreatePersonName domainCommand = CreatePersonName
                    .newBuilder()
                    .setId(id)
                    .setFirstName("Ringo")
                    .build();
            postCommand(domainCommand);
            return domainCommand;
        }

        private void assertCommandDispatched(Message command) {
<<<<<<< HEAD
            CommandDispatchedToHandler commandDispatched =
                    eventAccumulator.nextEvent(CommandDispatchedToHandler.class);
            assertId(commandDispatched.getReceiver());
            Message commandMessage = getMessage(commandDispatched.getPayload());
=======
            CommandDispatchedToHandler event =
                    eventAccumulator.assertNextEventIs(CommandDispatchedToHandler.class);
            assertId(event.getReceiver());
            Message commandMessage = findCommand(event.getPayload());
>>>>>>> ce99d651
            assertEquals(command, commandMessage);
        }

        private void checkEntityCreated(EntityOption.Kind entityKind,
                                        TypeUrl entityType) {
            EntityCreated event = eventAccumulator.assertNextEventIs(EntityCreated.class);
            assertId(event.getId());
            assertEquals(entityType.value(), event.getId()
                                                  .getTypeUrl());
            assertEquals(entityKind, event.getKind());
        }

        private void checkEventDispatchedToSubscriber() {
            EventDispatchedToSubscriber event =
                    eventAccumulator.assertNextEventIs(EventDispatchedToSubscriber.class);
            EntityHistoryId receiver = event.getReceiver();
            PersonId actualIdValue = unpack(receiver.getEntityId().getId());
<<<<<<< HEAD
            PersonCreated payload = (PersonCreated) getMessage(eventDispatchedEvent.getPayload());
=======
            DispatchedEvent dispatchedEvent = event.getPayload();
            PersonCreated payload = findEvent(dispatchedEvent, PersonCreated.class);
>>>>>>> ce99d651
            assertEquals(id, actualIdValue);
            assertEquals(PersonProjection.TYPE.value(), receiver.getTypeUrl());
            assertEquals(id, payload.getId());
        }

        private void checkEntityStateChanged(Message state) {
            EntityStateChanged event = eventAccumulator.assertNextEventIs(EntityStateChanged.class);
            assertId(event.getId());
            assertEquals(state, unpack(event.getNewState()));
            assertFalse(event.getMessageIdList().isEmpty());
        }

        private void checkCommandDispatchedToAggregateHandler() {
            CommandDispatchedToHandler commandDispatchedEvent =
                    eventAccumulator.assertNextEventIs(CommandDispatchedToHandler.class);
            EntityHistoryId receiver = commandDispatchedEvent.getReceiver();
            PersonId actualIdValue = unpack(receiver.getEntityId().getId());
            CreatePerson payload = (CreatePerson) getMessage(commandDispatchedEvent.getPayload());
            assertEquals(id, actualIdValue);
            assertEquals(PersonAggregate.TYPE.value(), receiver.getTypeUrl());
            assertEquals(id, payload.getId());
        }

        private void checkEntityArchived() {
            EntityArchived event = eventAccumulator.assertNextEventIs(EntityArchived.class);

            assertEquals(PersonAggregate.TYPE.value(),
                         event.getId()
                              .getTypeUrl());
            assertId(event.getId());
        }

        private void checkEntityDeleted() {
            EntityDeleted event = eventAccumulator.assertNextEventIs(EntityDeleted.class);

            assertEquals(PersonProjection.TYPE.value(),
                         event.getId()
                              .getTypeUrl());
            assertId(event.getId());
        }

        private void checkEntityExtracted() {
            EntityExtractedFromArchive event =
                    eventAccumulator.assertNextEventIs(EntityExtractedFromArchive.class);

            assertEquals(PersonAggregate.TYPE.value(),
                         event.getId()
                              .getTypeUrl());
            PersonId actualId = Identifier.unpack(event.getId()
                                                       .getEntityId()
                                                       .getId());
            assertEquals(id, actualId);
        }

        private void checkEntityRestored() {
            EntityRestored event = eventAccumulator.assertNextEventIs(EntityRestored.class);

            assertEquals(PersonProjection.TYPE.value(),
                         event.getId()
                              .getTypeUrl());
            assertId(event.getId());
        }

        private void assertId(EntityHistoryId actual) {
            PersonId actualId = Identifier.unpack(actual.getEntityId().getId());
            assertEquals(id, actualId);
        }

<<<<<<< HEAD
    private void postCommand(Message commandMessage) {
        Command command = requestFactory.createCommand(commandMessage);
        context.getCommandBus().post(command, noOpObserver());
=======
        private void postCommand(Message commandMessage) {
            Command command = requestFactory.createCommand(commandMessage);
            context.getCommandBus().post(command, noOpObserver());
        }

        private Message findCommand(DispatchedCommand dispatchedCommand) {
            return findCommand(dispatchedCommand, Message.class);
        }

        private <M extends Message> M findCommand(DispatchedCommand dispatchedCommand,
                                                  Class<M> commandClass) {
            CommandId commandId = dispatchedCommand.getCommand();
            Optional<M> found = commandMemoizingTap.find(commandId, commandClass);
            assertTrue(found.isPresent());
            return found.get();
        }

        private Message findEvent(DispatchedEvent dispatchedEvent) {
            return findEvent(dispatchedEvent, Message.class);
        }

        private <M extends Message> M findEvent(DispatchedEvent dispatchedEvent,
                                                Class<M> eventClass) {
            MemoizingObserver<Event> eventObserver = memoizingObserver();
            context.getEventBus()
                   .getEventStore()
                   .read(EventStreamQuery.getDefaultInstance(), eventObserver);
            EventId expectedId = dispatchedEvent.getEvent();
            String errorMessage = format("Event with ID %s not found.", expectedId.getValue());
            Any eventAny = eventObserver.responses()
                                        .stream()
                                        .filter(event -> expectedId.equals(event.getId()))
                                        .findAny()
                                        .map(Event::getMessage)
                                        .orElseThrow(() -> newIllegalStateException(errorMessage));
            Message eventMessage = unpack(eventAny);
            assertThat(eventMessage, instanceOf(eventClass));
            @SuppressWarnings("unchecked") // Checked with an assertion.
                    M result = (M) eventMessage;
            return result;
        }
>>>>>>> ce99d651
    }
}<|MERGE_RESOLUTION|>--- conflicted
+++ resolved
@@ -125,22 +125,14 @@
             createPerson();
             eventAccumulator.assertEventCount(6);
 
-<<<<<<< HEAD
-=======
+            checkCommandDispatchedToAggregateHandler();
             checkEntityCreated(AGGREGATE, PersonAggregate.TYPE);
->>>>>>> ce99d651
-            checkCommandDispatchedToAggregateHandler();
-            checkEntityCreated(AGGREGATE, TestAggregate.TYPE);
             checkEntityStateChanged(Person.newBuilder()
                                           .setId(id)
                                           .setName(PersonName.getDefaultInstance())
                                           .build());
-<<<<<<< HEAD
-=======
+            checkEventDispatchedToSubscriber();
             checkEntityCreated(PROJECTION, PersonProjection.TYPE);
->>>>>>> ce99d651
-            checkEventDispatchedToSubscriber();
-            checkEntityCreated(PROJECTION, TestProjection.TYPE);
             checkEntityStateChanged(PersonDetails.newBuilder()
                                                  .setId(id)
                                                  .setName(PersonName.getDefaultInstance())
@@ -153,23 +145,13 @@
             hidePerson();
             eventAccumulator.assertEventCount(6);
 
-<<<<<<< HEAD
-            eventAccumulator.nextEvent(CommandDispatchedToHandler.class);
-            eventAccumulator.nextEvent(EntityCreated.class);
+            eventAccumulator.assertNextEventIs(CommandDispatchedToHandler.class);
+            eventAccumulator.assertNextEventIs(EntityCreated.class);
 
             checkEntityArchived();
 
-            eventAccumulator.nextEvent(EventDispatchedToSubscriber.class);
-            eventAccumulator.nextEvent(EntityCreated.class);
-=======
+            eventAccumulator.assertNextEventIs(EventDispatchedToSubscriber.class);
             eventAccumulator.assertNextEventIs(EntityCreated.class);
-            eventAccumulator.assertNextEventIs(CommandDispatchedToHandler.class);
-
-            checkEntityArchived();
-
-            eventAccumulator.assertNextEventIs(EntityCreated.class);
-            eventAccumulator.assertNextEventIs(EventDispatchedToSubscriber.class);
->>>>>>> ce99d651
 
             checkEntityDeleted();
         }
@@ -211,12 +193,8 @@
         @DisplayName("command is dispatched to handler in aggregate part")
         void commandToPart() {
             Message domainCommand = createPersonName();
-<<<<<<< HEAD
-=======
+            assertCommandDispatched(domainCommand);
             checkEntityCreated(AGGREGATE, PersonNamePart.TYPE);
->>>>>>> ce99d651
-            assertCommandDispatched(domainCommand);
-            checkEntityCreated(AGGREGATE, TestAggregatePart.TYPE);
         }
 
         @Test
@@ -228,15 +206,9 @@
                     .build();
             postCommand(startCommand);
 
-<<<<<<< HEAD
-            eventAccumulator.nextEvent(CommandDispatchedToHandler.class);
-            checkEntityCreated(PROCESS_MANAGER, TestProcman.TYPE);
+            eventAccumulator.assertNextEventIs(CommandDispatchedToHandler.class);
+            checkEntityCreated(PROCESS_MANAGER, PersonProcman.TYPE);
             EntityStateChanged stateChanged = eventAccumulator.nextEvent(EntityStateChanged.class);
-=======
-            checkEntityCreated(PROCESS_MANAGER, PersonProcman.TYPE);
-            eventAccumulator.assertNextEventIs(CommandDispatchedToHandler.class);
-            EntityStateChanged stateChanged = eventAccumulator.assertNextEventIs(EntityStateChanged.class);
->>>>>>> ce99d651
             assertId(stateChanged.getId());
             PersonCreation startedState = unpack(stateChanged.getNewState());
             assertFalse(startedState.getCreated());
@@ -260,18 +232,10 @@
         void eventToReactorInProcman() {
             createPersonName();
 
-<<<<<<< HEAD
-            eventAccumulator.nextEvent(CommandDispatchedToHandler.class);
-            eventAccumulator.nextEvent(EntityCreated.class);
-            eventAccumulator.nextEvent(EntityStateChanged.class);
-
-=======
+            eventAccumulator.assertNextEventIs(CommandDispatchedToHandler.class);
             eventAccumulator.assertNextEventIs(EntityCreated.class);
-            eventAccumulator.assertNextEventIs(CommandDispatchedToHandler.class);
             eventAccumulator.assertNextEventIs(EntityStateChanged.class);
 
-            checkEntityCreated(PROCESS_MANAGER, PersonProcman.TYPE);
->>>>>>> ce99d651
             EventDispatchedToReactor dispatchedToReactor =
                     eventAccumulator.assertNextEventIs(EventDispatchedToReactor.class);
             assertId(dispatchedToReactor.getReceiver());
@@ -280,13 +244,9 @@
             TypeUrl actualType = TypeUrl.ofEnclosed(dispatchedToReactor.getPayload().getMessage());
             assertEquals(expectedType, actualType);
 
-<<<<<<< HEAD
             checkEntityCreated(PROCESS_MANAGER, TestProcman.TYPE);
 
-            EntityStateChanged stateChanged = eventAccumulator.nextEvent(EntityStateChanged.class);
-=======
             EntityStateChanged stateChanged = eventAccumulator.assertNextEventIs(EntityStateChanged.class);
->>>>>>> ce99d651
             PersonCreation processState = unpack(stateChanged.getNewState());
             assertEquals(id, processState.getId());
             assertTrue(processState.getCreated());
@@ -345,17 +305,10 @@
         }
 
         private void assertCommandDispatched(Message command) {
-<<<<<<< HEAD
-            CommandDispatchedToHandler commandDispatched =
-                    eventAccumulator.nextEvent(CommandDispatchedToHandler.class);
-            assertId(commandDispatched.getReceiver());
-            Message commandMessage = getMessage(commandDispatched.getPayload());
-=======
             CommandDispatchedToHandler event =
                     eventAccumulator.assertNextEventIs(CommandDispatchedToHandler.class);
             assertId(event.getReceiver());
-            Message commandMessage = findCommand(event.getPayload());
->>>>>>> ce99d651
+            Message commandMessage = getMessage(event.getPayload());
             assertEquals(command, commandMessage);
         }
 
@@ -373,12 +326,7 @@
                     eventAccumulator.assertNextEventIs(EventDispatchedToSubscriber.class);
             EntityHistoryId receiver = event.getReceiver();
             PersonId actualIdValue = unpack(receiver.getEntityId().getId());
-<<<<<<< HEAD
             PersonCreated payload = (PersonCreated) getMessage(eventDispatchedEvent.getPayload());
-=======
-            DispatchedEvent dispatchedEvent = event.getPayload();
-            PersonCreated payload = findEvent(dispatchedEvent, PersonCreated.class);
->>>>>>> ce99d651
             assertEquals(id, actualIdValue);
             assertEquals(PersonProjection.TYPE.value(), receiver.getTypeUrl());
             assertEquals(id, payload.getId());
@@ -447,52 +395,8 @@
             assertEquals(id, actualId);
         }
 
-<<<<<<< HEAD
     private void postCommand(Message commandMessage) {
         Command command = requestFactory.createCommand(commandMessage);
         context.getCommandBus().post(command, noOpObserver());
-=======
-        private void postCommand(Message commandMessage) {
-            Command command = requestFactory.createCommand(commandMessage);
-            context.getCommandBus().post(command, noOpObserver());
-        }
-
-        private Message findCommand(DispatchedCommand dispatchedCommand) {
-            return findCommand(dispatchedCommand, Message.class);
-        }
-
-        private <M extends Message> M findCommand(DispatchedCommand dispatchedCommand,
-                                                  Class<M> commandClass) {
-            CommandId commandId = dispatchedCommand.getCommand();
-            Optional<M> found = commandMemoizingTap.find(commandId, commandClass);
-            assertTrue(found.isPresent());
-            return found.get();
-        }
-
-        private Message findEvent(DispatchedEvent dispatchedEvent) {
-            return findEvent(dispatchedEvent, Message.class);
-        }
-
-        private <M extends Message> M findEvent(DispatchedEvent dispatchedEvent,
-                                                Class<M> eventClass) {
-            MemoizingObserver<Event> eventObserver = memoizingObserver();
-            context.getEventBus()
-                   .getEventStore()
-                   .read(EventStreamQuery.getDefaultInstance(), eventObserver);
-            EventId expectedId = dispatchedEvent.getEvent();
-            String errorMessage = format("Event with ID %s not found.", expectedId.getValue());
-            Any eventAny = eventObserver.responses()
-                                        .stream()
-                                        .filter(event -> expectedId.equals(event.getId()))
-                                        .findAny()
-                                        .map(Event::getMessage)
-                                        .orElseThrow(() -> newIllegalStateException(errorMessage));
-            Message eventMessage = unpack(eventAny);
-            assertThat(eventMessage, instanceOf(eventClass));
-            @SuppressWarnings("unchecked") // Checked with an assertion.
-                    M result = (M) eventMessage;
-            return result;
-        }
->>>>>>> ce99d651
     }
 }