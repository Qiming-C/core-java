--- conflicted
+++ resolved
@@ -37,9 +37,7 @@
 final class LoginProcess extends ProcessManager<UserId, LoginStatus, LoginStatus.Builder>  {
 
     @Assign
-<<<<<<< HEAD
     Pair<UserLoggedIn, UserAccountCreated> on(LogInUser c) throws UserAlreadyLoggedIn {
-
         UserId user = c.getUser();
         LoginStatus state = state();
         if (state.getUser().equals(user) && state.getLoggedIn()) {
@@ -48,9 +46,8 @@
                     .setUser(user)
                     .build();
         }
-        builder()
-                .setUser(user)
-                .setLoggedIn(true);
+        builder().setUser(user)
+                 .setLoggedIn(true);
         return Pair.of(
                 UserLoggedIn
                         .newBuilder()
@@ -61,16 +58,6 @@
                         .setUser(user)
                         .vBuild()
         );
-=======
-    UserLoggedIn on(LogInUser c) {
-        UserId user = c.getUser();
-        builder().setLoggedIn(true)
-                 .setUserId(user.getValue());
-        return UserLoggedIn
-                .newBuilder()
-                .setUser(user)
-                .vBuild();
->>>>>>> 02d2267a
     }
 
     @Assign
