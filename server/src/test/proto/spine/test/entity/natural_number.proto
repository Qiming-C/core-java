/*
 * Copyright 2019, TeamDev. All rights reserved.
 *
 * Redistribution and use in source and/or binary forms, with or without
 * modification, must retain the above copyright notice and the following
 * disclaimer.
 *
 * THIS SOFTWARE IS PROVIDED BY THE COPYRIGHT HOLDERS AND CONTRIBUTORS
 * "AS IS" AND ANY EXPRESS OR IMPLIED WARRANTIES, INCLUDING, BUT NOT
 * LIMITED TO, THE IMPLIED WARRANTIES OF MERCHANTABILITY AND FITNESS FOR
 * A PARTICULAR PURPOSE ARE DISCLAIMED. IN NO EVENT SHALL THE COPYRIGHT
 * OWNER OR CONTRIBUTORS BE LIABLE FOR ANY DIRECT, INDIRECT, INCIDENTAL,
 * SPECIAL, EXEMPLARY, OR CONSEQUENTIAL DAMAGES (INCLUDING, BUT NOT
 * LIMITED TO, PROCUREMENT OF SUBSTITUTE GOODS OR SERVICES; LOSS OF USE,
 * DATA, OR PROFITS; OR BUSINESS INTERRUPTION) HOWEVER CAUSED AND ON ANY
 * THEORY OF LIABILITY, WHETHER IN CONTRACT, STRICT LIABILITY, OR TORT
 * (INCLUDING NEGLIGENCE OR OTHERWISE) ARISING IN ANY WAY OUT OF THE USE
 * OF THIS SOFTWARE, EVEN IF ADVISED OF THE POSSIBILITY OF SUCH DAMAGE.
 */
syntax = "proto3";

package spine.test.server.number;

import "spine/options.proto";

option (type_url_prefix) = "type.spine.io";
option java_package = "io.spine.test.server.number";
option java_multiple_files = true;

// A natural number.
//
// Zero is considered a natural number.
//
message NaturalNumber {
<<<<<<< HEAD
    option (.entity).kind = ENTITY;
=======
    option (entity).kind = ENTITY;
>>>>>>> 0d691e2c

    // Natural number value.
    //
    // Must be greater than or equal to zero.
    int32 value = 1 [(min).value = "0"];
}<|MERGE_RESOLUTION|>--- conflicted
+++ resolved
@@ -32,11 +32,7 @@
 // Zero is considered a natural number.
 //
 message NaturalNumber {
-<<<<<<< HEAD
-    option (.entity).kind = ENTITY;
-=======
     option (entity).kind = ENTITY;
->>>>>>> 0d691e2c
 
     // Natural number value.
     //
