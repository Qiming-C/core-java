/*
 * Copyright 2017, TeamDev Ltd. All rights reserved.
 *
 * Redistribution and use in source and/or binary forms, with or without
 * modification, must retain the above copyright notice and the following
 * disclaimer.
 *
 * THIS SOFTWARE IS PROVIDED BY THE COPYRIGHT HOLDERS AND CONTRIBUTORS
 * "AS IS" AND ANY EXPRESS OR IMPLIED WARRANTIES, INCLUDING, BUT NOT
 * LIMITED TO, THE IMPLIED WARRANTIES OF MERCHANTABILITY AND FITNESS FOR
 * A PARTICULAR PURPOSE ARE DISCLAIMED. IN NO EVENT SHALL THE COPYRIGHT
 * OWNER OR CONTRIBUTORS BE LIABLE FOR ANY DIRECT, INDIRECT, INCIDENTAL,
 * SPECIAL, EXEMPLARY, OR CONSEQUENTIAL DAMAGES (INCLUDING, BUT NOT
 * LIMITED TO, PROCUREMENT OF SUBSTITUTE GOODS OR SERVICES; LOSS OF USE,
 * DATA, OR PROFITS; OR BUSINESS INTERRUPTION) HOWEVER CAUSED AND ON ANY
 * THEORY OF LIABILITY, WHETHER IN CONTRACT, STRICT LIABILITY, OR TORT
 * (INCLUDING NEGLIGENCE OR OTHERWISE) ARISING IN ANY WAY OUT OF THE USE
 * OF THIS SOFTWARE, EVEN IF ADVISED OF THE POSSIBILITY OF SUCH DAMAGE.
 */

package org.spine3.test;

import com.google.common.annotations.VisibleForTesting;
import com.google.protobuf.Message;
import com.google.protobuf.Timestamp;
import org.spine3.Internal;
import org.spine3.base.Command;
import org.spine3.base.CommandContext;
import org.spine3.client.CommandFactory;
import org.spine3.time.ZoneOffset;
import org.spine3.time.ZoneOffsets;
import org.spine3.users.UserId;

import static org.spine3.test.Tests.newUserId;

/**
 * The command factory, which allows generating commands as if the were
 * created at the specified moments in time.
 *
 * @author Alexaner Yevsyukov
 */
@Internal
@VisibleForTesting
public class TestCommandFactory extends CommandFactory {

    protected TestCommandFactory(UserId actor, ZoneOffset zoneOffset) {
        super(newBuilder().setActor(actor)
                          .setZoneOffset(zoneOffset));
    }

    public static TestCommandFactory newInstance(String actor, ZoneOffset zoneOffset) {
        return new TestCommandFactory(newUserId(actor), zoneOffset);
    }

    public static TestCommandFactory newInstance(Class<?> testClass) {
        return newInstance(testClass.getName(), ZoneOffsets.UTC);
    }

    /** Creates new command with the passed timestamp. */
    public Command create(Message message, Timestamp timestamp) {
<<<<<<< HEAD
        final Command command = createCommand(message);
        return Tests.adjustTimestamp(command, timestamp);
=======
        final Command command = create(message);
        return TimeTests.adjustTimestamp(command, timestamp);
>>>>>>> bfec74e4
    }

    /**
     * {@inheritDoc}
     *
     * <p>Overrides to open access to creating command contexts in tests.
     */
    @Override
    public CommandContext createContext() {
        return super.createContext();
    }
}<|MERGE_RESOLUTION|>--- conflicted
+++ resolved
@@ -58,13 +58,9 @@
 
     /** Creates new command with the passed timestamp. */
     public Command create(Message message, Timestamp timestamp) {
-<<<<<<< HEAD
         final Command command = createCommand(message);
-        return Tests.adjustTimestamp(command, timestamp);
-=======
-        final Command command = create(message);
         return TimeTests.adjustTimestamp(command, timestamp);
->>>>>>> bfec74e4
+
     }
 
     /**
