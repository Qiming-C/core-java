/*
 * Copyright 2015, TeamDev Ltd. All rights reserved.
 *
 * Redistribution and use in source and/or binary forms, with or without
 * modification, must retain the above copyright notice and the following
 * disclaimer.
 *
 * THIS SOFTWARE IS PROVIDED BY THE COPYRIGHT HOLDERS AND CONTRIBUTORS
 * "AS IS" AND ANY EXPRESS OR IMPLIED WARRANTIES, INCLUDING, BUT NOT
 * LIMITED TO, THE IMPLIED WARRANTIES OF MERCHANTABILITY AND FITNESS FOR
 * A PARTICULAR PURPOSE ARE DISCLAIMED. IN NO EVENT SHALL THE COPYRIGHT
 * OWNER OR CONTRIBUTORS BE LIABLE FOR ANY DIRECT, INDIRECT, INCIDENTAL,
 * SPECIAL, EXEMPLARY, OR CONSEQUENTIAL DAMAGES (INCLUDING, BUT NOT
 * LIMITED TO, PROCUREMENT OF SUBSTITUTE GOODS OR SERVICES; LOSS OF USE,
 * DATA, OR PROFITS; OR BUSINESS INTERRUPTION) HOWEVER CAUSED AND ON ANY
 * THEORY OF LIABILITY, WHETHER IN CONTRACT, STRICT LIABILITY, OR TORT
 * (INCLUDING NEGLIGENCE OR OTHERWISE) ARISING IN ANY WAY OUT OF THE USE
 * OF THIS SOFTWARE, EVEN IF ADVISED OF THE POSSIBILITY OF SUCH DAMAGE.
 */

package org.spine3.server.procman;

import com.google.protobuf.Message;
import org.spine3.protobuf.MessageField;
import org.spine3.server.EntityId;
import org.spine3.server.procman.error.MissingProcessManagerIdException;

import static org.spine3.util.Identifiers.ID_PROPERTY_SUFFIX;

/**
 * A value object for process manager IDs.
 *
 * @param <I> the type of process manager IDs
 * @author Alexander Litus
 */
public class ProcessManagerId<I> extends EntityId<I> {

<<<<<<< HEAD
=======
    /**
     * The process manager ID must be the first field in events/commands.
     */
    public static final int PROCESS_MANAGER_ID_FIELD_INDEX = 0;

>>>>>>> fb076976
    private ProcessManagerId(I value) {
        super(value);
    }

    /**
     * Creates a new non-null ID of a process manager.
     *
     * @param value id value
     * @return new manager instance
     */
    public static <I> ProcessManagerId<I> of(I value) {
        return new ProcessManagerId<>(value);
    }

    /**
     * Obtains a process manager ID from the passed command/event instance.
     *
     * <p>The ID value must be the first field of the proto file. Its name must end with the "id" suffix.
     *
     * @param message the command/event to get id from
     * @return value of the id
     */
    public static ProcessManagerId from(Message message) {
        final Object value = FIELD.getValue(message);
        return of(value);
    }

    /**
     * Accessor object for process manager ID fields.
     *
     * <p>A process manager ID must be the first field defined in a message type.
     * Its name must end with {@code "id"} suffix.
     */
    private static final MessageField FIELD = new MessageField(0) {
        @Override
        protected RuntimeException createUnavailableFieldException(Message message, String fieldName) {
            return new MissingProcessManagerIdException(message.getClass().getName(), fieldName);
        }

        @Override
        protected boolean isFieldAvailable(Message message) {
            final String fieldName = MessageField.getFieldName(message, getIndex());
            final boolean result = fieldName.endsWith(ID_PROPERTY_SUFFIX);
            return result;
        }
    };
}<|MERGE_RESOLUTION|>--- conflicted
+++ resolved
@@ -35,14 +35,11 @@
  */
 public class ProcessManagerId<I> extends EntityId<I> {
 
-<<<<<<< HEAD
-=======
     /**
      * The process manager ID must be the first field in events/commands.
      */
     public static final int PROCESS_MANAGER_ID_FIELD_INDEX = 0;
 
->>>>>>> fb076976
     private ProcessManagerId(I value) {
         super(value);
     }
