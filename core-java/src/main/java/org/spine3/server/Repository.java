/*
 * Copyright 2015, TeamDev Ltd. All rights reserved.
 *
 * Redistribution and use in source and/or binary forms, with or without
 * modification, must retain the above copyright notice and the following
 * disclaimer.
 *
 * THIS SOFTWARE IS PROVIDED BY THE COPYRIGHT HOLDERS AND CONTRIBUTORS
 * "AS IS" AND ANY EXPRESS OR IMPLIED WARRANTIES, INCLUDING, BUT NOT
 * LIMITED TO, THE IMPLIED WARRANTIES OF MERCHANTABILITY AND FITNESS FOR
 * A PARTICULAR PURPOSE ARE DISCLAIMED. IN NO EVENT SHALL THE COPYRIGHT
 * OWNER OR CONTRIBUTORS BE LIABLE FOR ANY DIRECT, INDIRECT, INCIDENTAL,
 * SPECIAL, EXEMPLARY, OR CONSEQUENTIAL DAMAGES (INCLUDING, BUT NOT
 * LIMITED TO, PROCUREMENT OF SUBSTITUTE GOODS OR SERVICES; LOSS OF USE,
 * DATA, OR PROFITS; OR BUSINESS INTERRUPTION) HOWEVER CAUSED AND ON ANY
 * THEORY OF LIABILITY, WHETHER IN CONTRACT, STRICT LIABILITY, OR TORT
 * (INCLUDING NEGLIGENCE OR OTHERWISE) ARISING IN ANY WAY OUT OF THE USE
 * OF THIS SOFTWARE, EVEN IF ADVISED OF THE POSSIBILITY OF SUCH DAMAGE.
 */
package org.spine3.server;

import org.spine3.util.Classes;

import javax.annotation.CheckReturnValue;
import javax.annotation.Nullable;

/**
 * Base interface for repositories.
 *
 * @param <I> the type of the IDs of entity objects
 * @param <E> the type of the stored object
 * @author Mikhail Melnik
 * @author Alexander Yevsyukov
 */
public interface Repository<I, E extends Entity<I, ?>> {

    /**
     * Assigns the storage to the repository.
     *
     * <p>The type of the storage depends on and should be checked by the implementations.
     *
     * <p>This method should be normally called once during registration of the repository with {@link BoundedContext}.
     * An attempt to call this method twice with different parameters will cause {@link IllegalStateException}.
     *
     * <p>{@link BoundedContext} will call this method with {@code null} argument to request performing all necessary
<<<<<<< HEAD
     * clean-up operations before the the engine stops.
=======
     * clean-up operations before the context is closed.
>>>>>>> c2f18087
     *
     * <p>Another storage can be assigned after this method is called with {@code null} parameter.
     *
     * @param storage a storage instance or {@code null} if the current storage should be dismissed.
     *                If there is no storage assigned, passing {@code null} does not have effect
     * @throws ClassCastException    if the passed storage is not of the required type
     * @throws IllegalStateException on attempt to assign a storage if another storage is already assigned
     */
    void assignStorage(@Nullable Object storage);

    /**
     * Create a new entity instance with its default state.
     *
     * @param id the id of the entity
     * @return new entity instance
     */
    @CheckReturnValue
    E create(I id);

    /**
     * Stores the passed object.
     *
     * @param obj an instance to store
     */
    void store(E obj);

    /**
     * Loads the entity with the passed ID.
     *
     * @param id the id of the entity to load
     * @return the entity or {@code null} if there's no entity with such id
     */
    @CheckReturnValue
    @Nullable
    E load(I id);

    @SuppressWarnings("UtilityClass")
    class TypeInfo {
        /**
         * The index of the declaration of the generic type {@code I} in the {@link Repository} interface.
         */
        private static final int ID_CLASS_GENERIC_INDEX = 0;
        /**
         * The index of the declaration of the generic type {@code E} in the {@link Repository} interface.
         */
        private static final int ENTITY_CLASS_GENERIC_INDEX = 1;

        private TypeInfo() {
        }

        /**
         * Returns {@link Class} of entity IDs of the passed repository.
         *
         * @return the aggregate id {@link Class}
         */
        @CheckReturnValue
        public static <I> Class<I> getIdClass(Class<? extends Repository> clazz) {
            return Classes.getGenericParameterType(clazz, ID_CLASS_GENERIC_INDEX);
        }

        /**
         * Returns {@link Class} object representing entity type of the given repository.
         *
         * @return the aggregate root {@link Class}
         */
        @CheckReturnValue
        public static <E extends Entity> Class<E> getEntityClass(Class<? extends Repository> clazz) {
            return Classes.getGenericParameterType(clazz, ENTITY_CLASS_GENERIC_INDEX);
        }
    }
}<|MERGE_RESOLUTION|>--- conflicted
+++ resolved
@@ -43,11 +43,7 @@
      * An attempt to call this method twice with different parameters will cause {@link IllegalStateException}.
      *
      * <p>{@link BoundedContext} will call this method with {@code null} argument to request performing all necessary
-<<<<<<< HEAD
-     * clean-up operations before the the engine stops.
-=======
      * clean-up operations before the context is closed.
->>>>>>> c2f18087
      *
      * <p>Another storage can be assigned after this method is called with {@code null} parameter.
      *
