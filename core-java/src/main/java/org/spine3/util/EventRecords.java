/*
 * Copyright 2016, TeamDev Ltd. All rights reserved.
 *
 * Redistribution and use in source and/or binary forms, with or without
 * modification, must retain the above copyright notice and the following
 * disclaimer.
 *
 * THIS SOFTWARE IS PROVIDED BY THE COPYRIGHT HOLDERS AND CONTRIBUTORS
 * "AS IS" AND ANY EXPRESS OR IMPLIED WARRANTIES, INCLUDING, BUT NOT
 * LIMITED TO, THE IMPLIED WARRANTIES OF MERCHANTABILITY AND FITNESS FOR
 * A PARTICULAR PURPOSE ARE DISCLAIMED. IN NO EVENT SHALL THE COPYRIGHT
 * OWNER OR CONTRIBUTORS BE LIABLE FOR ANY DIRECT, INDIRECT, INCIDENTAL,
 * SPECIAL, EXEMPLARY, OR CONSEQUENTIAL DAMAGES (INCLUDING, BUT NOT
 * LIMITED TO, PROCUREMENT OF SUBSTITUTE GOODS OR SERVICES; LOSS OF USE,
 * DATA, OR PROFITS; OR BUSINESS INTERRUPTION) HOWEVER CAUSED AND ON ANY
 * THEORY OF LIABILITY, WHETHER IN CONTRACT, STRICT LIABILITY, OR TORT
 * (INCLUDING NEGLIGENCE OR OTHERWISE) ARISING IN ANY WAY OUT OF THE USE
 * OF THIS SOFTWARE, EVEN IF ADVISED OF THE POSSIBILITY OF SUCH DAMAGE.
 */

package org.spine3.util;

import com.google.common.base.Predicate;
import com.google.protobuf.Any;
import com.google.protobuf.Message;
import com.google.protobuf.Timestamp;
import org.spine3.base.EventContext;
import org.spine3.base.EventRecord;
import org.spine3.protobuf.Messages;
import org.spine3.protobuf.Timestamps;
import org.spine3.server.stream.EventRecordFilter;
import org.spine3.type.TypeName;

import javax.annotation.Nullable;
import java.util.List;

import static com.google.common.base.Preconditions.checkArgument;
import static com.google.common.base.Preconditions.checkNotNull;
import static org.spine3.protobuf.Timestamps.isBetween;

/**
 * Utilities for working with event records.
 *
 * @author Alexander Yevsyukov
 */
@SuppressWarnings("UtilityClass")
public class EventRecords {

    /**
<<<<<<< HEAD
     * Obtains the timestamp of event ID generation.
     *
     * <p>The timestamp is calculated as a sum of command ID generation timestamp and
     * delta returned by {@link EventId#getDeltaNanos()}.
     *
     * @param eventId ID of the event
     * @return timestamp of event ID generation
     */
    public static Timestamp getTimestamp(EventId eventId) {
        final Timestamp commandTimestamp = eventId.getCommandId().getTimestamp();
        final Duration delta = TimeUtil.createDurationFromNanos(eventId.getDeltaNanos());
        final Timestamp result = TimeUtil.add(commandTimestamp, delta);
        return result;
    }

    /**
     * Calculates the timestamp of the event from the passed record.
=======
     * Compares two event records by their timestamps.
     */
    public static final Comparator<EventRecord> EVENT_RECORD_COMPARATOR = new Comparator<EventRecord>() {
        @Override
        public int compare(EventRecord o1, EventRecord o2) {
            final Timestamp timestamp1 = getTimestamp(o1);
            final Timestamp timestamp2 = getTimestamp(o2);
            return Timestamps.compare(timestamp1, timestamp2);
        }
    };

    /**
     * Obtains the timestamp of the event from the passed record.
>>>>>>> 0517bc00
     */
    public static Timestamp getTimestamp(EventRecord record) {
        final Timestamp result = record.getContext().getTimestamp();
        return result;
    }

    /**
     * Creates {@code EventRecord} instance with the passed event and context.
     */
    public static EventRecord createEventRecord(Message event, EventContext context) {
        final EventRecord result = EventRecord.newBuilder()
                .setEvent(Messages.toAny(event))
                .setContext(context)
                .build();
        return result;
    }

    /**
     * Extracts the event instance from the passed record.
     */
    public static Message getEvent(EventRecord eventRecord) {
        final Any any = eventRecord.getEvent();
        final Message result = Messages.fromAny(any);
        return result;
    }

    /**
     * The predicate to filter event records after some point in time.
     */
    public static class IsAfter implements Predicate<EventRecord> {

        private final Timestamp timestamp;

        public IsAfter(Timestamp timestamp) {
            this.timestamp = timestamp;
        }

        @Override
        public boolean apply(@Nullable EventRecord record) {
            if (record == null) {
                return false;
            }
            final Timestamp ts = getTimestamp(record);
            final boolean result = Timestamps.compare(ts, this.timestamp) > 0;
            return result;
        }
    }

    /**
     * The predicate to filter event records before some point in time.
     */
    public static class IsBefore implements Predicate<EventRecord> {

        private final Timestamp timestamp;

        public IsBefore(Timestamp timestamp) {
            this.timestamp = timestamp;
        }

        @Override
        public boolean apply(@Nullable EventRecord record) {
            if (record == null) {
                return false;
            }

            final Timestamp ts = getTimestamp(record);
            final boolean result = Timestamps.compare(ts, this.timestamp) < 0;
            return result;
        }
    }

    /**
     * The predicate to filter event records within a given time range.
     */
    public static class IsBetween implements Predicate<EventRecord> {

        private final Timestamp start;
        private final Timestamp finish;

        public IsBetween(Timestamp start, Timestamp finish) {
            checkNotNull(start, "after");
            checkNotNull(finish, "before");
            checkArgument(Timestamps.compare(start, finish) < 0, "`start` must be before `finish`");
            this.start = start;
            this.finish = finish;
        }

        @Override
        public boolean apply(@Nullable EventRecord record) {
            if (record == null) {
                return false;
            }

            final Timestamp ts = getTimestamp(record);
            final boolean result = isBetween(ts, start, finish);
            return result;
        }
    }

    /**
     * The predicate for filtering event records by {@link EventRecordFilter}.
     */
    public static class MatchesFilter implements Predicate<EventRecord> {

        private final EventRecordFilter filter;
        private final TypeName eventType;

        public MatchesFilter(EventRecordFilter filter) {
            this.filter = filter;
            this.eventType = TypeName.of(filter.getEventType());
        }

        @Override
        public boolean apply(@Nullable EventRecord record) {
            if (record == null) {
                return false;
            }

            final Message event = getEvent(record);
            final TypeName actualType = TypeName.of(event);
            final boolean specifiedEventType = eventType.value().isEmpty();
            if (!eventType.equals(actualType) && !specifiedEventType) {
                return false;
            }

            final EventContext context = record.getContext();
            final Any aggregateId = context.getAggregateId();
            final List<Any> aggregateIdList = filter.getAggregateIdList();
            if (aggregateIdList.isEmpty()) {
                return true;
            } else {
                final boolean matches = aggregateIdList.contains(aggregateId);
                return matches;
            }
        }
    }

    // @formatter:off
    private EventRecords() {}
}<|MERGE_RESOLUTION|>--- conflicted
+++ resolved
@@ -32,6 +32,7 @@
 import org.spine3.type.TypeName;
 
 import javax.annotation.Nullable;
+import java.util.Comparator;
 import java.util.List;
 
 import static com.google.common.base.Preconditions.checkArgument;
@@ -47,25 +48,6 @@
 public class EventRecords {
 
     /**
-<<<<<<< HEAD
-     * Obtains the timestamp of event ID generation.
-     *
-     * <p>The timestamp is calculated as a sum of command ID generation timestamp and
-     * delta returned by {@link EventId#getDeltaNanos()}.
-     *
-     * @param eventId ID of the event
-     * @return timestamp of event ID generation
-     */
-    public static Timestamp getTimestamp(EventId eventId) {
-        final Timestamp commandTimestamp = eventId.getCommandId().getTimestamp();
-        final Duration delta = TimeUtil.createDurationFromNanos(eventId.getDeltaNanos());
-        final Timestamp result = TimeUtil.add(commandTimestamp, delta);
-        return result;
-    }
-
-    /**
-     * Calculates the timestamp of the event from the passed record.
-=======
      * Compares two event records by their timestamps.
      */
     public static final Comparator<EventRecord> EVENT_RECORD_COMPARATOR = new Comparator<EventRecord>() {
@@ -79,7 +61,6 @@
 
     /**
      * Obtains the timestamp of the event from the passed record.
->>>>>>> 0517bc00
      */
     public static Timestamp getTimestamp(EventRecord record) {
         final Timestamp result = record.getContext().getTimestamp();
