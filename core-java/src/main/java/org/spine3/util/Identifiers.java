--- conflicted
+++ resolved
@@ -255,16 +255,10 @@
     }
 
     /**
-<<<<<<< HEAD
-     * A factory to retrieve a randomly generated UUID using {@link UUID#randomUUID()}.
-     *
-     * @return  A randomly generated {@code UUID}
-=======
      * Generates a new random UUID.
      *
      * @return the generated value
      * @see UUID#randomUUID()
->>>>>>> 102f0117
      */
     public static String newUuid() {
         final String id = UUID.randomUUID().toString();
