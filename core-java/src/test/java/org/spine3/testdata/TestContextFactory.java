/*
 * Copyright 2016, TeamDev Ltd. All rights reserved.
 *
 * Redistribution and use in source and/or binary forms, with or without
 * modification, must retain the above copyright notice and the following
 * disclaimer.
 *
 * THIS SOFTWARE IS PROVIDED BY THE COPYRIGHT HOLDERS AND CONTRIBUTORS
 * "AS IS" AND ANY EXPRESS OR IMPLIED WARRANTIES, INCLUDING, BUT NOT
 * LIMITED TO, THE IMPLIED WARRANTIES OF MERCHANTABILITY AND FITNESS FOR
 * A PARTICULAR PURPOSE ARE DISCLAIMED. IN NO EVENT SHALL THE COPYRIGHT
 * OWNER OR CONTRIBUTORS BE LIABLE FOR ANY DIRECT, INDIRECT, INCIDENTAL,
 * SPECIAL, EXEMPLARY, OR CONSEQUENTIAL DAMAGES (INCLUDING, BUT NOT
 * LIMITED TO, PROCUREMENT OF SUBSTITUTE GOODS OR SERVICES; LOSS OF USE,
 * DATA, OR PROFITS; OR BUSINESS INTERRUPTION) HOWEVER CAUSED AND ON ANY
 * THEORY OF LIABILITY, WHETHER IN CONTRACT, STRICT LIABILITY, OR TORT
 * (INCLUDING NEGLIGENCE OR OTHERWISE) ARISING IN ANY WAY OUT OF THE USE
 * OF THIS SOFTWARE, EVEN IF ADVISED OF THE POSSIBILITY OF SUCH DAMAGE.
 */

package org.spine3.testdata;

import com.google.protobuf.Any;
import com.google.protobuf.Message;
import com.google.protobuf.Timestamp;
import com.google.protobuf.util.TimeUtil;
import org.spine3.base.*;
import org.spine3.protobuf.Messages;
import org.spine3.time.ZoneOffset;
import org.spine3.util.Events;

import static org.spine3.testdata.TestAggregateIdFactory.createProjectId;


/**
 * Creates Context for tests.
 *
 * @author Mikhail Mikhaylov
 */
@SuppressWarnings({"UtilityClass"})
public class TestContextFactory {

    private static final Any PROJECT_ID = Messages.toAny(createProjectId("dummy_project_id_123"));

    private TestContextFactory() {
    }

    /**
     * Creates a new {@link CommandContext} with the given userId and command time.
     */
    public static CommandContext createCommandContext(UserId userId, CommandId commandId, Timestamp when) {
        return CommandContext.newBuilder()
                .setCommandId(commandId)
                .setActor(userId)
                .setTimestamp(when)
                .setZoneOffset(ZoneOffset.getDefaultInstance())
                .build();
    }

    /**
     * Creates a new {@link EventContext} with default properties.
     */
    public static EventContext createEventContext() {
        final Timestamp now = TimeUtil.getCurrentTime();
<<<<<<< HEAD
        final CommandId commandId = CommandId.newBuilder()
                .setActor(UserId.getDefaultInstance())
                .setTimestamp(now)
                .build();
        final EventId eventId = Events.generateId(commandId);
        return EventContext.newBuilder()
                .setEventId(eventId)
                .setAggregateId(PROJECT_ID)
=======
        final CommandContext commandContext = createCommandContext(
                UserId.getDefaultInstance(), CommandId.getDefaultInstance(), now);
        final EventId eventId = Events.generateId();

        return EventContext.newBuilder()
                .setEventId(eventId)
                .setCommandContext(commandContext)
                .setAggregateId(Messages.toAny(createProjectId(STUB_PROJECT_ID)))
>>>>>>> 0517bc00
                .build();
    }

    /**
     * Creates a new {@link EventContext} with the given userId and aggregateId.
     */
<<<<<<< HEAD
    public static EventContext createEventContext(UserId userId, Message aggregateId) {
        final CommandId commandId = Commands.generateId(userId);
        final EventId eventId = Events.generateId(commandId);
=======
    public static EventContext createEventContext(Message aggregateId) {
        final EventId eventId = Events.generateId();

>>>>>>> 0517bc00
        final EventContext.Builder builder = EventContext.newBuilder()
                .setEventId(eventId)
                .setAggregateId(Messages.toAny(aggregateId));
        return builder.build();
    }

    /**
     * Creates a new {@link EventContext} with the given timestamp.
     */
    public static EventContext createEventContext(Timestamp timestamp) {
        final CommandId commandId = CommandId.newBuilder()
                .setActor(UserId.getDefaultInstance())
                .setTimestamp(timestamp)
                .build();
        final EventId eventId = Events.createId(commandId, timestamp);
        final EventContext.Builder builder = EventContext.newBuilder()
                .setEventId(eventId)
                .setAggregateId(PROJECT_ID);
        return builder.build();
    }
}<|MERGE_RESOLUTION|>--- conflicted
+++ resolved
@@ -25,10 +25,10 @@
 import com.google.protobuf.Timestamp;
 import com.google.protobuf.util.TimeUtil;
 import org.spine3.base.*;
-import org.spine3.protobuf.Messages;
 import org.spine3.time.ZoneOffset;
 import org.spine3.util.Events;
 
+import static org.spine3.protobuf.Messages.toAny;
 import static org.spine3.testdata.TestAggregateIdFactory.createProjectId;
 
 
@@ -37,10 +37,10 @@
  *
  * @author Mikhail Mikhaylov
  */
-@SuppressWarnings({"UtilityClass"})
+@SuppressWarnings({"UtilityClass", "OverloadedMethodsWithSameNumberOfParameters"})
 public class TestContextFactory {
 
-    private static final Any PROJECT_ID = Messages.toAny(createProjectId("dummy_project_id_123"));
+    private static final Any AGGREGATE_ID = toAny(createProjectId("dummy_project_id_123"));
 
     private TestContextFactory() {
     }
@@ -62,16 +62,6 @@
      */
     public static EventContext createEventContext() {
         final Timestamp now = TimeUtil.getCurrentTime();
-<<<<<<< HEAD
-        final CommandId commandId = CommandId.newBuilder()
-                .setActor(UserId.getDefaultInstance())
-                .setTimestamp(now)
-                .build();
-        final EventId eventId = Events.generateId(commandId);
-        return EventContext.newBuilder()
-                .setEventId(eventId)
-                .setAggregateId(PROJECT_ID)
-=======
         final CommandContext commandContext = createCommandContext(
                 UserId.getDefaultInstance(), CommandId.getDefaultInstance(), now);
         final EventId eventId = Events.generateId();
@@ -79,26 +69,18 @@
         return EventContext.newBuilder()
                 .setEventId(eventId)
                 .setCommandContext(commandContext)
-                .setAggregateId(Messages.toAny(createProjectId(STUB_PROJECT_ID)))
->>>>>>> 0517bc00
+                .setAggregateId(AGGREGATE_ID)
                 .build();
     }
 
     /**
      * Creates a new {@link EventContext} with the given userId and aggregateId.
      */
-<<<<<<< HEAD
-    public static EventContext createEventContext(UserId userId, Message aggregateId) {
-        final CommandId commandId = Commands.generateId(userId);
-        final EventId eventId = Events.generateId(commandId);
-=======
     public static EventContext createEventContext(Message aggregateId) {
         final EventId eventId = Events.generateId();
-
->>>>>>> 0517bc00
         final EventContext.Builder builder = EventContext.newBuilder()
                 .setEventId(eventId)
-                .setAggregateId(Messages.toAny(aggregateId));
+                .setAggregateId(toAny(aggregateId));
         return builder.build();
     }
 
@@ -106,14 +88,11 @@
      * Creates a new {@link EventContext} with the given timestamp.
      */
     public static EventContext createEventContext(Timestamp timestamp) {
-        final CommandId commandId = CommandId.newBuilder()
-                .setActor(UserId.getDefaultInstance())
-                .setTimestamp(timestamp)
-                .build();
-        final EventId eventId = Events.createId(commandId, timestamp);
+        final EventId eventId = Events.generateId();
         final EventContext.Builder builder = EventContext.newBuilder()
                 .setEventId(eventId)
-                .setAggregateId(PROJECT_ID);
+                .setTimestamp(timestamp)
+                .setAggregateId(AGGREGATE_ID);
         return builder.build();
     }
 }