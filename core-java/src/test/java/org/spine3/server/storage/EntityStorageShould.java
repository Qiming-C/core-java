/*
 * Copyright 2015, TeamDev Ltd. All rights reserved.
 *
 * Redistribution and use in source and/or binary forms, with or without
 * modification, must retain the above copyright notice and the following
 * disclaimer.
 *
 * THIS SOFTWARE IS PROVIDED BY THE COPYRIGHT HOLDERS AND CONTRIBUTORS
 * "AS IS" AND ANY EXPRESS OR IMPLIED WARRANTIES, INCLUDING, BUT NOT
 * LIMITED TO, THE IMPLIED WARRANTIES OF MERCHANTABILITY AND FITNESS FOR
 * A PARTICULAR PURPOSE ARE DISCLAIMED. IN NO EVENT SHALL THE COPYRIGHT
 * OWNER OR CONTRIBUTORS BE LIABLE FOR ANY DIRECT, INDIRECT, INCIDENTAL,
 * SPECIAL, EXEMPLARY, OR CONSEQUENTIAL DAMAGES (INCLUDING, BUT NOT
 * LIMITED TO, PROCUREMENT OF SUBSTITUTE GOODS OR SERVICES; LOSS OF USE,
 * DATA, OR PROFITS; OR BUSINESS INTERRUPTION) HOWEVER CAUSED AND ON ANY
 * THEORY OF LIABILITY, WHETHER IN CONTRACT, STRICT LIABILITY, OR TORT
 * (INCLUDING NEGLIGENCE OR OTHERWISE) ARISING IN ANY WAY OUT OF THE USE
 * OF THIS SOFTWARE, EVEN IF ADVISED OF THE POSSIBILITY OF SUCH DAMAGE.
 */

package org.spine3.server.storage;

import com.google.protobuf.Any;
import com.google.protobuf.Message;
import org.junit.Test;
import org.spine3.server.Entity;
import org.spine3.test.project.ProjectId;
import org.spine3.testdata.TestAggregateIdFactory;

import javax.annotation.Nonnull;

import static org.junit.Assert.assertEquals;
import static org.spine3.testdata.TestAggregateIdFactory.createProjectId;

@SuppressWarnings({"InstanceMethodNamingConvention", "AbstractClassWithoutAbstractMethods",
        "ConstructorNotProtectedInAbstractClass", "DuplicateStringLiteralInspection"})
public abstract class EntityStorageShould {

    private final EntityStorage<String, ProjectId> storage;

    public EntityStorageShould(EntityStorage<String, ProjectId> storage) {
        this.storage = storage;
    }


    @Test
    public void return_empty_message_if_read_one_record_from_empty_storage() {

        final Message message = storage.read("nothing");
        assertEquals(Any.getDefaultInstance(), message);
    }

    @Test
    public void return_empty_message_if_read_one_record_by_null_id() {
        //noinspection ConstantConditions
        final Message message = storage.read(null);
        assertEquals(Any.getDefaultInstance(), message);
    }

    @Test(expected = NullPointerException.class)
    public void throw_exception_if_write_by_null_id() {
        //noinspection ConstantConditions
<<<<<<< HEAD
        storage.write(null, TestAggregateIdFactory.createProjectId("testId"));
=======
        storage.write(null, createProjectId("testId"));
>>>>>>> f5b861ad
    }

    @Test(expected = NullPointerException.class)
    public void throw_exception_if_write_null_message() {
        //noinspection ConstantConditions
        storage.write("nothing", null);
    }

    @Test
    public void save_and_read_message() {
        testSaveAndReadMessage("testId");
    }

    @Test
    public void save_and_read_several_messages() {

        testSaveAndReadMessage("testId_1");
        testSaveAndReadMessage("testId_2");
        testSaveAndReadMessage("testId_3");
    }

    private void testSaveAndReadMessage(String messageId) {

<<<<<<< HEAD
        final ProjectId expected = TestAggregateIdFactory.createProjectId(messageId);
=======
        final ProjectId expected = createProjectId(messageId);
>>>>>>> f5b861ad

        storage.write(expected.getId(), expected);

        final ProjectId actual = storage.read(expected.getId());

        assertEquals(expected, actual);
    }

    public static class TestEntity extends Entity<String, ProjectId> {

        private static final ProjectId DEFAULT_STATE = createProjectId("defaultProjectId");

        protected TestEntity(String id) {
            super(id);
        }

        @Nonnull
        @Override
        protected ProjectId getDefaultState() {
            return DEFAULT_STATE;
        }

        @Override
        protected void validate(ProjectId state) throws IllegalStateException {
            super.validate(state);
        }
    }
}<|MERGE_RESOLUTION|>--- conflicted
+++ resolved
@@ -25,7 +25,6 @@
 import org.junit.Test;
 import org.spine3.server.Entity;
 import org.spine3.test.project.ProjectId;
-import org.spine3.testdata.TestAggregateIdFactory;
 
 import javax.annotation.Nonnull;
 
@@ -60,11 +59,7 @@
     @Test(expected = NullPointerException.class)
     public void throw_exception_if_write_by_null_id() {
         //noinspection ConstantConditions
-<<<<<<< HEAD
-        storage.write(null, TestAggregateIdFactory.createProjectId("testId"));
-=======
         storage.write(null, createProjectId("testId"));
->>>>>>> f5b861ad
     }
 
     @Test(expected = NullPointerException.class)
@@ -88,11 +83,7 @@
 
     private void testSaveAndReadMessage(String messageId) {
 
-<<<<<<< HEAD
-        final ProjectId expected = TestAggregateIdFactory.createProjectId(messageId);
-=======
         final ProjectId expected = createProjectId(messageId);
->>>>>>> f5b861ad
 
         storage.write(expected.getId(), expected);
 
