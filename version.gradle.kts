/*
 * Copyright 2020, TeamDev. All rights reserved.
 *
 * Licensed under the Apache License, Version 2.0 (the "License");
 * you may not use this file except in compliance with the License.
 * You may obtain a copy of the License at
 *
 * http://www.apache.org/licenses/LICENSE-2.0
 *
 * Redistribution and use in source and/or binary forms, with or without
 * modification, must retain the above copyright notice and the following
 * disclaimer.
 *
 * THIS SOFTWARE IS PROVIDED BY THE COPYRIGHT HOLDERS AND CONTRIBUTORS
 * "AS IS" AND ANY EXPRESS OR IMPLIED WARRANTIES, INCLUDING, BUT NOT
 * LIMITED TO, THE IMPLIED WARRANTIES OF MERCHANTABILITY AND FITNESS FOR
 * A PARTICULAR PURPOSE ARE DISCLAIMED. IN NO EVENT SHALL THE COPYRIGHT
 * OWNER OR CONTRIBUTORS BE LIABLE FOR ANY DIRECT, INDIRECT, INCIDENTAL,
 * SPECIAL, EXEMPLARY, OR CONSEQUENTIAL DAMAGES (INCLUDING, BUT NOT
 * LIMITED TO, PROCUREMENT OF SUBSTITUTE GOODS OR SERVICES; LOSS OF USE,
 * DATA, OR PROFITS; OR BUSINESS INTERRUPTION) HOWEVER CAUSED AND ON ANY
 * THEORY OF LIABILITY, WHETHER IN CONTRACT, STRICT LIABILITY, OR TORT
 * (INCLUDING NEGLIGENCE OR OTHERWISE) ARISING IN ANY WAY OUT OF THE USE
 * OF THIS SOFTWARE, EVEN IF ADVISED OF THE POSSIBILITY OF SUCH DAMAGE.
 */

/**
 * The versions of the libraries used.
 *
 * This file is used in both module `build.gradle.kts` scripts and in the integration tests,
 * as we want to manage the versions in a single source.
 *
 * This version file adheres to the contract of the
 * [publishing application](https://github.com/SpineEventEngine/publishing).
 *
 * When changing the version declarations or adding new ones, make sure to change
 * the publishing application accordingly.
 */

/**
 * Version of this library.
 */
val coreJava = "2.0.0-jdk8.SNAPSHOT.10"

/**
 * Versions of the Spine libraries that `core-java` depends on.
 */
<<<<<<< HEAD
val base = "2.0.0-jdk8.SNAPSHOT.9"
val time = "2.0.0-jdk8.SNAPSHOT.9"
=======
val base = "2.0.0-jdk8.SNAPSHOT.10"
val time = "2.0.0-jdk8.SNAPSHOT.8"
>>>>>>> 901a649b

project.extra.apply {
    this["kotlinVersion"] = "1.4.21"
    this["versionToPublish"] = coreJava
    this["spineBaseVersion"] = base
    this["spineTimeVersion"] = time
}<|MERGE_RESOLUTION|>--- conflicted
+++ resolved
@@ -45,13 +45,8 @@
 /**
  * Versions of the Spine libraries that `core-java` depends on.
  */
-<<<<<<< HEAD
-val base = "2.0.0-jdk8.SNAPSHOT.9"
+val base = "2.0.0-jdk8.SNAPSHOT.10"
 val time = "2.0.0-jdk8.SNAPSHOT.9"
-=======
-val base = "2.0.0-jdk8.SNAPSHOT.10"
-val time = "2.0.0-jdk8.SNAPSHOT.8"
->>>>>>> 901a649b
 
 project.extra.apply {
     this["kotlinVersion"] = "1.4.21"
