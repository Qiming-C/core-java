/*
 * Copyright 2021, TeamDev. All rights reserved.
 *
 * Licensed under the Apache License, Version 2.0 (the "License");
 * you may not use this file except in compliance with the License.
 * You may obtain a copy of the License at
 *
 * http://www.apache.org/licenses/LICENSE-2.0
 *
 * Redistribution and use in source and/or binary forms, with or without
 * modification, must retain the above copyright notice and the following
 * disclaimer.
 *
 * THIS SOFTWARE IS PROVIDED BY THE COPYRIGHT HOLDERS AND CONTRIBUTORS
 * "AS IS" AND ANY EXPRESS OR IMPLIED WARRANTIES, INCLUDING, BUT NOT
 * LIMITED TO, THE IMPLIED WARRANTIES OF MERCHANTABILITY AND FITNESS FOR
 * A PARTICULAR PURPOSE ARE DISCLAIMED. IN NO EVENT SHALL THE COPYRIGHT
 * OWNER OR CONTRIBUTORS BE LIABLE FOR ANY DIRECT, INDIRECT, INCIDENTAL,
 * SPECIAL, EXEMPLARY, OR CONSEQUENTIAL DAMAGES (INCLUDING, BUT NOT
 * LIMITED TO, PROCUREMENT OF SUBSTITUTE GOODS OR SERVICES; LOSS OF USE,
 * DATA, OR PROFITS; OR BUSINESS INTERRUPTION) HOWEVER CAUSED AND ON ANY
 * THEORY OF LIABILITY, WHETHER IN CONTRACT, STRICT LIABILITY, OR TORT
 * (INCLUDING NEGLIGENCE OR OTHERWISE) ARISING IN ANY WAY OUT OF THE USE
 * OF THIS SOFTWARE, EVEN IF ADVISED OF THE POSSIBILITY OF SUCH DAMAGE.
 */

/**
 * The versions of the libraries used.
 *
 * This file is used in both module `build.gradle.kts` scripts and in the integration tests,
 * as we want to manage the versions in a single source.
 *
 * This version file adheres to the contract of the
 * [publishing application](https://github.com/SpineEventEngine/publishing).
 *
 * When changing the version declarations or adding new ones, make sure to change
 * the publishing application accordingly.
 */

/**
 * Version of this library.
 */
val coreJava = "2.0.0-SNAPSHOT.52"

/**
 * Versions of the Spine libraries that `core-java` depends on.
 */
val base = "2.0.0-SNAPSHOT.52"
<<<<<<< HEAD
val baseTypes = "2.0.0-SNAPSHOT.52"
=======
val baseTypes = "2.0.0-SNAPSHOT.40"
>>>>>>> 44322436
val time = "2.0.0-SNAPSHOT.40"

project.extra.apply {
    this["versionToPublish"] = coreJava
    this["spineBaseVersion"] = base
    this["spineBaseTypesVersion"] = baseTypes
    this["spineTimeVersion"] = time
    this["kotlinVersion"] = io.spine.internal.dependency.Kotlin.version
}<|MERGE_RESOLUTION|>--- conflicted
+++ resolved
@@ -40,17 +40,13 @@
 /**
  * Version of this library.
  */
-val coreJava = "2.0.0-SNAPSHOT.52"
+val coreJava = "2.0.0-SNAPSHOT.53"
 
 /**
  * Versions of the Spine libraries that `core-java` depends on.
  */
 val base = "2.0.0-SNAPSHOT.52"
-<<<<<<< HEAD
 val baseTypes = "2.0.0-SNAPSHOT.52"
-=======
-val baseTypes = "2.0.0-SNAPSHOT.40"
->>>>>>> 44322436
 val time = "2.0.0-SNAPSHOT.40"
 
 project.extra.apply {
