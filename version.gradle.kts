--- conflicted
+++ resolved
@@ -33,8 +33,4 @@
 val validationVersion: String by extra("2.0.0-SNAPSHOT.21")
 
 /** The version of this library. */
-<<<<<<< HEAD
-val versionToPublish: String by extra("2.0.0-SNAPSHOT.101")
-=======
-val versionToPublish: String by extra("2.0.0-SNAPSHOT.102")
->>>>>>> 9a874212
+val versionToPublish: String by extra("2.0.0-SNAPSHOT.103")