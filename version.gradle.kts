--- conflicted
+++ resolved
@@ -40,11 +40,7 @@
 /**
  * Version of this library.
  */
-<<<<<<< HEAD
-val coreJava = "2.0.0-SNAPSHOT.28"
-=======
 val coreJava = "2.0.0-SNAPSHOT.40"
->>>>>>> 8bac3e5f
 
 /**
  * Versions of the Spine libraries that `core-java` depends on.
