//
// Copyright 2017, TeamDev Ltd. All rights reserved.
//
// Redistribution and use in source and/or binary forms, with or without
// modification, must retain the above copyright notice and the following
// disclaimer.
//
// THIS SOFTWARE IS PROVIDED BY THE COPYRIGHT HOLDERS AND CONTRIBUTORS
// "AS IS" AND ANY EXPRESS OR IMPLIED WARRANTIES, INCLUDING, BUT NOT
// LIMITED TO, THE IMPLIED WARRANTIES OF MERCHANTABILITY AND FITNESS FOR
// A PARTICULAR PURPOSE ARE DISCLAIMED. IN NO EVENT SHALL THE COPYRIGHT
// OWNER OR CONTRIBUTORS BE LIABLE FOR ANY DIRECT, INDIRECT, INCIDENTAL,
// SPECIAL, EXEMPLARY, OR CONSEQUENTIAL DAMAGES (INCLUDING, BUT NOT
// LIMITED TO, PROCUREMENT OF SUBSTITUTE GOODS OR SERVICES; LOSS OF USE,
// DATA, OR PROFITS; OR BUSINESS INTERRUPTION) HOWEVER CAUSED AND ON ANY
// THEORY OF LIABILITY, WHETHER IN CONTRACT, STRICT LIABILITY, OR TORT
// (INCLUDING NEGLIGENCE OR OTHERWISE) ARISING IN ANY WAY OUT OF THE USE
// OF THIS SOFTWARE, EVEN IF ADVISED OF THE POSSIBILITY OF SUCH DAMAGE.
//
buildscript {
    repositories {
        mavenCentral()
        mavenLocal()

        // Spine releases repository.
        maven { url = 'http://maven.teamdev.com/repository/spine' }

        // Spine snapshots repository.
        maven { url = 'http://maven.teamdev.com/repository/spine-snapshots' }
    }

    ext {
        guavaVersion = '20.0'
        protobufGradlePluginVerison = '0.8.0'
        
        spineVersion = '0.8.16-SNAPSHOT'
        
        //TODO:2016-12-12:alexander.yevsyukov: Advance the plug-in version together with all the components and change
        // the version of the dependency below to `spineVersion` defined above.
<<<<<<< HEAD
        spineToolsVersion = '0.8.2-SNAPSHOT'
=======
        spineProtobufPluginVersion = '0.8.1-SNAPSHOT'
>>>>>>> cc095bca
    }
    dependencies {
        classpath group: 'com.google.guava', name: 'guava', version: guavaVersion
        classpath(group: 'com.google.protobuf', name: 'protobuf-gradle-plugin',
                                                version: protobufGradlePluginVerison) {
            // exclude an old Guava version
            exclude group: 'com.google.guava'
        }
        classpath group: 'org.spine3.tools', name: 'protobuf-plugin',
                                             version: spineToolsVersion
                                            //, changing: true // Uncomment this if you want the dependency to be
                                            // fetched on each build, but offline builds will not be available then.
    }
    configurations.all({
        resolutionStrategy.cacheChangingModulesFor(0, 'seconds')
    })
}

allprojects {
    apply plugin: 'maven'
    apply plugin: 'jacoco'
    apply plugin: 'idea'

    group = 'org.spine3'
    version = spineVersion
}

ext {
    // NOTE: when updating Protobuf dependency, please check that KnownTypes.addStandardProtobufTypes() method
    // is updated with new Message types introduced in the new version of Protobuf.
    protobufVersion = '3.2.0'
    protobufDependency = "com.google.protobuf:protoc:${protobufVersion}"
    gRpcVersion = '1.1.2'
    slf4JVersion = '1.7.21'
    jUnitVersion = '4.12'

    spineProtobufPluginId = 'org.spine3.tools.protobuf-plugin'
    publishPlugin = "$rootDir/scripts/publish.gradle"

    credentialsPropertyFile = 'credentials.properties'
    projectsToPublish = ["client", "server", "values", "testutil", "users"]
}

subprojects {

    project.ext {
        sourcesRootDir = "$projectDir/src"
        generatedRootDir = "$projectDir/generated"

        generatedJavaDir = "$generatedRootDir/main/java"
        generatedTestJavaDir = "$generatedRootDir/test/java"

        generatedGrpcDir = "$generatedRootDir/main/grpc"
        generatedTestGrpcDir = "$generatedRootDir/test/grpc"

        generatedSpineDir = "$generatedRootDir/main/spine"

        testArtifactsScript = "${rootDir}/scripts/test-artifacts.gradle"
        generateDescriptorSetScript = "${rootDir}/scripts/generate-descriptor-set.gradle"
        gRpcScript = "${rootDir}/scripts/grpc.gradle"
    }

    apply plugin: 'com.google.protobuf'
    apply plugin: 'java'

    sourceCompatibility = 1.7
    targetCompatibility = 1.7

    // Set Java home to point to JDK7 in gradle.properties file.
    //
    // For Mac OS X, it looks like this:
    //
    // # suppress inspection "UnusedProperty"
    // org.gradle.java.home=/Library/Java/JavaVirtualMachines/jdk1.7.0_80.jdk/Contents/Home/

    repositories {
        mavenLocal()
        mavenCentral()
    }

    dependencies {
        compile group: 'com.google.guava', name: 'guava', version: guavaVersion
        compile group: 'com.google.code.findbugs', name: 'jsr305', version: '3.0.0'

        //As a Library, we provide logging facade API, not specific logger bindings.
        //Target apps are free to use any binding they need.
        compile group: 'org.slf4j', name: 'slf4j-api', version: slf4JVersion

        compile group: 'com.google.protobuf', name: 'protobuf-java', version: protobufVersion
        compile group: 'com.google.protobuf', name: 'protobuf-java-util', version: protobufVersion

        //Use jdk14 bindings for test purposes only.
        testCompile group: 'org.slf4j', name: 'slf4j-jdk14', version: slf4JVersion
        testCompile(group: 'junit', name: 'junit', version: jUnitVersion) {
            exclude(module: 'hamcrest-core')
        }
        testCompile group: 'org.hamcrest', name: 'hamcrest-all', version: '1.3'
        testCompile group: 'org.mockito', name: 'mockito-core', version: '2.+'
        testCompile group: 'com.google.guava', name: 'guava-testlib', version: guavaVersion
    }

    sourceSets {
        main {
            proto.srcDirs = ["$sourcesRootDir/main/proto"]
            java.srcDirs = [generatedJavaDir, "$sourcesRootDir/main/java", generatedSpineDir]
            resources.srcDirs = ["$generatedRootDir/main/resources"]
        }
        test {
            proto.srcDirs = ["$sourcesRootDir/test/proto"]
            java.srcDirs = [generatedTestJavaDir, "$sourcesRootDir/test/java"]
            resources.srcDirs = ["$generatedRootDir/test/resources"]
        }
    }

    /* Uncomment this block if you need to display console output during the Gradle build.
    test {
        testLogging {
            // Make sure output from standard out or error is shown in Gradle output.
            showStandardStreams = true

            // Or we use events method:
            // events 'standard_out', 'standard_error'

            // Or set property events:
            // events = ['standard_out', 'standard_error']

            // Instead of string values we can
            // use enum values:
            // events org.gradle.api.tasks.testing.logging.TestLogEvent.STANDARD_OUT,
            //        org.gradle.api.tasks.testing.logging.TestLogEvent.STANDARD_ERROR,
        }
    }
    */

    protobuf {
        // The below suppressions `GroovyAssignabilityCheck` is a workaround for the IDEA bug.
        // See: https://youtrack.jetbrains.com/issue/IDEA-141744
        //noinspection GroovyAssignabilityCheck
        plugins {
            grpc {
                artifact = "io.grpc:protoc-gen-grpc-java:$gRpcVersion"
            }
        }
        generatedFilesBaseDir = generatedRootDir
        protoc {
            artifact = protobufDependency
        }

        // The below code removes deprecation annotations from the code generated by Protobuf compiler.
        // See details at the link below:
        //    https://github.com/google/protobuf/issues/2054
        generateProtoTasks {
            all().each { final task ->
                task.doLast {
                    ant.replaceregexp(
                            match:'@java.lang.Deprecated|@deprecated',
                            replace:'',
                            flags:'g',
                            byline:true
                    ) {
                        fileset(dir: "${protobuf.generatedFilesBaseDir}/main/java")

                        final generatedTests = "${protobuf.generatedFilesBaseDir}/test/java"
                        if (new File(generatedTests).exists()) {
                            fileset(dir: generatedTests)
                        }
                    }
                }
            }
        }
    }

    task sourceJar(type: Jar) {
        from sourceSets.main.allJava
        classifier "sources"
    }

    task testOutputJar(type: Jar) {
        from sourceSets.test.output
        classifier "test"
    }
    
    apply from: "${rootDir}/scripts/no-internal-javadoc.gradle"

    idea.module.iml {
        beforeMerged { final module ->
            module.dependencies.clear()
        }
        whenMerged { final module ->
            module.dependencies*.exported = true
        }
    }

    idea.module {
        generatedSourceDirs += file(generatedJavaDir)
        testSourceDirs += file(generatedTestJavaDir)
    }
}

idea.project.ipr {
    beforeMerged { final project ->
        project.modulePaths.clear()
    }
    withXml { final provider ->
        provider.node.component
                .find { it.@name == 'VcsDirectoryMappings' }
                .mapping.@vcs = 'Git'
    }
}

// Aggregated coverage report across all subprojects.
apply from: "${rootDir}/scripts/jacoco.gradle"

apply from: publishPlugin<|MERGE_RESOLUTION|>--- conflicted
+++ resolved
@@ -37,11 +37,7 @@
         
         //TODO:2016-12-12:alexander.yevsyukov: Advance the plug-in version together with all the components and change
         // the version of the dependency below to `spineVersion` defined above.
-<<<<<<< HEAD
         spineToolsVersion = '0.8.2-SNAPSHOT'
-=======
-        spineProtobufPluginVersion = '0.8.1-SNAPSHOT'
->>>>>>> cc095bca
     }
     dependencies {
         classpath group: 'com.google.guava', name: 'guava', version: guavaVersion
