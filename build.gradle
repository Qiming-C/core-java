/*
 * Copyright 2019, TeamDev. All rights reserved.
 *
 * Redistribution and use in source and/or binary forms, with or without
 * modification, must retain the above copyright notice and the following
 * disclaimer.
 *
 * THIS SOFTWARE IS PROVIDED BY THE COPYRIGHT HOLDERS AND CONTRIBUTORS
 * "AS IS" AND ANY EXPRESS OR IMPLIED WARRANTIES, INCLUDING, BUT NOT
 * LIMITED TO, THE IMPLIED WARRANTIES OF MERCHANTABILITY AND FITNESS FOR
 * A PARTICULAR PURPOSE ARE DISCLAIMED. IN NO EVENT SHALL THE COPYRIGHT
 * OWNER OR CONTRIBUTORS BE LIABLE FOR ANY DIRECT, INDIRECT, INCIDENTAL,
 * SPECIAL, EXEMPLARY, OR CONSEQUENTIAL DAMAGES (INCLUDING, BUT NOT
 * LIMITED TO, PROCUREMENT OF SUBSTITUTE GOODS OR SERVICES; LOSS OF USE,
 * DATA, OR PROFITS; OR BUSINESS INTERRUPTION) HOWEVER CAUSED AND ON ANY
 * THEORY OF LIABILITY, WHETHER IN CONTRACT, STRICT LIABILITY, OR TORT
 * (INCLUDING NEGLIGENCE OR OTHERWISE) ARISING IN ANY WAY OUT OF THE USE
 * OF THIS SOFTWARE, EVEN IF ADVISED OF THE POSSIBILITY OF SUCH DAMAGE.
 */

buildscript {

    // Applying from `version.gradle` inside the `buildscript` section to reuse the properties.
    //
    // As long as `buildscript` section is always evaluated first, we need to apply
    // `version.gradle` explicitly here.
    apply from: 'version.gradle'
    apply from: "$rootDir/config/gradle/dependencies.gradle"

    repositories {
<<<<<<< HEAD
=======
        maven { url = repos.oldSpine }
        maven { url = repos.oldSpineSnapshots }
        maven { url = repos.spine }
        maven { url = repos.spineSnapshots }
        jcenter()
        maven { url = repos.gradlePlugins }
>>>>>>> 12180939
        mavenLocal()
        maven { 
            url = repos.spine 
            content {
                includeGroup 'io.spine'
                includeGroup 'io.spine.tools'
            }
            mavenContent {
                releasesOnly()
            }
        }
        maven { 
            url = repos.spineSnapshots
            content {
                includeGroup 'io.spine'
                includeGroup 'io.spine.tools'
            }
            mavenContent {
                snapshotsOnly()
            }
        }
        jcenter()
        maven { url = repos.gradlePlugins }
    }

    dependencies {
        classpath deps.build.guava
        classpath deps.build.gradlePlugins.errorProne
        classpath deps.build.gradlePlugins.protobuf
        classpath "io.spine.tools:spine-model-compiler:$spineBaseVersion"
    }

    configurations.all({
        resolutionStrategy {
            force deps.build.guava
            force deps.build.protobuf
        }
    })
}

apply from: 'version.gradle'

ext {
    spineJacocoScript = "${rootDir}/config/gradle/jacoco.gradle"
    spineProtobufPluginId = 'io.spine.tools.spine-model-compiler'

    credentialsPropertyFile = 'credentials.properties'
    publishPlugin = "$rootDir/config/gradle/publish.gradle"
    projectsToPublish = ["core",
                         "client",
                         "server",
                         "testutil-core",
                         "testutil-client",
                         "testutil-server",
                         "model-assembler",
                         "model-verifier"]
}

allprojects {
    apply plugin: 'maven'
    apply plugin: 'jacoco'
    apply plugin: 'idea'
    apply plugin: 'project-report'

    group = 'io.spine'
    version = versionToPublish
}

final boolean isTravis = System.env.TRAVIS == 'true'

/**
 * Determines whether the given {@code project} should expose its Javadoc to
 * SpineEventEngine.github.io website.
 *
 * <p>Currently, the {@code testutil} projects are excluded from publishing, as well as the modules
 * that perform the model compile-time checks.
 *
 * @param project the project to check
 * @return {@code true} is the project Javadoc should be published, {@code false} otherwise
 */
static boolean shouldPublishJavadoc(final Project project) {
    return !project.name.startsWith('testutil') && !project.name.startsWith("model")
}

subprojects {

    configurations {
        // Avoid collisions of Java classes defined both in `protobuf-lite` and `protobuf-java`
        runtime.exclude group: "com.google.protobuf", module: "protobuf-lite"
        testRuntime.exclude group: "com.google.protobuf", module: "protobuf-lite"

        all {
            resolutionStrategy {
                force deps.build.guava
                force deps.build.protobuf
                force deps.test.guavaTestlib
            }
        }
    }

    project.ext {
        sourcesRootDir = "$projectDir/src"
        generatedRootDir = "$projectDir/generated"

        generatedJavaDir = "$generatedRootDir/main/java"
        generatedTestJavaDir = "$generatedRootDir/test/java"

        generatedGrpcDir = "$generatedRootDir/main/grpc"
        generatedTestGrpcDir = "$generatedRootDir/test/grpc"

        generatedSpineDir = "$generatedRootDir/main/spine"
        generatedTestSpineDir = "$generatedRootDir/test/spine"

        testArtifactsScript = "${rootDir}/scripts/test-artifacts.gradle"
        filterInternalJavadocsScript = "${rootDir}/config/gradle/filter-internal-javadoc.gradle"
        updateDocsPlugin = "$rootDir/scripts/update-gh-pages.gradle"
    }

    apply plugin: 'com.google.protobuf'
    apply plugin: 'java-library'
    apply plugin: 'net.ltgt.errorprone'
    apply plugin: spineProtobufPluginId

    apply from: deps.scripts.javacArgs

    // Specific setup for a Travis build,
    // which prevents appearing of warning messages in build logs.
    //
    // It is expected that warnings are viewed and analyzed in the local build logs.
    if (isTravis) {
        javadoc {

            // Set the maximum number of Javadoc warnings to print.
            //
            // If the parameter value is zero, all warnings will be printed.
            options.addStringOption('Xmaxwarns', '1')
        }
    }

    sourceCompatibility = 1.8
    targetCompatibility = 1.8

    // Set Java home to point to JDK8 in gradle.properties file.
    //
    // For Mac OS X, it looks like this:
    //
    // # suppress inspection "UnusedProperty"
    // org.gradle.java.home=/Library/Java/JavaVirtualMachines/jdk1.8.0_51.jdk/Contents/Home/

    repositories {
<<<<<<< HEAD
=======
        jcenter()
        maven { url = repos.gradlePlugins }
>>>>>>> 12180939
        mavenLocal()
        maven {
            url = repos.spine
            content {
                includeGroup 'io.spine'
                includeGroup 'io.spine.tools'
            }
            mavenContent {
                releasesOnly()
            }
        }
        maven {
            url = repos.spineSnapshots
            content {
                includeGroup 'io.spine'
                includeGroup 'io.spine.tools'
            }
            mavenContent {
                snapshotsOnly()
            }
        }
        jcenter()
    }

    dependencies {
        errorprone deps.build.errorProneCore
        errorproneJavac deps.build.errorProneJavac
        // For dependencies config. based on version of Java, see:
        //  https://github.com/epeee/junit-jupiter-extension-testing/blob/57b7ba75ab64ed8c229d2a5b14a954d6ae359189/gradle/errorprone.gradle

        implementation deps.build.guava

        //TODO:2018-05-11:alexander.yevsyukov: Replace the below with Checker Framework
        // after Guava fully migrates from it too.
        implementation deps.build.jsr305Annotations

        implementation deps.build.checkerAnnotations
        implementation deps.build.errorProneAnnotations

        implementation deps.build.slf4j

        //Use jdk14 bindings for test purposes only.
        testImplementation deps.test.slf4j
        testImplementation deps.test.hamcrest
        testImplementation deps.test.mockito
        testImplementation deps.test.guavaTestlib
        testImplementation deps.test.junit5Api
        testImplementation deps.test.junit5Runner
    }

    sourceSets {
        main {
            proto.srcDirs "$sourcesRootDir/main/proto"
            java.srcDirs generatedJavaDir, "$sourcesRootDir/main/java", generatedSpineDir
            resources.srcDirs "$generatedRootDir/main/resources"
        }
        test {
            proto.srcDirs "$sourcesRootDir/test/proto"
            java.srcDirs generatedTestJavaDir, "$sourcesRootDir/test/java", generatedTestSpineDir
            resources.srcDirs "$generatedRootDir/test/resources"
        }
    }

    test {
        useJUnitPlatform {
            includeEngines 'junit-jupiter'
        }
    }

    apply from: deps.scripts.testOutput
    apply from: deps.scripts.javadocOptions
    
    task sourceJar(type: Jar) {
        from sourceSets.main.allJava
        classifier "sources"
    }

    task testOutputJar(type: Jar) {
        from sourceSets.test.output
        classifier "test"
    }

    task javadocJar(type: Jar, dependsOn: 'javadoc') {
        from ("$projectDir/build/docs/javadoc")
        classifier "javadoc"
    }

    // Apply the same IDEA module configuration for each of sub-projects.
    idea {
        module {
            generatedSourceDirs += file(generatedJavaDir)
            generatedSourceDirs += file(generatedGrpcDir)
            generatedSourceDirs += file(generatedSpineDir)
            generatedSourceDirs += file(generatedTestJavaDir)
            generatedSourceDirs += file(generatedTestGrpcDir)
            generatedSourceDirs += file(generatedTestSpineDir)

            testSourceDirs += file(generatedTestJavaDir)

            downloadJavadoc = true
            downloadSources = true

            iml {
                beforeMerged { final module ->
                    module.dependencies.clear()
                }
                whenMerged { final module ->
                    module.dependencies*.exported = true
                }
            }
        }
    }

    // Apply the Javadoc publishing plugin.
    // This plugin *must* be applied here, not in the module `build.gradle` files.
    //
    if (shouldPublishJavadoc(project)) {
        apply from: updateDocsPlugin
    }
}

apply from: publishPlugin

// IDEA project configuration.
idea {
    project {
        ipr {
            beforeMerged { final project ->
                project.modulePaths.clear()
            }
            withXml { final provider ->
                provider.node.component
                        .find { it.@name == 'VcsDirectoryMappings' }
                        .mapping.@vcs = 'Git'
            }
        }
    }
}

// Aggregated coverage report across all subprojects.
apply from: spineJacocoScript<|MERGE_RESOLUTION|>--- conflicted
+++ resolved
@@ -28,15 +28,6 @@
     apply from: "$rootDir/config/gradle/dependencies.gradle"
 
     repositories {
-<<<<<<< HEAD
-=======
-        maven { url = repos.oldSpine }
-        maven { url = repos.oldSpineSnapshots }
-        maven { url = repos.spine }
-        maven { url = repos.spineSnapshots }
-        jcenter()
-        maven { url = repos.gradlePlugins }
->>>>>>> 12180939
         mavenLocal()
         maven { 
             url = repos.spine 
@@ -187,11 +178,6 @@
     // org.gradle.java.home=/Library/Java/JavaVirtualMachines/jdk1.8.0_51.jdk/Contents/Home/
 
     repositories {
-<<<<<<< HEAD
-=======
-        jcenter()
-        maven { url = repos.gradlePlugins }
->>>>>>> 12180939
         mavenLocal()
         maven {
             url = repos.spine
