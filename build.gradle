//
// Copyright 2017, TeamDev Ltd. All rights reserved.
//
// Redistribution and use in source and/or binary forms, with or without
// modification, must retain the above copyright notice and the following
// disclaimer.
//
// THIS SOFTWARE IS PROVIDED BY THE COPYRIGHT HOLDERS AND CONTRIBUTORS
// "AS IS" AND ANY EXPRESS OR IMPLIED WARRANTIES, INCLUDING, BUT NOT
// LIMITED TO, THE IMPLIED WARRANTIES OF MERCHANTABILITY AND FITNESS FOR
// A PARTICULAR PURPOSE ARE DISCLAIMED. IN NO EVENT SHALL THE COPYRIGHT
// OWNER OR CONTRIBUTORS BE LIABLE FOR ANY DIRECT, INDIRECT, INCIDENTAL,
// SPECIAL, EXEMPLARY, OR CONSEQUENTIAL DAMAGES (INCLUDING, BUT NOT
// LIMITED TO, PROCUREMENT OF SUBSTITUTE GOODS OR SERVICES; LOSS OF USE,
// DATA, OR PROFITS; OR BUSINESS INTERRUPTION) HOWEVER CAUSED AND ON ANY
// THEORY OF LIABILITY, WHETHER IN CONTRACT, STRICT LIABILITY, OR TORT
// (INCLUDING NEGLIGENCE OR OTHERWISE) ARISING IN ANY WAY OUT OF THE USE
// OF THIS SOFTWARE, EVEN IF ADVISED OF THE POSSIBILITY OF SUCH DAMAGE.
//
buildscript {
    repositories {
        mavenCentral()
        mavenLocal()

        // Spine releases repository.
        maven { url = 'http://maven.teamdev.com/repository/spine' }

        // Spine snapshots repository.
        maven { url = 'http://maven.teamdev.com/repository/spine-snapshots' }
    }

    ext {
        guavaVersion = '20.0'
        protobufGradlePluginVerison = '0.8.0'
<<<<<<< HEAD
        spineVersion = '0.7.10-SNAPSHOT'
=======

        spineVersion = '0.7.24-SNAPSHOT'
>>>>>>> 5aa2acbb
        //TODO:2016-12-12:alexander.yevsyukov: Advance the plug-in version together with all the components and change
        // the version of the dependency below to `spineVersion` defined above.
        spineProtobufPluginVersion = spineVersion
    }

    dependencies {
        classpath group: 'com.google.guava', name: 'guava', version: guavaVersion
        classpath(group: 'com.google.protobuf', name: 'protobuf-gradle-plugin',
                                                version: protobufGradlePluginVerison) {
            // exclude an old Guava version
            exclude group: 'com.google.guava'
        }
        classpath group: 'org.spine3.tools', name: 'protobuf-plugin',
                                             version: spineProtobufPluginVersion, changing: true
    }
    configurations.all({
        resolutionStrategy.cacheChangingModulesFor(0, 'seconds')
    })
}

allprojects {
    apply plugin: 'maven'
    apply plugin: 'jacoco'
    apply plugin: 'idea'

    group = 'org.spine3'
    version = spineVersion
}

ext {
    // NOTE: when updating Protobuf dependency, please check that KnownTypes.addStandardProtobufTypes() method
    // is updated with new Message types introduced in the new version of Protobuf.
    protobufVersion = '3.1.0'
    protobufDependency = "com.google.protobuf:protoc:${protobufVersion}"
    gRpcVersion = '1.0.2'
    slf4JVersion = '1.7.21'
    jUnitVersion = '4.12'

    spineProtobufPluginId = 'org.spine3.tools.protobuf-plugin'
    publishPlugin = "$rootDir/scripts/publish.gradle"

    credentialsPropertyFile = 'credentials.properties'
    projectsToPublish = ["client", "server", "values", "testutil", "users"]
}

subprojects {

    project.ext {
        sourcesRootDir = "$projectDir/src"
        generatedRootDir = "$projectDir/generated"

        generatedJavaDir = "$generatedRootDir/main/java"
        generatedTestJavaDir = "$generatedRootDir/test/java"

        generatedGrpcDir = "$generatedRootDir/main/grpc"
        generatedTestGrpcDir = "$generatedRootDir/test/grpc"

        generatedSpineDir = "$generatedRootDir/main/spine"

        testArtifactsScript = "${rootDir}/scripts/test-artifacts.gradle"
        generateDescriptorSetScript = "${rootDir}/scripts/generate-descriptor-set.gradle"
        gRpcScript = "${rootDir}/scripts/grpc.gradle"
    }

    apply plugin: 'java'
    apply plugin: 'com.google.protobuf'

    sourceCompatibility = 1.7
    targetCompatibility = 1.7

    // Set Java home to point to JDK7 in gradle.properties file.
    //
    // For Mac OS X, it looks like this:
    //
    // # suppress inspection "UnusedProperty"
    // org.gradle.java.home=/Library/Java/JavaVirtualMachines/jdk1.7.0_80.jdk/Contents/Home/

    repositories {
        mavenLocal()
        mavenCentral()
    }

    dependencies {
        compile group: 'com.google.guava', name: 'guava', version: guavaVersion
        compile group: 'com.google.code.findbugs', name: 'jsr305', version: '3.0.0'

        //As a Library, we provide logging facade API, not specific logger bindings.
        //Target apps are free to use any binding they need.
        compile group: 'org.slf4j', name: 'slf4j-api', version: slf4JVersion

        compile group: 'com.google.protobuf', name: 'protobuf-java', version: protobufVersion
        compile group: 'com.google.protobuf', name: 'protobuf-java-util', version: protobufVersion

        //Use jdk14 bindings for test purposes only.
        testCompile group: 'org.slf4j', name: 'slf4j-jdk14', version: slf4JVersion
        testCompile(group: 'junit', name: 'junit', version: jUnitVersion) {
            exclude(module: 'hamcrest-core')
        }
        testCompile group: 'org.hamcrest', name: 'hamcrest-all', version: '1.3'
        testCompile group: 'org.mockito', name: 'mockito-core', version: '2.+'
    }

    sourceSets {
        main {
            proto.srcDirs = ["$sourcesRootDir/main/proto"]
            java.srcDirs = [generatedJavaDir, "$sourcesRootDir/main/java"]
            resources.srcDirs = ["$generatedRootDir/main/resources"]
        }
        test {
            proto.srcDirs = ["$sourcesRootDir/test/proto"]
            java.srcDirs = [generatedTestJavaDir, "$sourcesRootDir/test/java"]
            resources.srcDirs = ["$generatedRootDir/test/resources"]
        }
    }

    /* Uncomment this block if you need to display console output during the Gradle build.
    test {
        testLogging {
            // Make sure output from standard out or error is shown in Gradle output.
            showStandardStreams = true

            // Or we use events method:
            // events 'standard_out', 'standard_error'

            // Or set property events:
            // events = ['standard_out', 'standard_error']

            // Instead of string values we can
            // use enum values:
            // events org.gradle.api.tasks.testing.logging.TestLogEvent.STANDARD_OUT,
            //        org.gradle.api.tasks.testing.logging.TestLogEvent.STANDARD_ERROR,
        }
    }
    */
    
    protobuf {
        // The below suppressions `GroovyAssignabilityCheck` is a workaround for the IDEA bug.
        // See: https://youtrack.jetbrains.com/issue/IDEA-141744
        //noinspection GroovyAssignabilityCheck
        plugins {
            grpc {
                artifact = "io.grpc:protoc-gen-grpc-java:$gRpcVersion"
            }
        }
        generatedFilesBaseDir = generatedRootDir
        protoc {
            artifact = protobufDependency
        }
    }

    task sourceJar(type: Jar) {
        from sourceSets.main.allJava
        classifier "sources"
    }

    task testOutputJar(type: Jar) {
        from sourceSets.test.output
        classifier "test"
    }

    idea.module.iml {
        beforeMerged { final module ->
            module.dependencies.clear()
        }
        whenMerged { final module ->
            module.dependencies*.exported = true
        }
    }

    idea.module {
        generatedSourceDirs += file(generatedJavaDir)
        testSourceDirs += file(generatedTestJavaDir)
    }
}

idea.project.ipr {
    beforeMerged { final project ->
        project.modulePaths.clear()
    }
    withXml { final provider ->
        provider.node.component
                .find { it.@name == 'VcsDirectoryMappings' }
                .mapping.@vcs = 'Git'
    }
}

// Aggregated coverage report across all subprojects.
apply from: "${rootDir}/scripts/jacoco.gradle"

apply from: publishPlugin<|MERGE_RESOLUTION|>--- conflicted
+++ resolved
@@ -32,12 +32,8 @@
     ext {
         guavaVersion = '20.0'
         protobufGradlePluginVerison = '0.8.0'
-<<<<<<< HEAD
-        spineVersion = '0.7.10-SNAPSHOT'
-=======
 
         spineVersion = '0.7.24-SNAPSHOT'
->>>>>>> 5aa2acbb
         //TODO:2016-12-12:alexander.yevsyukov: Advance the plug-in version together with all the components and change
         // the version of the dependency below to `spineVersion` defined above.
         spineProtobufPluginVersion = spineVersion
@@ -51,7 +47,9 @@
             exclude group: 'com.google.guava'
         }
         classpath group: 'org.spine3.tools', name: 'protobuf-plugin',
-                                             version: spineProtobufPluginVersion, changing: true
+                                             version: spineProtobufPluginVersion
+                                            //, changing: true // Uncomment this if you want the dependency to be
+                                            // fetched on each build, but offline builds will not be available then.
     }
     configurations.all({
         resolutionStrategy.cacheChangingModulesFor(0, 'seconds')
@@ -172,7 +170,7 @@
         }
     }
     */
-    
+
     protobuf {
         // The below suppressions `GroovyAssignabilityCheck` is a workaround for the IDEA bug.
         // See: https://youtrack.jetbrains.com/issue/IDEA-141744
