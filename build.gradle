//
// Copyright 2017, TeamDev Ltd. All rights reserved.
//
// Redistribution and use in source and/or binary forms, with or without
// modification, must retain the above copyright notice and the following
// disclaimer.
//
// THIS SOFTWARE IS PROVIDED BY THE COPYRIGHT HOLDERS AND CONTRIBUTORS
// "AS IS" AND ANY EXPRESS OR IMPLIED WARRANTIES, INCLUDING, BUT NOT
// LIMITED TO, THE IMPLIED WARRANTIES OF MERCHANTABILITY AND FITNESS FOR
// A PARTICULAR PURPOSE ARE DISCLAIMED. IN NO EVENT SHALL THE COPYRIGHT
// OWNER OR CONTRIBUTORS BE LIABLE FOR ANY DIRECT, INDIRECT, INCIDENTAL,
// SPECIAL, EXEMPLARY, OR CONSEQUENTIAL DAMAGES (INCLUDING, BUT NOT
// LIMITED TO, PROCUREMENT OF SUBSTITUTE GOODS OR SERVICES; LOSS OF USE,
// DATA, OR PROFITS; OR BUSINESS INTERRUPTION) HOWEVER CAUSED AND ON ANY
// THEORY OF LIABILITY, WHETHER IN CONTRACT, STRICT LIABILITY, OR TORT
// (INCLUDING NEGLIGENCE OR OTHERWISE) ARISING IN ANY WAY OUT OF THE USE
// OF THIS SOFTWARE, EVEN IF ADVISED OF THE POSSIBILITY OF SUCH DAMAGE.
//
buildscript {
    repositories {
        mavenCentral()
        mavenLocal()

        // Spine releases repository.
        maven { url = 'http://maven.teamdev.com/repository/spine' }

        // Spine snapshots repository.
        maven { url = 'http://maven.teamdev.com/repository/spine-snapshots' }
    }

    ext {
        guavaVersion = '20.0'
        protobufGradlePluginVerison = '0.8.0'
<<<<<<< HEAD

        spineVersion = '0.8.29-SNAPSHOT'

=======
        
        spineVersion = '0.8.30-SNAPSHOT'
        
>>>>>>> fc0399b3
        //TODO:2016-12-12:alexander.yevsyukov: Advance the plug-in version together with all
        // the components and change the version of the dependency below to
        // `spineVersion` defined above.
        spineToolsVersion = '0.8.12-SNAPSHOT'
    }

    dependencies {
        classpath group: 'com.google.guava', name: 'guava', version: guavaVersion
        classpath(group: 'com.google.protobuf', name: 'protobuf-gradle-plugin',
                                                version: protobufGradlePluginVerison) {
            // exclude an old Guava version
            exclude group: 'com.google.guava'
        }
        classpath group: 'org.spine3.tools', name: 'spine-model-compiler',
                                             version: spineToolsVersion
        /* Uncomment the below statement if you want the dependency to be fetched on each build.
           Please note that offline builds will not be available then. */
                                             //, changing: true

        classpath group: 'org.spine3.tools', name: 'spine-codestyle-checker',
                                             version: spineToolsVersion
    }
    configurations.all({
        resolutionStrategy.cacheChangingModulesFor(0, 'seconds')
    })
}

allprojects {
    apply plugin: 'maven'
    apply plugin: 'jacoco'
    apply plugin: 'idea'

    group = 'org.spine3'
    version = spineVersion
}

ext {
    // NOTE: when updating Protobuf dependency, please check that
    // `KnownTypes.addStandardProtobufTypes()` method
    // is updated with new Message types introduced in the new version of Protobuf.
    protobufVersion = '3.2.0'
    protobufDependency = "com.google.protobuf:protoc:${protobufVersion}"
    gRpcVersion = '1.1.2'
    slf4JVersion = '1.7.21'
    jUnitVersion = '4.12'

    spineProtobufPluginId = 'org.spine3.tools.spine-model-compiler'
    spineCodestyleCheckerId = 'org.spine3.tools.spine-codestyle-checker'
    publishPlugin = "$rootDir/scripts/publish.gradle"

    credentialsPropertyFile = 'credentials.properties'
    projectsToPublish = ["client", "server", "values", "testutil", "users"]
}

subprojects {

    configurations {
        // Avoid collisions of Java classes defined both in `protobuf-lite` and `protobuf-java`
        runtime.exclude group: "com.google.protobuf", module: "protobuf-lite"
        testRuntime.exclude group: "com.google.protobuf", module: "protobuf-lite"
    }

    project.ext {
        sourcesRootDir = "$projectDir/src"
        generatedRootDir = "$projectDir/generated"

        generatedJavaDir = "$generatedRootDir/main/java"
        generatedTestJavaDir = "$generatedRootDir/test/java"

        generatedGrpcDir = "$generatedRootDir/main/grpc"
        generatedTestGrpcDir = "$generatedRootDir/test/grpc"

        generatedSpineDir = "$generatedRootDir/main/spine"
        generatedTestSpineDir = "$generatedRootDir/test/spine"

        testArtifactsScript = "${rootDir}/scripts/test-artifacts.gradle"
        generateDescriptorSetScript = "${rootDir}/scripts/generate-descriptor-set.gradle"
        gRpcScript = "${rootDir}/scripts/grpc.gradle"
    }

    apply plugin: 'com.google.protobuf'
    apply plugin: 'java'

    apply plugin: 'org.spine3.tools.spine-codestyle-checker'

    // Verifies code style.
    // The parameters are same for any kind of verification:
    //
    //      * "threshold" - is a number of bearable code violations that will not trigger a response.
    //      * "reportType" - can be either "error" or "warn"
    //              "warn" type allows to see all errors in build result records without failing it.
    //              "error" type will fail the build process.
    //
    //      For more details please see org.spine3.tools.codestyle.ReportType
    codestyleChecker {

        // Javadoc @link/@linkplain format checker.
        //
        // Finds and reports FQNs used in links in the wrong format.
        javadocLinkChecker {

            // A number of bearable wrong links.
            threshold = 0
            reportType = "warn"
        }
    }

    sourceCompatibility = 1.7
    targetCompatibility = 1.7

    // Set Java home to point to JDK7 in gradle.properties file.
    //
    // For Mac OS X, it looks like this:
    //
    // # suppress inspection "UnusedProperty"
    // org.gradle.java.home=/Library/Java/JavaVirtualMachines/jdk1.7.0_80.jdk/Contents/Home/

    repositories {
        mavenLocal()
        mavenCentral()
    }

    dependencies {
        compile group: 'com.google.guava', name: 'guava', version: guavaVersion
        compile group: 'com.google.code.findbugs', name: 'jsr305', version: '3.0.0'

        //As a Library, we provide logging facade API, not specific logger bindings.
        //Target apps are free to use any binding they need.
        compile group: 'org.slf4j', name: 'slf4j-api', version: slf4JVersion

        compile group: 'com.google.protobuf', name: 'protobuf-java', version: protobufVersion
        compile group: 'com.google.protobuf', name: 'protobuf-java-util', version: protobufVersion

        //Use jdk14 bindings for test purposes only.
        testCompile group: 'org.slf4j', name: 'slf4j-jdk14', version: slf4JVersion
        testCompile(group: 'junit', name: 'junit', version: jUnitVersion) {
            exclude(module: 'hamcrest-core')
        }
        testCompile group: 'org.hamcrest', name: 'hamcrest-all', version: '1.3'
        testCompile group: 'org.mockito', name: 'mockito-core', version: '2.+'
        testCompile group: 'com.google.guava', name: 'guava-testlib', version: guavaVersion
    }

    sourceSets {
        main {
            proto.srcDirs = ["$sourcesRootDir/main/proto"]
            java.srcDirs = [generatedJavaDir, "$sourcesRootDir/main/java", generatedSpineDir]
            resources.srcDirs = ["$generatedRootDir/main/resources"]
        }
        test {
            proto.srcDirs = ["$sourcesRootDir/test/proto"]
            java.srcDirs = [generatedTestJavaDir, "$sourcesRootDir/test/java", generatedTestSpineDir]
            resources.srcDirs = ["$generatedRootDir/test/resources"]
        }
    }

    /* Uncomment this block if you need to display console output during the Gradle build.
    test {
        testLogging {
            // Make sure output from standard out or error is shown in Gradle output.
            showStandardStreams = true

            // Or we use events method:
            // events 'standard_out', 'standard_error'

            // Or set property events:
            // events = ['standard_out', 'standard_error']

            // Instead of string values we can
            // use enum values:
            // events org.gradle.api.tasks.testing.logging.TestLogEvent.STANDARD_OUT,
            //        org.gradle.api.tasks.testing.logging.TestLogEvent.STANDARD_ERROR,
        }
    }
    */

    protobuf {
        // The below suppressions `GroovyAssignabilityCheck` is a workaround for the IDEA bug.
        // See: https://youtrack.jetbrains.com/issue/IDEA-141744
        //noinspection GroovyAssignabilityCheck
        plugins {
            grpc {
                artifact = "io.grpc:protoc-gen-grpc-java:$gRpcVersion"
            }
        }
        generatedFilesBaseDir = generatedRootDir
        protoc {
            artifact = protobufDependency
        }

        // The below code removes deprecation annotations from the code generated by
        // Protobuf compiler.
        // See details at the link below:
        //    https://github.com/google/protobuf/issues/2054
        generateProtoTasks {
            all().each { final task ->
                task.descriptorSetOptions.includeSourceInfo = true
                task.doLast {
                    ant.replaceregexp(
                            match:'@java.lang.Deprecated|@deprecated',
                            replace:'',
                            flags:'g',
                            byline:true
                    ) {
                        fileset(dir: "${protobuf.generatedFilesBaseDir}/main/java")

                        final generatedTests = "${protobuf.generatedFilesBaseDir}/test/java"
                        if (new File(generatedTests).exists()) {
                            fileset(dir: generatedTests)
                        }
                    }
                }
            }
        }
    }

    task sourceJar(type: Jar) {
        from sourceSets.main.allJava
        classifier "sources"
    }

    task testOutputJar(type: Jar) {
        from sourceSets.test.output
        classifier "test"
    }

    apply from: "${rootDir}/scripts/no-internal-javadoc.gradle"

    idea.module.iml {
        beforeMerged { final module ->
            module.dependencies.clear()
        }
        whenMerged { final module ->
            module.dependencies*.exported = true
        }
    }

    idea.module {
        generatedSourceDirs += file(generatedJavaDir)
        testSourceDirs += file(generatedTestJavaDir)
    }
}

idea.project.ipr {
    beforeMerged { final project ->
        project.modulePaths.clear()
    }
    withXml { final provider ->
        provider.node.component
                .find { it.@name == 'VcsDirectoryMappings' }
                .mapping.@vcs = 'Git'
    }
}

// Aggregated coverage report across all subprojects.
apply from: "${rootDir}/scripts/jacoco.gradle"

apply from: publishPlugin<|MERGE_RESOLUTION|>--- conflicted
+++ resolved
@@ -32,15 +32,9 @@
     ext {
         guavaVersion = '20.0'
         protobufGradlePluginVerison = '0.8.0'
-<<<<<<< HEAD
-
-        spineVersion = '0.8.29-SNAPSHOT'
-
-=======
         
         spineVersion = '0.8.30-SNAPSHOT'
         
->>>>>>> fc0399b3
         //TODO:2016-12-12:alexander.yevsyukov: Advance the plug-in version together with all
         // the components and change the version of the dependency below to
         // `spineVersion` defined above.
