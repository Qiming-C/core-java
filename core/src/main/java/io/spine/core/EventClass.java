--- conflicted
+++ resolved
@@ -65,22 +65,4 @@
         Message eventMessage = Events.ensureMessage(eventOrMessage);
         return from(eventMessage.getClass());
     }
-<<<<<<< HEAD
-=======
-
-    /** Creates immutable set of {@code EventClass} from the passed set. */
-    public static Set<EventClass> setOf(Iterable<Class<? extends Message>> classes) {
-        ImmutableSet.Builder<EventClass> builder = ImmutableSet.builder();
-        for (Class<? extends Message> cls : classes) {
-            builder.add(from(cls));
-        }
-        return builder.build();
-    }
-
-    /** Creates immutable set of {@code EventClass} from the passed classes. */
-    @SafeVarargs
-    public static Set<EventClass> setOf(Class<? extends Message>... classes) {
-        return setOf(Arrays.asList(classes));
-    }
->>>>>>> 8eed8974
 }