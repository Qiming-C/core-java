/*
 * Copyright 2018, TeamDev. All rights reserved.
 *
 * Redistribution and use in source and/or binary forms, with or without
 * modification, must retain the above copyright notice and the following
 * disclaimer.
 *
 * THIS SOFTWARE IS PROVIDED BY THE COPYRIGHT HOLDERS AND CONTRIBUTORS
 * "AS IS" AND ANY EXPRESS OR IMPLIED WARRANTIES, INCLUDING, BUT NOT
 * LIMITED TO, THE IMPLIED WARRANTIES OF MERCHANTABILITY AND FITNESS FOR
 * A PARTICULAR PURPOSE ARE DISCLAIMED. IN NO EVENT SHALL THE COPYRIGHT
 * OWNER OR CONTRIBUTORS BE LIABLE FOR ANY DIRECT, INDIRECT, INCIDENTAL,
 * SPECIAL, EXEMPLARY, OR CONSEQUENTIAL DAMAGES (INCLUDING, BUT NOT
 * LIMITED TO, PROCUREMENT OF SUBSTITUTE GOODS OR SERVICES; LOSS OF USE,
 * DATA, OR PROFITS; OR BUSINESS INTERRUPTION) HOWEVER CAUSED AND ON ANY
 * THEORY OF LIABILITY, WHETHER IN CONTRACT, STRICT LIABILITY, OR TORT
 * (INCLUDING NEGLIGENCE OR OTHERWISE) ARISING IN ANY WAY OUT OF THE USE
 * OF THIS SOFTWARE, EVEN IF ADVISED OF THE POSSIBILITY OF SUCH DAMAGE.
 */

package io.spine.core;

import com.google.common.annotations.VisibleForTesting;
import com.google.common.base.Predicate;
import com.google.protobuf.Duration;
import com.google.protobuf.Message;
import com.google.protobuf.Timestamp;
import com.google.protobuf.util.Timestamps;
import io.spine.annotation.Internal;
import io.spine.base.Identifier;
import io.spine.base.ThrowableMessage;
import io.spine.protobuf.AnyPacker;
import io.spine.string.Stringifier;
import io.spine.string.StringifierRegistry;
import io.spine.time.Timestamps2;

import java.util.List;
import java.util.UUID;

import static com.google.common.base.Preconditions.checkArgument;
import static com.google.common.base.Preconditions.checkNotNull;
import static io.spine.base.Identifier.EMPTY_ID;
import static io.spine.core.CommandContext.Schedule;
import static io.spine.validate.Validate.isNotDefault;

/**
 * Client-side utilities for working with commands.
 *
 * @author Alexander Yevsyukov
 */
public final class Commands {

    private static final Stringifier<CommandId> idStringifier = new CommandIdStringifier();

    static {
        StringifierRegistry.getInstance()
                           .register(idStringifier(), CommandId.class);
    }

    private Commands() {
        // Prevent instantiation of this utility class.
    }

    /**
     * Creates a new {@link CommandId} based on random UUID.
     *
     * @return new command ID
     */
    public static CommandId generateId() {
        String value = UUID.randomUUID()
                           .toString();
        return CommandId.newBuilder()
                        .setUuid(value)
                        .build();
    }

    /**
     * Extracts the message from the passed {@code Command} instance.
     *
     * @param command a command to extract a message from
     * @param <M>     a type of the command message
     * @return an unpacked message
     */
    public static <M extends Message> M getMessage(Command command) {
        checkNotNull(command);
        M result = AnyPacker.unpack(command.getMessage());
        return result;
    }

    /**
     * Extracts a command message if the passed instance is a {@link Command} object or
     * {@link com.google.protobuf.Any Any}, otherwise returns the passed message.
     */
    public static Message ensureMessage(Message commandOrMessage) {
        checkNotNull(commandOrMessage);
        if (commandOrMessage instanceof Command) {
            return getMessage((Command) commandOrMessage);
        }
        return io.spine.protobuf.Messages.ensureMessage(commandOrMessage);
    }

    /**
     * Obtains a tenant ID from the command.
     */
    public static TenantId getTenantId(Command command) {
        checkNotNull(command);
        TenantId result = getTenantId(command.getContext());
        return result;
    }

    /**
     * Obtains a {@link TenantId} from the {@link CommandContext}.
     *
     * <p>The {@link CommandContext} is accessible from the {@link Event} if the {@code Event} was
     * created as a result of some command or its rejection. This makes the {@code CommandContext}
     * a valid {@code TenantId} source inside of the {@code Event}.
     */
    @Internal
    public static TenantId getTenantId(CommandContext context) {
        return context.getActorContext()
                      .getTenantId();
    }

    /**
     * Creates a predicate for filtering commands created after the passed timestamp.
     */
    public static Predicate<Command> wereAfter(Timestamp from) {
        checkNotNull(from);
<<<<<<< HEAD
        return new Predicate<Command>() {
            @Override
            public boolean apply(@Nullable Command request) {
                checkNotNull(request);
                Timestamp timestamp = getTimestamp(request);
                return Timestamps2.isLaterThan(timestamp, from);
            }
=======
        return request -> {
            checkNotNull(request);
            Timestamp timestamp = getTimestamp(request);
            return Timestamps2.isLaterThan(timestamp, from);
>>>>>>> 93dc823c
        };
    }

    /**
     * Creates a predicate for filtering commands created withing given time range.
     */
    public static Predicate<Command> wereWithinPeriod(Timestamp from, Timestamp to) {
        checkNotNull(from);
        checkNotNull(to);
<<<<<<< HEAD
        return new Predicate<Command>() {
            @Override
            public boolean apply(@Nullable Command request) {
                checkNotNull(request);
                Timestamp timestamp = getTimestamp(request);
                return Timestamps2.isBetween(timestamp, from, to);
            }
=======
        return request -> {
            checkNotNull(request);
            Timestamp timestamp = getTimestamp(request);
            return Timestamps2.isBetween(timestamp, from, to);
>>>>>>> 93dc823c
        };
    }

    private static Timestamp getTimestamp(Command request) {
        checkNotNull(request);
        Timestamp result = request.getContext()
                                  .getActorContext()
                                  .getTimestamp();
        return result;
    }

    /**
     * Sorts the command given command request list by command timestamp value.
     *
     * @param commands the command list to sort
     */
    public static void sort(List<Command> commands) {
        checkNotNull(commands);
<<<<<<< HEAD
        Collections.sort(commands, new Comparator<Command>() {
            @Override
            public int compare(Command o1, Command o2) {
                Timestamp timestamp1 = getTimestamp(o1);
                Timestamp timestamp2 = getTimestamp(o2);
                return Timestamps2.compare(timestamp1, timestamp2);
            }
=======
        commands.sort((o1, o2) -> {
            Timestamp timestamp1 = getTimestamp(o1);
            Timestamp timestamp2 = getTimestamp(o2);
            return Timestamps.compare(timestamp1, timestamp2);
>>>>>>> 93dc823c
        });
    }

    /**
     * Checks if the command is scheduled to be delivered later.
     *
     * @param command a command to check
     * @return {@code true} if the command context has a scheduling option set,
     * {@code false} otherwise
     */
    public static boolean isScheduled(Command command) {
        checkNotNull(command);
        Schedule schedule = command.getContext()
                                   .getSchedule();
        Duration delay = schedule.getDelay();
        if (isNotDefault(delay)) {
            checkArgument(delay.getSeconds() > 0,
                          "Command delay seconds must be a positive value.");
            return true;
        }
        return false;
    }

    /**
     * Tests whether both command contexts are from the same actor
     * working under the same tenant.
     */
    @VisibleForTesting
    public static boolean sameActorAndTenant(CommandContext c1, CommandContext c2) {
        checkNotNull(c1);
        checkNotNull(c2);
        ActorContext a1 = c1.getActorContext();
        ActorContext a2 = c2.getActorContext();
        return a1.getActor()
                 .equals(a2.getActor()) &&
               a1.getTenantId()
                 .equals(a2.getTenantId());
    }

    /**
     * Obtains stringifier for command IDs.
     */
    public static Stringifier<CommandId> idStringifier() {
        return idStringifier;
    }

    /**
     * Ensures that the passed ID is valid.
     *
     * @param id an ID to check
     * @throws IllegalArgumentException if the ID string value is empty or blank
     */
    public static CommandId checkValid(CommandId id) {
        checkNotNull(id);
        String idStr = Identifier.toString(id);
        checkArgument(!idStr.equals(EMPTY_ID), "Command ID must not be an empty string.");
        return id;
    }

    /**
     * Produces a {@link Rejection} for the given {@link Command} based on the given
     * {@linkplain ThrowableMessage cause}.
     *
     * <p>The given {@link Throwable} should be
     * {@linkplain Rejections#causedByRejection caused by a Rejection} or
     * an {@link IllegalArgumentException} is thrown.
     *
     * @param command the command to reject
     * @param cause the rejection cause (may be wrapped into other kinds of {@code Throwable})
     * @return a {@link Rejection} for the given command
     * @throws IllegalArgumentException upon an invalid rejection cause
     */
    @Internal
    public static Rejection rejectWithCause(Command command, Throwable cause)
            throws IllegalArgumentException {
        checkNotNull(command);
        checkNotNull(cause);

        ThrowableMessage rejectionThrowable = Rejections.getCause(cause);
        Rejection rejection = Rejections.toRejection(rejectionThrowable, command);
        return rejection;
    }

    /**
     * The stringifier for command IDs.
     */
    static class CommandIdStringifier extends Stringifier<CommandId> {
        @Override
        protected String toString(CommandId commandId) {
            String result = commandId.getUuid();
            return result;
        }

        @Override
        protected CommandId fromString(String str) {
<<<<<<< HEAD
            CommandId result = CommandId.newBuilder()
                                        .setUuid(str)
                                        .build();
=======
            CommandId result = CommandId
                    .newBuilder()
                    .setUuid(str)
                    .build();
>>>>>>> 93dc823c
            return result;
        }
    }
}<|MERGE_RESOLUTION|>--- conflicted
+++ resolved
@@ -67,8 +67,8 @@
      * @return new command ID
      */
     public static CommandId generateId() {
-        String value = UUID.randomUUID()
-                           .toString();
+        final String value = UUID.randomUUID()
+                                 .toString();
         return CommandId.newBuilder()
                         .setUuid(value)
                         .build();
@@ -83,7 +83,7 @@
      */
     public static <M extends Message> M getMessage(Command command) {
         checkNotNull(command);
-        M result = AnyPacker.unpack(command.getMessage());
+        final M result = AnyPacker.unpack(command.getMessage());
         return result;
     }
 
@@ -104,14 +104,14 @@
      */
     public static TenantId getTenantId(Command command) {
         checkNotNull(command);
-        TenantId result = getTenantId(command.getContext());
+        final TenantId result = getTenantId(command.getContext());
         return result;
     }
 
     /**
      * Obtains a {@link TenantId} from the {@link CommandContext}.
      *
-     * <p>The {@link CommandContext} is accessible from the {@link Event} if the {@code Event} was
+     * <p>The {@link CommandContext} is accessible from the {@link Event} if the {@code Event} was 
      * created as a result of some command or its rejection. This makes the {@code CommandContext}
      * a valid {@code TenantId} source inside of the {@code Event}.
      */
@@ -126,20 +126,10 @@
      */
     public static Predicate<Command> wereAfter(Timestamp from) {
         checkNotNull(from);
-<<<<<<< HEAD
-        return new Predicate<Command>() {
-            @Override
-            public boolean apply(@Nullable Command request) {
-                checkNotNull(request);
-                Timestamp timestamp = getTimestamp(request);
-                return Timestamps2.isLaterThan(timestamp, from);
-            }
-=======
         return request -> {
             checkNotNull(request);
             Timestamp timestamp = getTimestamp(request);
             return Timestamps2.isLaterThan(timestamp, from);
->>>>>>> 93dc823c
         };
     }
 
@@ -149,28 +139,18 @@
     public static Predicate<Command> wereWithinPeriod(Timestamp from, Timestamp to) {
         checkNotNull(from);
         checkNotNull(to);
-<<<<<<< HEAD
-        return new Predicate<Command>() {
-            @Override
-            public boolean apply(@Nullable Command request) {
-                checkNotNull(request);
-                Timestamp timestamp = getTimestamp(request);
-                return Timestamps2.isBetween(timestamp, from, to);
-            }
-=======
         return request -> {
             checkNotNull(request);
             Timestamp timestamp = getTimestamp(request);
             return Timestamps2.isBetween(timestamp, from, to);
->>>>>>> 93dc823c
         };
     }
 
     private static Timestamp getTimestamp(Command request) {
         checkNotNull(request);
-        Timestamp result = request.getContext()
-                                  .getActorContext()
-                                  .getTimestamp();
+        final Timestamp result = request.getContext()
+                                        .getActorContext()
+                                        .getTimestamp();
         return result;
     }
 
@@ -181,20 +161,10 @@
      */
     public static void sort(List<Command> commands) {
         checkNotNull(commands);
-<<<<<<< HEAD
-        Collections.sort(commands, new Comparator<Command>() {
-            @Override
-            public int compare(Command o1, Command o2) {
-                Timestamp timestamp1 = getTimestamp(o1);
-                Timestamp timestamp2 = getTimestamp(o2);
-                return Timestamps2.compare(timestamp1, timestamp2);
-            }
-=======
         commands.sort((o1, o2) -> {
             Timestamp timestamp1 = getTimestamp(o1);
             Timestamp timestamp2 = getTimestamp(o2);
             return Timestamps.compare(timestamp1, timestamp2);
->>>>>>> 93dc823c
         });
     }
 
@@ -290,16 +260,10 @@
 
         @Override
         protected CommandId fromString(String str) {
-<<<<<<< HEAD
-            CommandId result = CommandId.newBuilder()
-                                        .setUuid(str)
-                                        .build();
-=======
             CommandId result = CommandId
                     .newBuilder()
                     .setUuid(str)
                     .build();
->>>>>>> 93dc823c
             return result;
         }
     }
