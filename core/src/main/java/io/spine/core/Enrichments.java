--- conflicted
+++ resolved
@@ -86,12 +86,7 @@
         if (any == null) {
             return Optional.empty();
         }
-<<<<<<< HEAD
-        E result = unpack(any, enrichmentClass);
-=======
-        Message unpacked = unpack(any);
-        E result = enrichmentClass.cast(unpacked);
->>>>>>> de7b5592
+        E unpacked = unpack(any, enrichmentClass);
         return Optional.ofNullable(result);
     }
 
