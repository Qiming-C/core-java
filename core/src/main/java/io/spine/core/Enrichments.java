/*
 * Copyright 2018, TeamDev. All rights reserved.
 *
 * Redistribution and use in source and/or binary forms, with or without
 * modification, must retain the above copyright notice and the following
 * disclaimer.
 *
 * THIS SOFTWARE IS PROVIDED BY THE COPYRIGHT HOLDERS AND CONTRIBUTORS
 * "AS IS" AND ANY EXPRESS OR IMPLIED WARRANTIES, INCLUDING, BUT NOT
 * LIMITED TO, THE IMPLIED WARRANTIES OF MERCHANTABILITY AND FITNESS FOR
 * A PARTICULAR PURPOSE ARE DISCLAIMED. IN NO EVENT SHALL THE COPYRIGHT
 * OWNER OR CONTRIBUTORS BE LIABLE FOR ANY DIRECT, INDIRECT, INCIDENTAL,
 * SPECIAL, EXEMPLARY, OR CONSEQUENTIAL DAMAGES (INCLUDING, BUT NOT
 * LIMITED TO, PROCUREMENT OF SUBSTITUTE GOODS OR SERVICES; LOSS OF USE,
 * DATA, OR PROFITS; OR BUSINESS INTERRUPTION) HOWEVER CAUSED AND ON ANY
 * THEORY OF LIABILITY, WHETHER IN CONTRACT, STRICT LIABILITY, OR TORT
 * (INCLUDING NEGLIGENCE OR OTHERWISE) ARISING IN ANY WAY OUT OF THE USE
 * OF THIS SOFTWARE, EVEN IF ADVISED OF THE POSSIBILITY OF SUCH DAMAGE.
 */

package io.spine.core;

import com.google.protobuf.Any;
import com.google.protobuf.Message;
import io.spine.type.TypeName;

import java.util.Map;
import java.util.Optional;

import static com.google.common.base.Preconditions.checkNotNull;
import static io.spine.protobuf.AnyPacker.unpack;

/**
 * Utility class for working with event enrichments.
 *
 * @author Alexander Yevsyukov
 */
public final class Enrichments {

    /** Prevents instantiation of this utility class. */
    private Enrichments() {}

    /**
     * Returns all enrichments from the context.
     *
     * @param context a context to get enrichments from
     * @return an optional of enrichments
     */
    public static Optional<Enrichment.Container> getEnrichments(EventContext context) {
        checkNotNull(context);
        Enrichment enrichment = context.getEnrichment();
        return getContainer(enrichment);
    }

    private static Optional<Enrichment.Container> getContainer(Enrichment enrichment) {
        if (enrichment.getModeCase() == Enrichment.ModeCase.CONTAINER) {
            return Optional.of(enrichment.getContainer());
        }
        return Optional.empty();
    }

    /**
     * Return a specific enrichment from the context.
     *
     * @param  enrichmentClass a class of the event enrichment
     * @param  context         a context to get an enrichment from
     * @param  <E>             a type of the event enrichment
     * @return an optional of the enrichment
     */
    public static <E extends Message>
    Optional<E> getEnrichment(Class<E> enrichmentClass, EventContext context) {
        checkNotNull(enrichmentClass);
        Optional<Enrichment.Container> container = getEnrichments(checkNotNull(context));
        if (!container.isPresent()) {
            return Optional.empty();
        }
        return getFromContainer(enrichmentClass, container.get());
    }

    private static <E extends Message>
    Optional<E> getFromContainer(Class<E> enrichmentClass, Enrichment.Container enrichments) {
        String typeName = TypeName.of(enrichmentClass)
                                  .value();
        Any any = enrichments.getItemsMap()
                             .get(typeName);
        if (any == null) {
            return Optional.empty();
        }
<<<<<<< HEAD
        E result = (E) unpack(any);
=======
        Message unpacked = unpack(any);
        E result = enrichmentClass.cast(unpacked);
>>>>>>> de7b5592
        return Optional.ofNullable(result);
    }

    /**
     * Creates a new {@link Enrichment} instance from the passed map.
     */
    static Enrichment createEnrichment(Map<String, Any> enrichments) {
        Enrichment.Builder enrichment =
                Enrichment.newBuilder()
                          .setContainer(Enrichment.Container.newBuilder()
                                                            .putAllItems(enrichments));
        return enrichment.build();
    }
}<|MERGE_RESOLUTION|>--- conflicted
+++ resolved
@@ -32,8 +32,6 @@
 
 /**
  * Utility class for working with event enrichments.
- *
- * @author Alexander Yevsyukov
  */
 public final class Enrichments {
 
@@ -86,12 +84,8 @@
         if (any == null) {
             return Optional.empty();
         }
-<<<<<<< HEAD
-        E result = (E) unpack(any);
-=======
         Message unpacked = unpack(any);
         E result = enrichmentClass.cast(unpacked);
->>>>>>> de7b5592
         return Optional.ofNullable(result);
     }
 
