/*
 * Copyright 2018, TeamDev. All rights reserved.
 *
 * Redistribution and use in source and/or binary forms, with or without
 * modification, must retain the above copyright notice and the following
 * disclaimer.
 *
 * THIS SOFTWARE IS PROVIDED BY THE COPYRIGHT HOLDERS AND CONTRIBUTORS
 * "AS IS" AND ANY EXPRESS OR IMPLIED WARRANTIES, INCLUDING, BUT NOT
 * LIMITED TO, THE IMPLIED WARRANTIES OF MERCHANTABILITY AND FITNESS FOR
 * A PARTICULAR PURPOSE ARE DISCLAIMED. IN NO EVENT SHALL THE COPYRIGHT
 * OWNER OR CONTRIBUTORS BE LIABLE FOR ANY DIRECT, INDIRECT, INCIDENTAL,
 * SPECIAL, EXEMPLARY, OR CONSEQUENTIAL DAMAGES (INCLUDING, BUT NOT
 * LIMITED TO, PROCUREMENT OF SUBSTITUTE GOODS OR SERVICES; LOSS OF USE,
 * DATA, OR PROFITS; OR BUSINESS INTERRUPTION) HOWEVER CAUSED AND ON ANY
 * THEORY OF LIABILITY, WHETHER IN CONTRACT, STRICT LIABILITY, OR TORT
 * (INCLUDING NEGLIGENCE OR OTHERWISE) ARISING IN ANY WAY OUT OF THE USE
 * OF THIS SOFTWARE, EVEN IF ADVISED OF THE POSSIBILITY OF SUCH DAMAGE.
 */

package io.spine.core;

import com.google.common.base.MoreObjects;
import com.google.protobuf.Message;

import java.util.Objects;

import static com.google.common.base.Preconditions.checkNotNull;
import static java.lang.String.format;

/**
 * Abstract base for classes implementing {@link MessageEnvelope}.
 *
 * @param <I> the class of the message ID
 * @param <T> the type of the object that wraps a message
 * @param <C> the type of the message context
 * @author Alexander Yevsyukov
 * @author Alex Tymchenko
 */
public abstract class AbstractMessageEnvelope<I extends Message, T, C extends Message>
        implements MessageEnvelope<I, T, C> {

    private final T object;

    protected AbstractMessageEnvelope(T object) {
        checkNotNull(object);
        this.object = object;
    }

    @Override
    public T getOuterObject() {
        return object;
    }

    @Override
    public int hashCode() {
        return Objects.hash(object);
    }

    @Override
    public boolean equals(Object obj) {
        if (this == obj) {
            return true;
        }
        if (obj == null || getClass() != obj.getClass()) {
            return false;
        }
        AbstractMessageEnvelope other = (AbstractMessageEnvelope) obj;
        return Objects.equals(this.object, other.object);
    }

<<<<<<< HEAD
    @Override
    public String toString() {
        return format("%s(%s)", getClass().getSimpleName(), getMessageClass().getTypeName());
=======
    @SuppressWarnings("DuplicateStringLiteralInspection")
    @Override
    public String toString() {
        return MoreObjects.toStringHelper(this)
                          .add("object", getOuterObject())
                          .toString();
>>>>>>> f6268d43
    }
}<|MERGE_RESOLUTION|>--- conflicted
+++ resolved
@@ -69,17 +69,8 @@
         return Objects.equals(this.object, other.object);
     }
 
-<<<<<<< HEAD
     @Override
     public String toString() {
         return format("%s(%s)", getClass().getSimpleName(), getMessageClass().getTypeName());
-=======
-    @SuppressWarnings("DuplicateStringLiteralInspection")
-    @Override
-    public String toString() {
-        return MoreObjects.toStringHelper(this)
-                          .add("object", getOuterObject())
-                          .toString();
->>>>>>> f6268d43
     }
 }