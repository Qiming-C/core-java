//
// Copyright 2018, TeamDev. All rights reserved.
//
// Redistribution and use in source and/or binary forms, with or without
// modification, must retain the above copyright notice and the following
// disclaimer.
//
// THIS SOFTWARE IS PROVIDED BY THE COPYRIGHT HOLDERS AND CONTRIBUTORS
// "AS IS" AND ANY EXPRESS OR IMPLIED WARRANTIES, INCLUDING, BUT NOT
// LIMITED TO, THE IMPLIED WARRANTIES OF MERCHANTABILITY AND FITNESS FOR
// A PARTICULAR PURPOSE ARE DISCLAIMED. IN NO EVENT SHALL THE COPYRIGHT
// OWNER OR CONTRIBUTORS BE LIABLE FOR ANY DIRECT, INDIRECT, INCIDENTAL,
// SPECIAL, EXEMPLARY, OR CONSEQUENTIAL DAMAGES (INCLUDING, BUT NOT
// LIMITED TO, PROCUREMENT OF SUBSTITUTE GOODS OR SERVICES; LOSS OF USE,
// DATA, OR PROFITS; OR BUSINESS INTERRUPTION) HOWEVER CAUSED AND ON ANY
// THEORY OF LIABILITY, WHETHER IN CONTRACT, STRICT LIABILITY, OR TORT
// (INCLUDING NEGLIGENCE OR OTHERWISE) ARISING IN ANY WAY OUT OF THE USE
// OF THIS SOFTWARE, EVEN IF ADVISED OF THE POSSIBILITY OF SUCH DAMAGE.
//
syntax = "proto3";

package spine.core;

import "spine/options.proto";

option (type_url_prefix) = "type.spine.io";
option java_package = "io.spine.core";
option java_multiple_files = true;
option java_outer_classname = "EventProto";

import "google/protobuf/any.proto";
import "google/protobuf/empty.proto";
import "google/protobuf/timestamp.proto";

import "spine/core/command.proto";
import "spine/core/version.proto";
import "spine/core/enrichment.proto";

// Event identifier.
message EventId {

    // An event is generated in response to a message. The event ID is based on the value of the
    // incoming message:
    //
    //     `<originId>-<sequenceNumber>`
    //
    // where the `sequenceNumber` is a number in the sequence of events generated in response to
    // the incoming message.
    //
    // See `io.spine.server.event.EventIdSequence` for details on event ID generation.
    //
    string value = 1;
}

// `Event` is something, which happened in the past.
//
// An event consists of two parts: event message and its context.
//
// The `message` is the domain model part of the event.
// Event messages are named in the past tense.
//
// The type of the event is defined by the type of the enclosed message.
// When we speak about an 'event' as a typed thing, we refer to the message of the event.
//
// An event subscriber uses the type of the event message to receive events of this type.
//
// There can be multiple subscribers per event type.
//
// The event context contains attributes common for all events.
// It can also contain additional attributes added by the code handling the event.
//
// There is a special case of an event - a rejection event.
// A rejection event represents erroneous conditions in business, which do not allow to execute
// a command. The event is a rejection event iff the `EventContext.rejection` field is present.
//
// See `EventContext.rejection` to detemine the event kind.
//
message Event {

    // The ID of the event.
    EventId id = 1 [(required) = true];

    // The message of the event wrapped into `Any`.
    google.protobuf.Any message = 2 [(required) = true];

    // The context of the event.
    EventContext context = 3 [(required) = true];
}

<<<<<<< HEAD
// Event identifier.
message EventId {

    // UUID-based value.
    string value = 1;
}

=======
>>>>>>> 30f0569d
// Meta-information for an event.
message EventContext {

    // When the event occurred.
    google.protobuf.Timestamp timestamp = 1 [(required) = true];

    oneof origin {
        // The context of the command which generated this event.
        CommandContext command_context = 2 [(required) = true];

        // The context of the event which generated this event.
        EventContext event_context = 6 [(required) = true];
<<<<<<< HEAD

        // The context of a rejection which generated this event.
        RejectionContext rejection_context = 7 [(required) = true];

        // The event was imported into an aggregate.
        google.protobuf.Any event_import = 11 [(required) = true];
=======
>>>>>>> 30f0569d
    }

    // An ID of the root command, which lead to this event.
    //
    // If the event is a reaction to another event, then this attribute holds the identifier 
    // of the very first command in this chain.
    //
    // This field is not populated if the event was imported.
    //
    CommandId root_command_id = 9;

    // The ID of the entity which generated the event.
    //
    // Examples of event producers are: aggregates, process managers (which generate
    // `CommandRouted`).
    //
    google.protobuf.Any producer_id = 3 [(required) = true];

    // The version of the entity after the event was applied.
    Version version = 4 [(required) = true];

    // Optional enrichment of the event.
    Enrichment enrichment = 5;

    // An internal runtime attribute, which marks an event as external to the `BoundedContext`
    // in which the event is being processed.
    bool external = 8 [(internal) = true];

    // The context of the associated rejection event.
    //
    // If the associated event is a rejection event, this field is present.
    //
    RejectionEventContext rejection = 10;

    // Deleted fields.
    reserved 7;
    reserved "rejection_context";
}

// Meta-information about a rejection event.
//
message RejectionEventContext {

    // The message of the command which caused the rejection.
    google.protobuf.Any command_message = 1;

    // A stacktrace of from the code, which generated the rejection message (if available).
    string stacktrace = 2;
}

// Enumeration of possible event validation technical error reasons.
enum EventValidationError {

    // Reserved value.
    UNKNOWN_REASON = 0;

    // The event type is not supported by the server.
    UNSUPPORTED_EVENT = 1;

    // The event message is invalid according to custom Protobuf options set.
    INVALID_EVENT = 2;
}<|MERGE_RESOLUTION|>--- conflicted
+++ resolved
@@ -87,16 +87,6 @@
     EventContext context = 3 [(required) = true];
 }
 
-<<<<<<< HEAD
-// Event identifier.
-message EventId {
-
-    // UUID-based value.
-    string value = 1;
-}
-
-=======
->>>>>>> 30f0569d
 // Meta-information for an event.
 message EventContext {
 
@@ -109,15 +99,9 @@
 
         // The context of the event which generated this event.
         EventContext event_context = 6 [(required) = true];
-<<<<<<< HEAD
-
-        // The context of a rejection which generated this event.
-        RejectionContext rejection_context = 7 [(required) = true];
 
         // The event was imported into an aggregate.
         google.protobuf.Any event_import = 11 [(required) = true];
-=======
->>>>>>> 30f0569d
     }
 
     // An ID of the root command, which lead to this event.
