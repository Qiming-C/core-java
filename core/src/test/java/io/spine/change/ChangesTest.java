--- conflicted
+++ resolved
@@ -78,10 +78,10 @@
         @Test
         @DisplayName("String")
         void forStrings() {
-            String previousValue = randomUuid();
-            String newValue = randomUuid();
-
-            StringChange result = Changes.of(previousValue, newValue);
+            final String previousValue = randomUuid();
+            final String newValue = randomUuid();
+
+            final StringChange result = Changes.of(previousValue, newValue);
 
             assertEquals(previousValue, result.getPreviousValue());
             assertEquals(newValue, result.getNewValue());
@@ -90,10 +90,10 @@
         @Test
         @DisplayName("ByteString")
         void forByteStrings() {
-            ByteString previousValue = copyFromUtf8(randomUuid());
-            ByteString newValue = copyFromUtf8(randomUuid());
-
-            BytesChange result = Changes.of(previousValue, newValue);
+            final ByteString previousValue = copyFromUtf8(randomUuid());
+            final ByteString newValue = copyFromUtf8(randomUuid());
+
+            final BytesChange result = Changes.of(previousValue, newValue);
 
             assertEquals(previousValue, result.getPreviousValue());
             assertEquals(newValue, result.getNewValue());
@@ -102,10 +102,10 @@
         @Test
         @DisplayName("Timestamp")
         void forTimestamps() {
-            Timestamp fiveMinutesAgo = TimeTests.Past.minutesAgo(5);
-            Timestamp now = getCurrentTime();
-
-            TimestampChange result = Changes.of(fiveMinutesAgo, now);
+            final Timestamp fiveMinutesAgo = TimeTests.Past.minutesAgo(5);
+            final Timestamp now = getCurrentTime();
+
+            final TimestampChange result = Changes.of(fiveMinutesAgo, now);
 
             assertEquals(fiveMinutesAgo, result.getPreviousValue());
             assertEquals(now, result.getNewValue());
@@ -114,10 +114,10 @@
         @Test
         @DisplayName("boolean")
         void forBooleans() {
-            boolean s1 = true;
-            boolean s2 = false;
-
-            BooleanChange result = Changes.of(s1, s2);
+            final boolean s1 = true;
+            final boolean s2 = false;
+
+            final BooleanChange result = Changes.of(s1, s2);
 
             assertEquals(s1, result.getPreviousValue());
             assertEquals(s2, result.getNewValue());
@@ -126,10 +126,10 @@
         @Test
         @DisplayName("double")
         void forDoubles() {
-            double s1 = 1957.1004;
-            double s2 = 1957.1103;
-
-            DoubleChange result = Changes.of(s1, s2);
+            final double s1 = 1957.1004;
+            final double s2 = 1957.1103;
+
+            final DoubleChange result = Changes.of(s1, s2);
 
             assertEquals(s1, result.getPreviousValue());
             assertEquals(s2, result.getNewValue());
@@ -138,10 +138,10 @@
         @Test
         @DisplayName("int32")
         void forInt32s() {
-            int s1 = 1550;
-            int s2 = 1616;
-
-            Int32Change result = Changes.ofInt32(s1, s2);
+            final int s1 = 1550;
+            final int s2 = 1616;
+
+            final Int32Change result = Changes.ofInt32(s1, s2);
 
             assertEquals(s1, result.getPreviousValue());
             assertEquals(s2, result.getNewValue());
@@ -150,10 +150,10 @@
         @Test
         @DisplayName("int64")
         void forInt64s() {
-            long s1 = 16420225L;
-            long s2 = 17270320L;
-
-            Int64Change result = Changes.ofInt64(s1, s2);
+            final long s1 = 16420225L;
+            final long s2 = 17270320L;
+
+            final Int64Change result = Changes.ofInt64(s1, s2);
 
             assertEquals(s1, result.getPreviousValue());
             assertEquals(s2, result.getNewValue());
@@ -162,10 +162,10 @@
         @Test
         @DisplayName("float")
         void forFloats() {
-            float s1 = 1473.0219f;
-            float s2 = 1543.0524f;
-
-            FloatChange result = Changes.of(s1, s2);
+            final float s1 = 1473.0219f;
+            final float s2 = 1543.0524f;
+
+            final FloatChange result = Changes.of(s1, s2);
 
             assertEquals(s1, result.getPreviousValue());
             assertEquals(s2, result.getNewValue());
@@ -174,10 +174,10 @@
         @Test
         @DisplayName("uint32")
         void forUint32s() {
-            int s1 = 16440925;
-            int s2 = 17100919;
-
-            UInt32Change result = Changes.ofUInt32(s1, s2);
+            final int s1 = 16440925;
+            final int s2 = 17100919;
+
+            final UInt32Change result = Changes.ofUInt32(s1, s2);
 
             assertEquals(s1, result.getPreviousValue());
             assertEquals(s2, result.getNewValue());
@@ -186,10 +186,10 @@
         @Test
         @DisplayName("uint64")
         void forUint64s() {
-            long s1 = 16290414L;
-            long s2 = 16950708L;
-
-            UInt64Change result = Changes.ofUInt64(s1, s2);
+            final long s1 = 16290414L;
+            final long s2 = 16950708L;
+
+            final UInt64Change result = Changes.ofUInt64(s1, s2);
 
             assertEquals(s1, result.getPreviousValue());
             assertEquals(s2, result.getNewValue());
@@ -198,10 +198,10 @@
         @Test
         @DisplayName("sint32")
         void forSint32s() {
-            int s1 = 16550106;
-            int s2 = 17050816;
-
-            SInt32Change result = Changes.ofSInt32(s1, s2);
+            final int s1 = 16550106;
+            final int s2 = 17050816;
+
+            final SInt32Change result = Changes.ofSInt32(s1, s2);
 
             assertEquals(s1, result.getPreviousValue());
             assertEquals(s2, result.getNewValue());
@@ -210,10 +210,10 @@
         @Test
         @DisplayName("sint64")
         void forSint64s() {
-            long s1 = 1666L;
-            long s2 = 1736L;
-
-            SInt64Change result = Changes.ofSInt64(s1, s2);
+            final long s1 = 1666L;
+            final long s2 = 1736L;
+
+            final SInt64Change result = Changes.ofSInt64(s1, s2);
 
             assertEquals(s1, result.getPreviousValue());
             assertEquals(s2, result.getNewValue());
@@ -222,10 +222,10 @@
         @Test
         @DisplayName("fixed32")
         void forFixed32s() {
-            int s1 = 17070415;
-            int s2 = 17830918;
-
-            Fixed32Change result = Changes.ofFixed32(s1, s2);
+            final int s1 = 17070415;
+            final int s2 = 17830918;
+
+            final Fixed32Change result = Changes.ofFixed32(s1, s2);
 
             assertEquals(s1, result.getPreviousValue());
             assertEquals(s2, result.getNewValue());
@@ -234,10 +234,10 @@
         @Test
         @DisplayName("fixed64")
         void forFixed64s() {
-            long s1 = 17240422L;
-            long s2 = 18040212L;
-
-            Fixed64Change result = Changes.ofFixed64(s1, s2);
+            final long s1 = 17240422L;
+            final long s2 = 18040212L;
+
+            final Fixed64Change result = Changes.ofFixed64(s1, s2);
 
             assertEquals(s1, result.getPreviousValue());
             assertEquals(s2, result.getNewValue());
@@ -246,10 +246,10 @@
         @Test
         @DisplayName("sfixed32")
         void forSfixed32s() {
-            int s1 = 1550;
-            int s2 = 1616;
-
-            Sfixed32Change result = Changes.ofSfixed32(s1, s2);
+            final int s1 = 1550;
+            final int s2 = 1616;
+
+            final Sfixed32Change result = Changes.ofSfixed32(s1, s2);
 
             assertEquals(s1, result.getPreviousValue());
             assertEquals(s2, result.getNewValue());
@@ -258,99 +258,13 @@
         @Test
         @DisplayName("sfixed64")
         void forSfixed64s() {
-            long s1 = 16420225L;
-            long s2 = 17270320L;
-
-            Sfixed64Change result = Changes.ofSfixed64(s1, s2);
-
-<<<<<<< HEAD
-            assertTrue(Long.compare(s1, result.getPreviousValue()) == 0);
-            assertTrue(Long.compare(s2, result.getNewValue()) == 0);
-        }
-
-        @Test
-        @DisplayName("Interval")
-        void forIntervals() {
-            Timestamp fiveMinutesAgo = TimeTests.Past.minutesAgo(5);
-            Timestamp fourMinutesAgo = TimeTests.Past.minutesAgo(4);
-            Timestamp now = getCurrentTime();
-            Interval fourMinutes = Intervals.between(fourMinutesAgo, now);
-            Interval fiveMinutes = Intervals.between(fiveMinutesAgo, now);
-
-            IntervalChange result = Changes.of(fourMinutes, fiveMinutes);
-
-            assertEquals(fourMinutes, result.getPreviousValue());
-            assertEquals(fiveMinutes, result.getNewValue());
-        }
-
-        @Test
-        @DisplayName("LocalDate")
-        void forLocalDates() {
-            LocalDate today = LocalDates.now();
-            LocalDate tomorrow = LocalDates.addDays(today, 1);
-
-            LocalDateChange result = Changes.of(today, tomorrow);
-
-            assertEquals(today, result.getPreviousValue());
-            assertEquals(tomorrow, result.getNewValue());
-        }
-
-        @Test
-        @DisplayName("LocalTime")
-        void forLocalTimes() {
-            LocalTime now = LocalTimes.now();
-            LocalTime inFiveHours = LocalTimes.addHours(now, 5);
-
-            LocalTimeChange result = Changes.of(now, inFiveHours);
-
-            assertEquals(now, result.getPreviousValue());
-            assertEquals(inFiveHours, result.getNewValue());
-        }
-
-        @Test
-        @DisplayName("OffsetDate")
-        void forOffsetDates() {
-            ZoneOffset inKiev = ZoneOffsets.ofHours(3);
-            ZoneOffset inLuxembourg = ZoneOffsets.ofHours(1);
-            OffsetDate previousDate = OffsetDates.now(inKiev);
-            OffsetDate newDate = OffsetDates.now(inLuxembourg);
-
-            OffsetDateChange result = Changes.of(previousDate, newDate);
-
-            assertEquals(previousDate, result.getPreviousValue());
-            assertEquals(newDate, result.getNewValue());
-        }
-
-        @Test
-        @DisplayName("OffsetTime")
-        void forOffsetTimes() {
-            ZoneOffset inKiev = ZoneOffsets.ofHours(3);
-            ZoneOffset inLuxembourg = ZoneOffsets.ofHours(1);
-            OffsetTime previousTime = OffsetTimes.now(inKiev);
-            OffsetTime newTime = OffsetTimes.now(inLuxembourg);
-
-            OffsetTimeChange result = Changes.of(previousTime, newTime);
-
-            assertEquals(previousTime, result.getPreviousValue());
-            assertEquals(newTime, result.getNewValue());
-        }
-
-        @Test
-        @DisplayName("OffsetDateTime")
-        void forOffsetDateTimes() {
-            ZoneOffset inKiev = ZoneOffsets.ofHours(3);
-            ZoneOffset inLuxembourg = ZoneOffsets.ofHours(1);
-            OffsetDateTime previousDateTime = OffsetDateTimes.now(inKiev);
-            OffsetDateTime newDateTime = OffsetDateTimes.now(inLuxembourg);
-
-            OffsetDateTimeChange result = Changes.of(previousDateTime, newDateTime);
-
-            assertEquals(previousDateTime, result.getPreviousValue());
-            assertEquals(newDateTime, result.getNewValue());
-=======
-            assertEquals(s1, result.getPreviousValue());
-            assertEquals(s2, result.getNewValue());
->>>>>>> 93dc823c
+            final long s1 = 16420225L;
+            final long s2 = 17270320L;
+
+            final Sfixed64Change result = Changes.ofSfixed64(s1, s2);
+
+            assertEquals(s1, result.getPreviousValue());
+            assertEquals(s2, result.getNewValue());
         }
 
         private String randomUuid() {
@@ -366,164 +280,114 @@
         @Test
         @DisplayName("String")
         void strings() {
-            String value = ERR_VALUES_CANNOT_BE_EQUAL;
+            final String value = ERR_VALUES_CANNOT_BE_EQUAL;
             assertThrows(IllegalArgumentException.class, () -> Changes.of(value, value));
         }
 
         @Test
         @DisplayName("ByteString")
         void byteStrings() {
-            ByteString value = copyFromUtf8(ERR_VALUES_CANNOT_BE_EQUAL);
+            final ByteString value = copyFromUtf8(ERR_VALUES_CANNOT_BE_EQUAL);
             assertThrows(IllegalArgumentException.class, () -> Changes.of(value, value));
         }
 
         @Test
         @DisplayName("TimeStamp")
         void timestamps() {
-            Timestamp now = getCurrentTime();
+            final Timestamp now = getCurrentTime();
             assertThrows(IllegalArgumentException.class, () -> Changes.of(now, now));
         }
 
         @Test
         @DisplayName("boolean")
         void booleans() {
-            boolean value = true;
+            final boolean value = true;
             assertThrows(IllegalArgumentException.class, () -> Changes.of(value, value));
         }
 
         @Test
         @DisplayName("double")
         void doubles() {
-            double value = 1961.0412;
+            final double value = 1961.0412;
             assertThrows(IllegalArgumentException.class, () -> Changes.of(value, value));
         }
 
         @Test
         @DisplayName("float")
         void floats() {
-            float value = 1543.0f;
+            final float value = 1543.0f;
             assertThrows(IllegalArgumentException.class, () -> Changes.of(value, value));
         }
 
         @Test
         @DisplayName("int32")
         void int32s() {
-            int value = 1614;
+            final int value = 1614;
             assertThrows(IllegalArgumentException.class, () -> Changes.of(value, value));
         }
 
         @Test
         @DisplayName("int64")
         void int64s() {
-            long value = 1666L;
+            final long value = 1666L;
             assertThrows(IllegalArgumentException.class, () -> Changes.of(value, value));
         }
 
         @Test
         @DisplayName("uint32")
         void uint32s() {
-            int value = 1776;
+            final int value = 1776;
             assertThrows(IllegalArgumentException.class, () -> Changes.ofUInt32(value, value));
         }
 
         @Test
         @DisplayName("uint64")
         void uint64s() {
-            long value = 1690L;
+            final long value = 1690L;
             assertThrows(IllegalArgumentException.class, () -> Changes.ofUInt64(value, value));
         }
 
         @Test
         @DisplayName("sint32")
         void sint32s() {
-            int value = 1694;
+            final int value = 1694;
             assertThrows(IllegalArgumentException.class, () -> Changes.ofSInt32(value, value));
         }
 
         @Test
         @DisplayName("sint64")
         void sint64s() {
-            long value = 1729L;
+            final long value = 1729L;
             assertThrows(IllegalArgumentException.class, () -> Changes.ofSInt64(value, value));
         }
 
         @Test
         @DisplayName("fixed32")
         void fixed32s() {
-            int value = 1736;
+            final int value = 1736;
             assertThrows(IllegalArgumentException.class, () -> Changes.ofFixed32(value, value));
         }
 
         @Test
         @DisplayName("fixed64")
         void fixed64s() {
-            long value = 1755L;
+            final long value = 1755L;
             assertThrows(IllegalArgumentException.class, () -> Changes.ofFixed64(value, value));
         }
 
         @Test
         @DisplayName("sfixed32")
         void sfixed32s() {
-            int value = 1614;
+            final int value = 1614;
             assertThrows(IllegalArgumentException.class, () -> Changes.ofSfixed32(value, value));
         }
 
         @Test
         @DisplayName("sfixed64")
         void sfixed64s() {
-            long value = 1666L;
+            final long value = 1666L;
             assertThrows(IllegalArgumentException.class, () -> Changes.ofSfixed64(value, value));
         }
-<<<<<<< HEAD
-
-        @Test
-        @DisplayName("Interval")
-        void intervals() {
-            Timestamp fourMinutesAgo = TimeTests.Past.minutesAgo(4);
-            Timestamp now = getCurrentTime();
-            Interval interval = Intervals.between(fourMinutesAgo, now);
-            assertThrows(IllegalArgumentException.class, () -> Changes.of(interval, interval));
-        }
-
-        @Test
-        @DisplayName("LocalDate")
-        void localDates() {
-            LocalDate today = LocalDates.now();
-            assertThrows(IllegalArgumentException.class, () -> Changes.of(today, today));
-        }
-
-        @Test
-        @DisplayName("LocalTime")
-        void localTimes() {
-            LocalTime now = LocalTimes.now();
-            assertThrows(IllegalArgumentException.class, () -> Changes.of(now, now));
-        }
-
-        @Test
-        @DisplayName("OffsetDate")
-        void offsetDates() {
-            ZoneOffset inLuxembourg = ZoneOffsets.ofHours(1);
-            OffsetDate date = OffsetDates.now(inLuxembourg);
-            assertThrows(IllegalArgumentException.class, () -> Changes.of(date, date));
-        }
-
-        @Test
-        @DisplayName("OffsetTime")
-        void offsetTimes() {
-            ZoneOffset inLuxembourg = ZoneOffsets.ofHours(1);
-            OffsetTime now = OffsetTimes.now(inLuxembourg);
-            assertThrows(IllegalArgumentException.class, () -> Changes.of(now, now));
-        }
-
-        @Test
-        @DisplayName("OffsetDateTime")
-        void offsetDateTimes() {
-            ZoneOffset inLuxembourg = ZoneOffsets.ofHours(1);
-            OffsetDateTime now = OffsetDateTimes.now(inLuxembourg);
-            assertThrows(IllegalArgumentException.class, () -> Changes.of(now, now));
-        }
-=======
->>>>>>> 93dc823c
     }
 
     @Nested
@@ -570,102 +434,5 @@
         void timestampNew() {
             assertThrows(NullPointerException.class, () -> Changes.of(getCurrentTime(), null));
         }
-<<<<<<< HEAD
-
-        @Test
-        @DisplayName("Interval previousValue")
-        void intervalPrevious() {
-            Timestamp fourMinutesAgo = TimeTests.Past.minutesAgo(4);
-            Timestamp now = getCurrentTime();
-            Interval fourMinutes = Intervals.between(fourMinutesAgo, now);
-            assertThrows(NullPointerException.class, () -> Changes.of(null, fourMinutes));
-        }
-
-        @Test
-        @DisplayName("Interval newValue")
-        void intervalNew() {
-            Timestamp fourMinutesAgo = TimeTests.Past.minutesAgo(4);
-            Timestamp now = getCurrentTime();
-            Interval fourMinutes = Intervals.between(fourMinutesAgo, now);
-            assertThrows(NullPointerException.class, () -> Changes.of(fourMinutes, null));
-        }
-
-        @Test
-        @DisplayName("LocalDate previousValue")
-        void localDatePrevious() {
-            LocalDate today = LocalDates.now();
-            assertThrows(NullPointerException.class, () -> Changes.of(null, today));
-        }
-
-        @Test
-        @DisplayName("LocalDate newValue")
-        void localDateNew() {
-            LocalDate today = LocalDates.now();
-            assertThrows(NullPointerException.class, () -> Changes.of(today, null));
-        }
-
-        @Test
-        @DisplayName("LocalTime previousValue")
-        void localTimePrevious() {
-            LocalTime now = LocalTimes.now();
-            assertThrows(NullPointerException.class, () -> Changes.of(null, now));
-        }
-
-        @Test
-        @DisplayName("LocalTime newValue")
-        void localTimeNew() {
-            LocalTime now = LocalTimes.now();
-            assertThrows(NullPointerException.class, () -> Changes.of(now, null));
-        }
-
-        @Test
-        @DisplayName("OffsetDate previousValue")
-        void offsetDatePrevious() {
-            ZoneOffset inLassVegas = ZoneOffsets.ofHours(8);
-            OffsetDate date = OffsetDates.now(inLassVegas);
-            assertThrows(NullPointerException.class, () -> Changes.of(null, date));
-        }
-
-        @Test
-        @DisplayName("OffsetDate newValue")
-        void offsetDateNew() {
-            ZoneOffset inKiev = ZoneOffsets.ofHours(3);
-            OffsetDate date = OffsetDates.now(inKiev);
-            assertThrows(NullPointerException.class, () -> Changes.of(date, null));
-        }
-
-        @Test
-        @DisplayName("OffsetTime previousValue")
-        void offsetTimePrevious() {
-            ZoneOffset inLassVegas = ZoneOffsets.ofHours(8);
-            OffsetTime now = OffsetTimes.now(inLassVegas);
-            assertThrows(NullPointerException.class, () -> Changes.of(null, now));
-        }
-
-        @Test
-        @DisplayName("OffsetTime newValue")
-        void offsetTimeNew() {
-            ZoneOffset inKiev = ZoneOffsets.ofHours(3);
-            OffsetTime now = OffsetTimes.now(inKiev);
-            assertThrows(NullPointerException.class, () -> Changes.of(now, null));
-        }
-
-        @Test
-        @DisplayName("OffsetDateTime previousValue")
-        void offsetDateTimePrevious() {
-            ZoneOffset inLassVegas = ZoneOffsets.ofHours(8);
-            OffsetDateTime now = OffsetDateTimes.now(inLassVegas);
-            assertThrows(NullPointerException.class, () -> Changes.of(null, now));
-        }
-
-        @Test
-        @DisplayName("OffsetDateTime newValue")
-        void offsetDateTimeNew() {
-            ZoneOffset inKiev = ZoneOffsets.ofHours(3);
-            OffsetDateTime now = OffsetDateTimes.now(inKiev);
-            assertThrows(NullPointerException.class, () -> Changes.of(now, null));
-        }
-=======
->>>>>>> 93dc823c
     }
 }