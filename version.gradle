--- conflicted
+++ resolved
@@ -25,11 +25,7 @@
  *  as we want to manage the versions in a single source.
  */
 
-<<<<<<< HEAD
 def final SPINE_VERSION = '0.11.2-SNAPSHOT'
-=======
-def final SPINE_VERSION = '0.11.1-SNAPSHOT'
->>>>>>> c134a187
 
 ext {
     // The version of the modules in this project.
